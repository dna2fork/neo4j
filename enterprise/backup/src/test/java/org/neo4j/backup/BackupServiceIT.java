/**
 * Copyright (c) 2002-2015 "Neo Technology,"
 * Network Engine for Objects in Lund AB [http://neotechnology.com]
 *
 * This file is part of Neo4j.
 *
 * Neo4j is free software: you can redistribute it and/or modify
 * it under the terms of the GNU Affero General Public License as
 * published by the Free Software Foundation, either version 3 of the
 * License, or (at your option) any later version.
 *
 * This program is distributed in the hope that it will be useful,
 * but WITHOUT ANY WARRANTY; without even the implied warranty of
 * MERCHANTABILITY or FITNESS FOR A PARTICULAR PURPOSE.  See the
 * GNU Affero General Public License for more details.
 *
 * You should have received a copy of the GNU Affero General Public License
 * along with this program. If not, see <http://www.gnu.org/licenses/>.
 */
package org.neo4j.backup;

import org.hamcrest.BaseMatcher;
import org.hamcrest.Description;
import org.junit.After;
import org.junit.Before;
import org.junit.Rule;
import org.junit.Test;

import java.io.File;
import java.io.FileFilter;
import java.io.IOException;
import java.util.ArrayList;
import java.util.HashMap;
import java.util.List;
import java.util.Map;
import java.util.concurrent.CountDownLatch;
import java.util.concurrent.ExecutorService;
import java.util.concurrent.Executors;
import java.util.concurrent.TimeUnit;

import org.neo4j.graphdb.GraphDatabaseService;
import org.neo4j.graphdb.Node;
import org.neo4j.graphdb.Transaction;
import org.neo4j.graphdb.factory.GraphDatabaseFactory;
import org.neo4j.graphdb.factory.GraphDatabaseSettings;
import org.neo4j.graphdb.index.Index;
import org.neo4j.io.fs.FileSystemAbstraction;
import org.neo4j.io.fs.FileUtils;
import org.neo4j.kernel.DefaultFileSystemAbstraction;
import org.neo4j.kernel.GraphDatabaseAPI;
import org.neo4j.kernel.NeoStoreDataSource;
import org.neo4j.kernel.configuration.Config;
import org.neo4j.kernel.impl.core.KernelPanicEventGenerator;
import org.neo4j.kernel.impl.store.MismatchingStoreIdException;
import org.neo4j.kernel.impl.store.NeoStore;
import org.neo4j.kernel.impl.store.NeoStore.Position;
import org.neo4j.kernel.impl.store.record.NeoStoreUtil;
import org.neo4j.kernel.impl.storemigration.LogFiles;
import org.neo4j.kernel.impl.storemigration.StoreFile;
import org.neo4j.kernel.impl.transaction.log.LogFile;
import org.neo4j.kernel.impl.transaction.log.LogRotation;
import org.neo4j.kernel.impl.transaction.log.PhysicalLogFiles;
import org.neo4j.kernel.impl.transaction.log.entry.LogHeader;
import org.neo4j.kernel.impl.transaction.log.entry.LogHeaderReader;
import org.neo4j.kernel.impl.transaction.state.DataSourceManager;
import org.neo4j.kernel.logging.DevNullLoggingService;
import org.neo4j.kernel.monitoring.StoreCopyMonitor;
import org.neo4j.kernel.monitoring.Monitors;
import org.neo4j.test.DbRepresentation;
import org.neo4j.test.Mute;
import org.neo4j.test.TargetDirectory;

import static org.hamcrest.CoreMatchers.containsString;
import static org.hamcrest.CoreMatchers.equalTo;
import static org.hamcrest.CoreMatchers.instanceOf;
import static org.hamcrest.MatcherAssert.assertThat;
import static org.junit.Assert.assertEquals;
import static org.junit.Assert.assertNotEquals;
import static org.junit.Assert.assertTrue;
import static org.junit.Assert.fail;

import static org.neo4j.test.DoubleLatch.awaitLatch;

public class BackupServiceIT
{
    private static final class StoreSnoopingMonitor extends BackupMonitor.Adapter
    {
        private final CountDownLatch firstStoreFinishedStreaming;
        private final CountDownLatch transactionCommitted;
        private final List<String> storesThatHaveBeenStreamed;

        private StoreSnoopingMonitor( CountDownLatch firstStoreFinishedStreaming, CountDownLatch transactionCommitted,
                List<String> storesThatHaveBeenStreamed )
        {
            this.firstStoreFinishedStreaming = firstStoreFinishedStreaming;
            this.transactionCommitted = transactionCommitted;
            this.storesThatHaveBeenStreamed = storesThatHaveBeenStreamed;
        }

        @Override
        public void streamedFile( File storefile )
        {
            if ( neitherStoreHasBeenStreamed() )
            {
                if ( storefile.getAbsolutePath().contains( NODE_STORE ) )
                {
                    storesThatHaveBeenStreamed.add( NODE_STORE );
                    firstStoreFinishedStreaming.countDown();
                }
                else if ( storefile.getAbsolutePath().contains( RELATIONSHIP_STORE ) )
                {
                    storesThatHaveBeenStreamed.add( RELATIONSHIP_STORE );
                    firstStoreFinishedStreaming.countDown();
                }
            }
        }

        private boolean neitherStoreHasBeenStreamed()
        {
            return storesThatHaveBeenStreamed.isEmpty();
        }

        @Override
        public void streamingFile( File storefile )
        {
            if ( storefile.getAbsolutePath().contains( RELATIONSHIP_STORE ) )
            {
                if ( streamedFirst( NODE_STORE ) )
                {
                    awaitLatch( transactionCommitted );
                }
            }
            else if ( storefile.getAbsolutePath().contains( NODE_STORE ) )
            {
                if ( streamedFirst( RELATIONSHIP_STORE ) )
                {
                    awaitLatch( transactionCommitted );
                }
            }
        }

        private boolean streamedFirst( String store )
        {
            return !storesThatHaveBeenStreamed.isEmpty() && storesThatHaveBeenStreamed.get( 0 ).equals( store );
        }
    }

    private static final TargetDirectory target = TargetDirectory.forTest( BackupServiceIT.class );
    private static final String NODE_STORE = "neostore.nodestore.db";
    private static final String RELATIONSHIP_STORE = "neostore.relationshipstore.db";
    private static final String BACKUP_HOST = "localhost";

    @Rule
    public TargetDirectory.TestDirectory testDirectory = target.testDirectory();

    @Rule
    public Mute mute = Mute.muteAll();

    private FileSystemAbstraction fileSystem;
    private File storeDir;
    private File backupDir;
    public int backupPort = 8200;
    private GraphDatabaseAPI database;

    @Before
    public void setup() throws IOException
    {
        fileSystem = new DefaultFileSystemAbstraction();

        storeDir = new File( testDirectory.directory(), "store_dir" );
        fileSystem.deleteRecursively( storeDir );
        fileSystem.mkdir( storeDir );

        backupDir = new File( testDirectory.directory(), "backup_dir" );
        fileSystem.deleteRecursively( backupDir );

        backupPort = backupPort + 1;
    }

    @After
    public void tearDown()
    {
        if ( database != null )
        {
            database.shutdown();
        }
    }

    @Test
    public void shouldThrowExceptionWhenDoingFullBackupOnADirectoryContainingANeoStore() throws Exception
    {
        // given
        fileSystem.mkdir( backupDir );
        fileSystem.create( new File( backupDir, NeoStore.DEFAULT_NAME ) ).close();

        try
        {
            // when
            new BackupService( fileSystem ).doFullBackup( "", 0, backupDir.getAbsolutePath(),
                    true, new Config(), BackupClient.BIG_READ_TIMEOUT );
        }
        catch ( RuntimeException ex )
        {
            // then
            assertThat( ex.getMessage(), containsString( "already contains a database" ) );
        }
    }

    @Test
    public void shouldCopyStoreFiles() throws Throwable
    {
        // given
        GraphDatabaseService db = createDb( storeDir, defaultBackupPortHostParams() );
        createAndIndexNode( db, 1 );

        // when
        BackupService backupService = new BackupService( fileSystem );
        backupService.doFullBackup( BACKUP_HOST, backupPort, backupDir.getAbsolutePath(),
                false, defaultConfig(), BackupClient.BIG_READ_TIMEOUT );
        db.shutdown();

        // then
        File[] files = fileSystem.listFiles( backupDir );

        for ( final StoreFile storeFile : StoreFile.values() )
        {
            assertThat( files, hasFile( storeFile.storeFileName() ) );
        }

        assertEquals( DbRepresentation.of( storeDir ), DbRepresentation.of( backupDir ) );
    }

    @Test
    public void shouldBeAbleToBackupEvenIfTransactionLogsAreIncomplete() throws Throwable
    {
        /*
        * This test deletes the old persisted log file and expects backup to still be functional. It
        * should not be assumed that the log files have any particular length of history. They could
        * for example have been mangled during backups or removed during pruning.
        */

        // given
        GraphDatabaseAPI db = createDb( storeDir, defaultBackupPortHostParams() );

        for ( int i = 0; i < 100; i++ )
        {
            createAndIndexNode( db, i );
        }

        File oldLog = db.getDependencyResolver().resolveDependency( LogFile.class ).currentLogFile();
        rotate( db );

        for ( int i = 0; i < 1; i++ )
        {
            createAndIndexNode( db, i );
        }
        rotate( db );

        long lastCommittedTxBefore = db.getDependencyResolver().resolveDependency( NeoStore.class )
                .getLastCommittedTransactionId();
        db.shutdown();

        FileUtils.deleteFile( oldLog );

        db = createDb( storeDir, defaultBackupPortHostParams() );
        long lastCommittedTxAfter = db.getDependencyResolver().resolveDependency( NeoStore.class )
                .getLastCommittedTransactionId();

        // when
        BackupService backupService = new BackupService( fileSystem );
        BackupService.BackupOutcome outcome = backupService.doFullBackup( BACKUP_HOST, backupPort,
                backupDir.getAbsolutePath(),
                true, defaultConfig(), BackupClient.BIG_READ_TIMEOUT );

        db.shutdown();

        // then
        assertEquals( lastCommittedTxBefore, lastCommittedTxAfter );
        assertTrue( outcome.isConsistent() );
        assertEquals( DbRepresentation.of( storeDir ), DbRepresentation.of( backupDir ) );
    }

    @Test
    public void shouldFindTransactionLogContainingLastNeoStoreTransactionInAnEmptyStore()
    {
        // This test highlights a special case where an empty store can return transaction metadata for transaction 0.

        // given
        GraphDatabaseService db = createDb( storeDir, defaultBackupPortHostParams() );

        // when
        BackupService backupService = new BackupService( fileSystem );
        backupService.doFullBackup( BACKUP_HOST, backupPort, backupDir.getAbsolutePath(),
                false, defaultConfig(), BackupClient.BIG_READ_TIMEOUT );
        db.shutdown();

        // then
        assertEquals( DbRepresentation.of( storeDir ), DbRepresentation.of( backupDir ) );

        assertEquals( 0, getLastTxChecksum() );
    }

    @Test
    public void shouldFindTransactionLogContainingLastNeoStoreTransaction() throws Throwable
    {
        // given
        GraphDatabaseService db = createDb( storeDir, defaultBackupPortHostParams() );
        createAndIndexNode( db, 1 );

        // when
        BackupService backupService = new BackupService( fileSystem );
        backupService.doFullBackup( BACKUP_HOST, backupPort, backupDir.getAbsolutePath(),
                false, defaultConfig(), BackupClient.BIG_READ_TIMEOUT );
        db.shutdown();

        // then
        assertEquals( DbRepresentation.of( storeDir ), DbRepresentation.of( backupDir ) );
        assertNotEquals( 0, getLastTxChecksum() );
    }

    @Test
    public void shouldFindValidPreviousCommittedTxIdInFirstNeoStoreLog() throws Throwable
    {
        // given
        GraphDatabaseAPI db = createDb( storeDir, defaultBackupPortHostParams() );
        createAndIndexNode( db, 1 );
        createAndIndexNode( db, 2 );
        createAndIndexNode( db, 3 );
        createAndIndexNode( db, 4 );

        NeoStore neoStore = db.getDependencyResolver().resolveDependency( NeoStore.class );
        neoStore.flush();
        long txId = neoStore.getLastCommittedTransactionId();

        // when
        BackupService backupService = new BackupService( fileSystem );
        backupService.doFullBackup( BACKUP_HOST, backupPort, backupDir.getAbsolutePath(), false,
                new Config( defaultBackupPortHostParams() ), BackupClient.BIG_READ_TIMEOUT );
        db.shutdown();

        // then
        checkPreviousCommittedTxIdFromFirstLog( txId );
    }

    @Test
    public void shouldFindTransactionLogContainingLastLuceneTransaction() throws Throwable
    {
        // given
        GraphDatabaseService db = createDb( storeDir, defaultBackupPortHostParams() );
        createAndIndexNode( db, 1 );

        // when
        BackupService backupService = new BackupService( fileSystem );
        backupService.doFullBackup( BACKUP_HOST, backupPort, backupDir.getAbsolutePath(),
                false, defaultConfig(), BackupClient.BIG_READ_TIMEOUT );
        db.shutdown();

        // then
        assertEquals( DbRepresentation.of( storeDir ), DbRepresentation.of( backupDir ) );
        assertNotEquals( 0, getLastTxChecksum() );
    }

    @Test
    public void shouldGiveHelpfulErrorMessageIfLogsPrunedPastThePointOfNoReturn() throws Exception
    {
        // Given
        Map<String,String> config = defaultBackupPortHostParams();
        config.put( GraphDatabaseSettings.keep_logical_logs.name(), "false" );
        // have logs rotated on every transaction
        GraphDatabaseAPI db = createDb( storeDir, config );
        BackupService backupService = new BackupService( fileSystem );

        createAndIndexNode( db, 1 );
        rotate( db );

        // A full backup
        backupService.doFullBackup( BACKUP_HOST, backupPort, backupDir.getAbsolutePath(),
                false, defaultConfig(), BackupClient.BIG_READ_TIMEOUT );

        // And the log the backup uses is rotated out
        createAndIndexNode( db, 2 );
        rotate( db );
        createAndIndexNode( db, 3 );
        rotate( db );
        createAndIndexNode( db, 4 );
        rotate( db );
        createAndIndexNode( db, 5 );
        rotate( db );

        // when
        try
        {
            backupService.doIncrementalBackup( BACKUP_HOST, backupPort, backupDir.getAbsolutePath(),
                    false, BackupClient.BIG_READ_TIMEOUT );
            fail( "Should have thrown exception." );
        }
        // Then
        catch ( IncrementalBackupNotPossibleException e )
        {
            assertThat( e.getMessage(), equalTo( BackupService.TOO_OLD_BACKUP ) );
        }
    }

    @Test
    public void shouldFallbackToFullBackupIfIncrementalFailsAndExplicitlyAskedToDoThis() throws Exception
    {
        // Given
        Map<String,String> config = defaultBackupPortHostParams();
        config.put( GraphDatabaseSettings.keep_logical_logs.name(), "false" );
        // have logs rotated on every transaction
        GraphDatabaseAPI db = createDb( storeDir, config );
        BackupService backupService = new BackupService( fileSystem );

        createAndIndexNode( db, 1 );

        // A full backup
        backupService.doFullBackup( BACKUP_HOST, backupPort, backupDir.getAbsolutePath(),
                false, defaultConfig(), BackupClient.BIG_READ_TIMEOUT );

        // And the log the backup uses is rotated out
        createAndIndexNode( db, 2 );
        rotate( db );
        createAndIndexNode( db, 3 );
        rotate( db );
        createAndIndexNode( db, 4 );
        rotate( db );

        // when
        backupService.doIncrementalBackupOrFallbackToFull(
                BACKUP_HOST, backupPort, backupDir.getAbsolutePath(),
                false, defaultConfig(), BackupClient.BIG_READ_TIMEOUT );

        // Then
        db.shutdown();
        assertEquals( DbRepresentation.of( storeDir ), DbRepresentation.of( backupDir ) );
    }

    private void rotate( GraphDatabaseAPI db ) throws IOException
    {
        db.getDependencyResolver().resolveDependency( LogRotation.class ).rotateLogFile();
    }

    @Test
    public void shouldHandleBackupWhenLogFilesHaveBeenDeleted() throws Exception
    {
        // Given
        Map<String,String> config = defaultBackupPortHostParams();
        config.put( GraphDatabaseSettings.keep_logical_logs.name(), "false" );
        GraphDatabaseAPI db = createDb( storeDir, config );
        BackupService backupService = new BackupService( fileSystem );

        createAndIndexNode( db, 1 );

        // A full backup
        backupService.doIncrementalBackupOrFallbackToFull(
                BACKUP_HOST, backupPort, backupDir.getAbsolutePath(),
                false, defaultConfig(), BackupClient.BIG_READ_TIMEOUT );

        // And the log the backup uses is rotated out
        createAndIndexNode( db, 2 );
        db = deleteLogFilesAndRestart( config, db );

        createAndIndexNode( db, 3 );
        db = deleteLogFilesAndRestart( config, db );

        // when
        backupService.doIncrementalBackupOrFallbackToFull(
                BACKUP_HOST, backupPort, backupDir.getAbsolutePath(),
                false, defaultConfig(), BackupClient.BIG_READ_TIMEOUT );

        // Then
        db.shutdown();
        assertEquals( DbRepresentation.of( storeDir ), DbRepresentation.of( backupDir ) );
    }

    private GraphDatabaseAPI deleteLogFilesAndRestart( Map<String,String> config, GraphDatabaseAPI db )
    {
        db.shutdown();
        for ( File logFile : storeDir.listFiles( new FileFilter()
        {
            @Override
            public boolean accept( File pathname )
            {
                return pathname.getName().contains( "logical" );
            }
        } ) )
        {
            logFile.delete();
        }
        db = createDb( storeDir, config );
        return db;
    }

    @Test
    public void shouldDoFullBackupOnIncrementalFallbackToFullIfNoBackupFolderExists() throws Exception
    {
        // Given
        Map<String,String> config = defaultBackupPortHostParams();
        config.put( GraphDatabaseSettings.keep_logical_logs.name(), "false" );
        GraphDatabaseAPI db = createDb( storeDir, config );
        BackupService backupService = new BackupService( fileSystem );

        createAndIndexNode( db, 1 );

        // when
        backupService.doIncrementalBackupOrFallbackToFull(
                BACKUP_HOST, backupPort, backupDir.getAbsolutePath(),
                false, defaultConfig(), BackupClient.BIG_READ_TIMEOUT );

        // then
        db.shutdown();
        assertEquals( DbRepresentation.of( storeDir ), DbRepresentation.of( backupDir ) );
    }

    @Test
    public void shouldContainTransactionsThatHappenDuringBackupProcess() throws Throwable
    {
        // given
        Map<String,String> params = defaultBackupPortHostParams();
        params.put( OnlineBackupSettings.online_backup_enabled.name(), "false" );

        final List<String> storesThatHaveBeenStreamed = new ArrayList<>();
        final CountDownLatch firstStoreFinishedStreaming = new CountDownLatch( 1 );
        final CountDownLatch transactionCommitted = new CountDownLatch( 1 );

        final GraphDatabaseAPI db = (GraphDatabaseAPI) new GraphDatabaseFactory().newEmbeddedDatabaseBuilder(
                storeDir.getAbsolutePath() ).setConfig( params ).newGraphDatabase();

        createAndIndexNode( db, 1 ); // create some data
<<<<<<< HEAD
        NeoStoreDataSource ds = db.getDependencyResolver().resolveDependency( DataSourceManager.class ).getDataSource();
        long expectedLastTxId = ds.getNeoStore().getLastCommittedTransactionId();
        BackupService.BackupOutcome backupOutcome;
        try
        {
            Config config = new Config( defaultBackupPortHostParams() );
            Monitors monitors = new Monitors();
            monitors.addMonitorListener( new StoreSnoopingMonitor( firstStoreFinishedStreaming, transactionCommitted,
                    storesThatHaveBeenStreamed ) );

            OnlineBackupKernelExtension backup = new OnlineBackupKernelExtension(
                    config,
                    db,
                    db.getDependencyResolver().resolveDependency( KernelPanicEventGenerator.class ),
                    new DevNullLoggingService(),
                    monitors );
            backup.start();
=======
        XaDataSourceManager xaDataSourceManager = db.getDependencyResolver().resolveDependency(
                XaDataSourceManager.class );
        long expectedTxIdInNeoStore = xaDataSourceManager.getXaDataSource( DEFAULT_DATA_SOURCE_NAME ).getLastCommittedTxId();
        long expectedTxIdInLuceneStore = xaDataSourceManager.getXaDataSource( DEFAULT_NAME ).getLastCommittedTxId();

        Config config = defaultConfig();

        Monitors monitors = new Monitors();
        monitors.addMonitorListener( new StoreCopyMonitor.Adaptor()
        {
            @Override
            public void streamedFile( File file )
            {
                if ( neitherStoreHasBeenStreamed() )
                {
                    if ( file.getAbsolutePath().contains( NODE_STORE ) )
                    {
                        storesThatHaveBeenStreamed.add( NODE_STORE );
                        firstStoreFinishedStreaming.countDown();
                    }
                    else if ( file.getAbsolutePath().contains( RELATIONSHIP_STORE ) )
                    {
                        storesThatHaveBeenStreamed.add( RELATIONSHIP_STORE );
                        firstStoreFinishedStreaming.countDown();
                    }
                }
            }

            private boolean neitherStoreHasBeenStreamed()
            {
                return storesThatHaveBeenStreamed.isEmpty();
            }

            @Override
            public void streamingFile( File file )
            {
                if ( file.getAbsolutePath().contains( RELATIONSHIP_STORE ) )
                {
                    if ( streamedFirst( NODE_STORE ) )
                    {
                        try
                        {
                            transactionCommitted.await();
                        }
                        catch ( InterruptedException e )
                        {
                            e.printStackTrace();
                        }
                    }
                }
                else if ( file.getAbsolutePath().contains( NODE_STORE ) )
                {
                    if ( streamedFirst( RELATIONSHIP_STORE ) )
                    {
                        try
                        {
                            transactionCommitted.await();
                        }
                        catch ( InterruptedException e )
                        {
                            e.printStackTrace();
                        }
                    }
                }
            }

            private boolean streamedFirst( String store )
            {
                return !storesThatHaveBeenStreamed.isEmpty() && storesThatHaveBeenStreamed.get( 0 ).equals( store );
            }
        } );
>>>>>>> 1f7e946b

            // when
            BackupService backupService = new BackupService( fileSystem );
            ExecutorService executor = Executors.newSingleThreadExecutor();
            executor.execute( new Runnable()
            {
                @Override
                public void run()
                {
                    awaitLatch( firstStoreFinishedStreaming );

                    createAndIndexNode( db, 1 );
                    db.getDependencyResolver().resolveDependency( DataSourceManager.class ).getDataSource()
                            .getNeoStore().flush();

                    transactionCommitted.countDown();
                }
            } );

            backupOutcome = backupService.doFullBackup( BACKUP_HOST, backupPort,
                    backupDir.getAbsolutePath(), true, new Config( params ), BackupClient.BIG_READ_TIMEOUT );

            backup.stop();
            executor.shutdown();
            executor.awaitTermination( 30, TimeUnit.SECONDS );
        }
        finally
        {
            db.shutdown();
        }
        // then
        assertEquals( DbRepresentation.of( storeDir ), DbRepresentation.of( backupDir ) );
        assertTrue( backupOutcome.isConsistent() );

        // also verify the last committed tx id is correctly set
        checkPreviousCommittedTxIdFromFirstLog( expectedLastTxId );
    }

    @Test
    public void incrementalBackupShouldFailWhenTargetDirContainsDifferentStore() throws IOException
    {
        // Given
        GraphDatabaseAPI db1 = createDb( storeDir, defaultBackupPortHostParams() );
        createAndIndexNode( db1, 1 );

        new BackupService( fileSystem ).doFullBackup(
                BACKUP_HOST, backupPort, backupDir.getAbsolutePath(),
                false, defaultConfig(), BackupClient.BIG_READ_TIMEOUT );

        db1.shutdown();

        deleteAllBackedUpTransactionLogs();

        fileSystem.deleteRecursively( storeDir );
        fileSystem.mkdir( storeDir );

        // When
        GraphDatabaseAPI db2 = createDb( storeDir, defaultBackupPortHostParams() );
        createAndIndexNode( db2, 2 );

        try
        {
            new BackupService( fileSystem ).doIncrementalBackupOrFallbackToFull(
                    BACKUP_HOST, backupPort, backupDir.getAbsolutePath(), false, defaultConfig(),
                    BackupClient.BIG_READ_TIMEOUT );

            fail( "Should have thrown exception about mismatching store ids" );
        }
        catch ( RuntimeException e )
        {
            // Then
            assertThat( e.getMessage(), equalTo( BackupService.DIFFERENT_STORE ) );
            assertThat( e.getCause(), instanceOf( MismatchingStoreIdException.class ) );
        }
        finally
        {
            db2.shutdown();
        }
    }

    private Map<String,String> defaultBackupPortHostParams()
    {
        Map<String,String> params = new HashMap<>();
        params.put( OnlineBackupSettings.online_backup_server.name(), BACKUP_HOST + ":" + backupPort );
        return params;
    }

    private Config defaultConfig()
    {
        return new Config( defaultBackupPortHostParams() );
    }

    private GraphDatabaseAPI createDb( File storeDir, Map<String,String> params )
    {
        return database = (GraphDatabaseAPI) new GraphDatabaseFactory()
                .newEmbeddedDatabaseBuilder( storeDir.getPath() )
                .setConfig( params )
                .newGraphDatabase();
    }

    private void createAndIndexNode( GraphDatabaseService db, int i )
    {
        try ( Transaction tx = db.beginTx() )
        {
            Index<Node> index = db.index().forNodes( "delete_me" );
            Node node = db.createNode();
            node.setProperty( "id", System.currentTimeMillis() + i );
            index.add( node, "delete", "me" );
            tx.success();
        }
    }

    private BaseMatcher<File[]> hasFile( final String fileName )
    {
        return new BaseMatcher<File[]>()
        {
            @Override
            public boolean matches( Object o )
            {
                File[] files = (File[]) o;
                if ( files == null )
                {
                    return false;
                }
                for ( File file : files )
                {
                    if ( file.getAbsolutePath().contains( fileName ) )
                    {
                        return true;
                    }
                }
                return false;
            }

            @Override
            public void describeTo( Description description )
            {
                description.appendText( String.format( "[%s] in list of copied files", fileName ) );
            }
        };
    }

    private void checkPreviousCommittedTxIdFromFirstLog( long txId ) throws IOException
    {
        final PhysicalLogFiles logFiles = new PhysicalLogFiles( backupDir, fileSystem );
        final LogHeader logHeader = LogHeaderReader.readLogHeader( fileSystem, logFiles.getLogFileForVersion( 1 ) );
        assertEquals( txId, logHeader.lastCommittedTxId );
    }

    private long getLastTxChecksum()
    {
        return new NeoStoreUtil( backupDir ).getValue( Position.LAST_TRANSACTION_CHECKSUM );
    }

    private void deleteAllBackedUpTransactionLogs()
    {
        for ( File log : fileSystem.listFiles( backupDir, LogFiles.FILENAME_FILTER ) )
        {
            fileSystem.deleteFile( log );
        }
    }
}<|MERGE_RESOLUTION|>--- conflicted
+++ resolved
@@ -83,7 +83,7 @@
 
 public class BackupServiceIT
 {
-    private static final class StoreSnoopingMonitor extends BackupMonitor.Adapter
+    private static final class StoreSnoopingMonitor extends StoreCopyMonitor.Adaptor
     {
         private final CountDownLatch firstStoreFinishedStreaming;
         private final CountDownLatch transactionCommitted;
@@ -527,7 +527,7 @@
                 storeDir.getAbsolutePath() ).setConfig( params ).newGraphDatabase();
 
         createAndIndexNode( db, 1 ); // create some data
-<<<<<<< HEAD
+
         NeoStoreDataSource ds = db.getDependencyResolver().resolveDependency( DataSourceManager.class ).getDataSource();
         long expectedLastTxId = ds.getNeoStore().getLastCommittedTransactionId();
         BackupService.BackupOutcome backupOutcome;
@@ -545,79 +545,7 @@
                     new DevNullLoggingService(),
                     monitors );
             backup.start();
-=======
-        XaDataSourceManager xaDataSourceManager = db.getDependencyResolver().resolveDependency(
-                XaDataSourceManager.class );
-        long expectedTxIdInNeoStore = xaDataSourceManager.getXaDataSource( DEFAULT_DATA_SOURCE_NAME ).getLastCommittedTxId();
-        long expectedTxIdInLuceneStore = xaDataSourceManager.getXaDataSource( DEFAULT_NAME ).getLastCommittedTxId();
-
-        Config config = defaultConfig();
-
-        Monitors monitors = new Monitors();
-        monitors.addMonitorListener( new StoreCopyMonitor.Adaptor()
-        {
-            @Override
-            public void streamedFile( File file )
-            {
-                if ( neitherStoreHasBeenStreamed() )
-                {
-                    if ( file.getAbsolutePath().contains( NODE_STORE ) )
-                    {
-                        storesThatHaveBeenStreamed.add( NODE_STORE );
-                        firstStoreFinishedStreaming.countDown();
-                    }
-                    else if ( file.getAbsolutePath().contains( RELATIONSHIP_STORE ) )
-                    {
-                        storesThatHaveBeenStreamed.add( RELATIONSHIP_STORE );
-                        firstStoreFinishedStreaming.countDown();
-                    }
-                }
-            }
-
-            private boolean neitherStoreHasBeenStreamed()
-            {
-                return storesThatHaveBeenStreamed.isEmpty();
-            }
-
-            @Override
-            public void streamingFile( File file )
-            {
-                if ( file.getAbsolutePath().contains( RELATIONSHIP_STORE ) )
-                {
-                    if ( streamedFirst( NODE_STORE ) )
-                    {
-                        try
-                        {
-                            transactionCommitted.await();
-                        }
-                        catch ( InterruptedException e )
-                        {
-                            e.printStackTrace();
-                        }
-                    }
-                }
-                else if ( file.getAbsolutePath().contains( NODE_STORE ) )
-                {
-                    if ( streamedFirst( RELATIONSHIP_STORE ) )
-                    {
-                        try
-                        {
-                            transactionCommitted.await();
-                        }
-                        catch ( InterruptedException e )
-                        {
-                            e.printStackTrace();
-                        }
-                    }
-                }
-            }
-
-            private boolean streamedFirst( String store )
-            {
-                return !storesThatHaveBeenStreamed.isEmpty() && storesThatHaveBeenStreamed.get( 0 ).equals( store );
-            }
-        } );
->>>>>>> 1f7e946b
+
 
             // when
             BackupService backupService = new BackupService( fileSystem );
