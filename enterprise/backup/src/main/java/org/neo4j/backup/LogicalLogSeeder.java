--- conflicted
+++ resolved
@@ -18,8 +18,6 @@
  * along with this program. If not, see <http://www.gnu.org/licenses/>.
  */
 package org.neo4j.backup;
-
-import static org.neo4j.kernel.impl.transaction.xaframework.LogEntryWriterv1.writeLogHeader;
 
 import java.io.IOException;
 import java.io.RandomAccessFile;
@@ -45,6 +43,8 @@
 import org.neo4j.kernel.impl.util.StringLogger;
 import org.neo4j.kernel.logging.Logging;
 import org.neo4j.kernel.monitoring.Monitors;
+
+import static org.neo4j.kernel.impl.transaction.xaframework.LogEntryWriterv1.writeLogHeader;
 
 /**
  * When performing a full backup, if there are no transactions to apply after the backup, we will not have any logical
@@ -123,11 +123,7 @@
                     long logVersion = ds.getCurrentLogVersion() - 1;
                     FileChannel newLog = new RandomAccessFile( ds.getFileName( logVersion ), "rw" ).getChannel();
                     newLog.truncate( 0 );
-<<<<<<< HEAD
-                    writeLogHeader( scratch, logVersion, -1 );
-=======
-                    LogIoUtils.writeLogHeader( scratch, logVersion, tx.second() - 1 );
->>>>>>> d0900b1f
+                    writeLogHeader( scratch, logVersion, tx.second() - 1 );
                     // scratch buffer is flipped by writeLogHeader
                     newLog.write( scratch );
                     ReadableByteChannel received = tx.third().extract();
