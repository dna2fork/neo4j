--- conflicted
+++ resolved
@@ -39,10 +39,6 @@
 import org.neo4j.consistency.ConsistencyCheckSettings;
 import org.neo4j.consistency.checking.full.CheckConsistencyConfig;
 import org.neo4j.graphdb.factory.GraphDatabaseSettings;
-<<<<<<< HEAD
-=======
-import org.neo4j.helpers.Args;
->>>>>>> 088e1e6d
 import org.neo4j.helpers.HostnamePort;
 import org.neo4j.helpers.TimeUtil;
 import org.neo4j.helpers.collection.MapUtil;
@@ -50,7 +46,6 @@
 import org.neo4j.kernel.configuration.Config;
 import org.neo4j.logging.FormattedLogProvider;
 
-import static org.neo4j.helpers.collection.MapUtil.stringMap;
 import static org.neo4j.kernel.impl.util.Converters.toHostnamePort;
 
 public class OnlineBackupCommand implements AdminCommand
@@ -160,8 +155,8 @@
         }
 
         File destination = folder.resolve( name ).toFile();
-        Config config = loadConfig( additionalConfig ).augment(
-                stringMap( GraphDatabaseSettings.pagecache_memory.name(), pageCacheSize ) );
+        Config config = loadConfig( additionalConfig );
+        config.augment( GraphDatabaseSettings.pagecache_memory.name(), pageCacheSize );
         boolean done = false;
 
         try
