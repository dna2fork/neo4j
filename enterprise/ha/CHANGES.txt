--- conflicted
+++ resolved
@@ -1,4 +1,3 @@
-<<<<<<< HEAD
 2.1.2
 -----
 o Fixes issue with Forseti lock manager, which could miss grabbing
@@ -16,12 +15,11 @@
 o Clarify the error message for when releasing locks claim prior to a master-switch
 o Reduce network overhead of locking in HA
 o Fix of issue with state bookkeeping for reporting instance role
-=======
+
 2.0.4
 -----
 o Slaves will now fall back to a full store copy if the master misses
   logs old enough to serve incremental updates on join
->>>>>>> 34f40f50
 
 2.0.2
 -----
@@ -46,7 +44,7 @@
 2.0.0-RC1
 ---------
 o The GCResistantCache is now called the HighPerformanceCache. The configuration for enabling it has changed from
-  'gcr' to 'hpc', although the old setting will remaing functional until the next major release.
+  'gcr' to 'hpc', although the old setting will remaining functional until the next major release.
 
 2.0.0.M06
 ---------
