--- conflicted
+++ resolved
@@ -469,22 +469,9 @@
 
         HighAvailabilityModeSwitcher highAvailabilityModeSwitcher = new HighAvailabilityModeSwitcher(
                 switchToSlaveInstance, switchToMasterInstance, clusterClient, clusterMemberAvailability, clusterClient,
-                storeIdSupplier, config.get( ClusterSettings.server_id ), componentSwitcherContainer, logging );
-
-<<<<<<< HEAD
-=======
-        final HighAvailabilityModeSwitcher highAvailabilityModeSwitcher = new HighAvailabilityModeSwitcher(
-                switchToSlaveInstance, switchToMasterInstance,
-                clusterClient, clusterMemberAvailability, clusterClient, new Supplier<StoreId>()
-        {
-            @Override
-            public StoreId get()
-            {
-                return dependencies.resolveDependency( NeoStoreDataSource.class ).getStoreId();
-            }
-        }, config.get( ClusterSettings.server_id ),
-                logging, platformModule.dataSourceManager );
->>>>>>> 60171983
+                storeIdSupplier, config.get( ClusterSettings.server_id ), componentSwitcherContainer,
+                platformModule.dataSourceManager, logging );
+
         exceptionHandlerRef.set( highAvailabilityModeSwitcher );
 
         clusterClient.addBindingListener( highAvailabilityModeSwitcher );
