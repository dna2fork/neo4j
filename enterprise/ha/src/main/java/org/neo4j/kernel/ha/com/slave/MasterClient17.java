/**
 * Copyright (c) 2002-2014 "Neo Technology,"
 * Network Engine for Objects in Lund AB [http://neotechnology.com]
 *
 * This file is part of Neo4j.
 *
 * Neo4j is free software: you can redistribute it and/or modify
 * it under the terms of the GNU Affero General Public License as
 * published by the Free Software Foundation, either version 3 of the
 * License, or (at your option) any later version.
 *
 * This program is distributed in the hope that it will be useful,
 * but WITHOUT ANY WARRANTY; without even the implied warranty of
 * MERCHANTABILITY or FITNESS FOR A PARTICULAR PURPOSE.  See the
 * GNU Affero General Public License for more details.
 *
 * You should have received a copy of the GNU Affero General Public License
 * along with this program. If not, see <http://www.gnu.org/licenses/>.
 */
package org.neo4j.kernel.ha.com.slave;

import java.io.IOException;
import java.nio.ByteBuffer;

import org.jboss.netty.buffer.ChannelBuffer;

import org.neo4j.com.BlockLogBuffer;
import org.neo4j.com.Client;
import org.neo4j.com.Deserializer;
import org.neo4j.com.Protocol;
import org.neo4j.com.RequestContext;
import org.neo4j.com.RequestType;
import org.neo4j.com.ResourceReleaser;
import org.neo4j.com.Response;
import org.neo4j.com.Serializer;
import org.neo4j.com.StoreWriter;
import org.neo4j.com.TransactionStream;
import org.neo4j.com.TxExtractor;
import org.neo4j.kernel.IdType;
import org.neo4j.kernel.ha.com.HaRequestType17;
import org.neo4j.kernel.ha.com.master.HandshakeResult;
import org.neo4j.kernel.ha.com.master.Master;
import org.neo4j.kernel.ha.com.master.MasterServer;
import org.neo4j.kernel.ha.id.IdAllocation;
import org.neo4j.kernel.ha.lock.LockResult;
import org.neo4j.kernel.impl.nioneo.store.IdRange;
import org.neo4j.kernel.impl.nioneo.store.StoreId;
import org.neo4j.kernel.impl.transaction.TransactionAlreadyActiveException;
import org.neo4j.kernel.logging.Logging;

import static org.neo4j.com.Protocol.EMPTY_SERIALIZER;
import static org.neo4j.com.Protocol.VOID_DESERIALIZER;
import static org.neo4j.com.Protocol.writeString;

/**
 * The {@link org.neo4j.kernel.ha.com.master.Master} a slave should use to communicate with its master. It
 * serializes requests and sends them to the master, more specifically
 * {@link org.neo4j.kernel.ha.com.master.MasterServer} (which delegates to {@link org.neo4j.kernel.ha.com.master.MasterImpl}
 * on the master side.
 */
public class MasterClient17 extends Client<Master> implements MasterClient
{
    /* Version 1 first version
     * Version 2 since 2012-01-24
     * Version 3 since 2012-02-16 */
    public static final byte PROTOCOL_VERSION = 3;

    private final int lockReadTimeout;

    public MasterClient17( String hostNameOrIp, int port, Logging logging, StoreId storeId,
            int readTimeoutSeconds, int lockReadTimeout, int maxConcurrentChannels, int chunkSize )
    {
        super( hostNameOrIp, port, logging, storeId, MasterServer.FRAME_LENGTH, PROTOCOL_VERSION,
                readTimeoutSeconds, maxConcurrentChannels, chunkSize );
        this.lockReadTimeout = lockReadTimeout;
    }

    @Override
    protected long getReadTimeout( RequestType<Master> type, long readTimeout )
    {
        return ( (HaRequestType17) type ).isLock() ? lockReadTimeout : readTimeout;
    }

    @Override
    protected boolean shouldCheckStoreId( RequestType<Master> type )
    {
        return type != HaRequestType17.COPY_STORE;
    }

    @Override
    public Response<IdAllocation> allocateIds( RequestContext context, final IdType idType )
    {
        return sendRequest( HaRequestType17.ALLOCATE_IDS, context, new Serializer()
        {
<<<<<<< HEAD
            @Override
            public void write( ChannelBuffer buffer, ByteBuffer readBuffer ) throws IOException
=======
            public void write( ChannelBuffer buffer ) throws IOException
>>>>>>> 9c150d0a
            {
                buffer.writeByte( idType.ordinal() );
            }
        }, new Deserializer<IdAllocation>()
        {
            @Override
            public IdAllocation read( ChannelBuffer buffer, ByteBuffer temporaryBuffer ) throws IOException
            {
                return readIdAllocation( buffer );
            }
        } );
    }

    @Override
    public Response<Integer> createRelationshipType( RequestContext context, final String name )
    {
        return sendRequest( HaRequestType17.CREATE_RELATIONSHIP_TYPE, context, new Serializer()
        {
<<<<<<< HEAD
            @Override
            public void write( ChannelBuffer buffer, ByteBuffer readBuffer ) throws IOException
=======
            public void write( ChannelBuffer buffer ) throws IOException
>>>>>>> 9c150d0a
            {
                writeString( buffer, name );
            }
        }, new Deserializer<Integer>()
        {
            @Override
            @SuppressWarnings( "boxing" )
            public Integer read( ChannelBuffer buffer, ByteBuffer temporaryBuffer ) throws IOException
            {
                return buffer.readInt();
            }
        } );
    }

    @Override
    public Response<Integer> createPropertyKey( RequestContext context, String name )
    {
        throw new UnsupportedOperationException( "Should never be called from the client side" );
    }

    @Override
    public Response<Integer> createLabel( RequestContext context, String name )
    {
        throw new UnsupportedOperationException( "Should never be called from the client side" );
    }

    @Override
    public Response<Void> initializeTx( RequestContext context )
    {
        return sendRequest( HaRequestType17.INITIALIZE_TX, context, EMPTY_SERIALIZER, VOID_DESERIALIZER );
    }

    @Override
    public Response<LockResult> acquireNodeWriteLock( RequestContext context, long... nodes )
    {
        return sendRequest( HaRequestType17.ACQUIRE_NODE_WRITE_LOCK, context,
                new AcquireLockSerializer( nodes ), LOCK_RESULT_DESERIALIZER );
    }

    @Override
    public Response<LockResult> acquireNodeReadLock( RequestContext context, long... nodes )
    {
        return sendRequest( HaRequestType17.ACQUIRE_NODE_READ_LOCK, context,
                new AcquireLockSerializer( nodes ), LOCK_RESULT_DESERIALIZER );
    }

    @Override
    public Response<LockResult> acquireRelationshipWriteLock( RequestContext context,
            long... relationships )
    {
        return sendRequest( HaRequestType17.ACQUIRE_RELATIONSHIP_WRITE_LOCK, context,
                new AcquireLockSerializer( relationships ), LOCK_RESULT_DESERIALIZER );
    }

    @Override
    public Response<LockResult> acquireRelationshipReadLock( RequestContext context,
            long... relationships )
    {
        return sendRequest( HaRequestType17.ACQUIRE_RELATIONSHIP_READ_LOCK, context,
                new AcquireLockSerializer( relationships ), LOCK_RESULT_DESERIALIZER );
    }

    @Override
    public Response<LockResult> acquireGraphWriteLock( RequestContext context )
    {
        return sendRequest( HaRequestType17.ACQUIRE_GRAPH_WRITE_LOCK, context,
                EMPTY_SERIALIZER, LOCK_RESULT_DESERIALIZER );
    }

    @Override
    public Response<LockResult> acquireGraphReadLock( RequestContext context )
    {
        return sendRequest( HaRequestType17.ACQUIRE_GRAPH_READ_LOCK, context,
                EMPTY_SERIALIZER, LOCK_RESULT_DESERIALIZER );
    }

    @Override
    public Response<LockResult> acquireIndexReadLock( RequestContext context, String index, String key )
    {
        return sendRequest( HaRequestType17.ACQUIRE_INDEX_READ_LOCK, context,
                new AcquireIndexLockSerializer( index, key ), LOCK_RESULT_DESERIALIZER );
    }

    @Override
    public Response<LockResult> acquireIndexWriteLock( RequestContext context, String index, String key )
    {
        return sendRequest( HaRequestType17.ACQUIRE_INDEX_WRITE_LOCK, context,
                new AcquireIndexLockSerializer( index, key ), LOCK_RESULT_DESERIALIZER );
    }

    @Override
    public Response<LockResult> acquireSchemaReadLock( RequestContext context )
    {
        throw new UnsupportedOperationException( "Should never be called from the client side" );
    }
    
    @Override
    public Response<LockResult> acquireSchemaWriteLock( RequestContext context )
    {
        throw new UnsupportedOperationException( "Should never be called from the client side" );
    }

    @Override
    public Response<LockResult> acquireIndexEntryWriteLock( RequestContext context, long labelId, long propertyKeyId,
                                                            String propertyValue )
    {
        throw new UnsupportedOperationException( "Should never be called from the client side" );
    }

    @Override
    public Response<Long> commitSingleResourceTransaction( RequestContext context,
            final String resource, final TxExtractor txGetter )
    {
        return sendRequest( HaRequestType17.COMMIT, context, new Serializer()
        {
<<<<<<< HEAD
            @Override
            public void write( ChannelBuffer buffer, ByteBuffer readBuffer ) throws IOException
=======
            public void write( ChannelBuffer buffer ) throws IOException
>>>>>>> 9c150d0a
            {
                writeString( buffer, resource );
                BlockLogBuffer blockLogBuffer = new BlockLogBuffer( buffer );
                txGetter.extract( blockLogBuffer );
                blockLogBuffer.done();
            }
        }, new Deserializer<Long>()
        {
            @Override
            @SuppressWarnings( "boxing" )
            public Long read( ChannelBuffer buffer, ByteBuffer temporaryBuffer ) throws IOException
            {
                return buffer.readLong();
            }
        });
    }

    @Override
    public Response<Void> finishTransaction( RequestContext context, final boolean success )
    {
        try
        {
            return sendRequest( HaRequestType17.FINISH, context, new Serializer()
            {
<<<<<<< HEAD
                @Override
                public void write( ChannelBuffer buffer, ByteBuffer readBuffer ) throws IOException
=======
                public void write( ChannelBuffer buffer ) throws IOException
>>>>>>> 9c150d0a
                {
                    buffer.writeByte( success ? 1 : 0 );
                }
            }, VOID_DESERIALIZER );
        }
        catch ( TransactionAlreadyActiveException e )
        {
            if ( !success )
            {
                /* Here we are in a state where the client failed while the request
                 * was processing on the server and the tx.finish() in the usual
                 * try-finally transaction block gets called, only to find that
                 * the transaction is already active... which is totally expected.
                 * The fact that the transaction is already active here shouldn't
                 * hide the original exception on the client, the exception which
                 * cause the client to fail while the request was processing on the master.
                 * This is effectively the use case of awaiting a lock that isn't granted
                 * within the lock read timeout period.
                 */
                return new Response<>( null, getStoreId(), TransactionStream.EMPTY, ResourceReleaser.NO_OP );
            }
            throw e;
        }
    }

    @Override
    public void rollbackOngoingTransactions( RequestContext context )
    {
        throw new UnsupportedOperationException( "Should never be called from the client side" );
    }

    @Override
    public Response<Void> pullUpdates( RequestContext context )
    {
        return sendRequest( HaRequestType17.PULL_UPDATES, context, EMPTY_SERIALIZER, VOID_DESERIALIZER );
    }

    @Override
    public Response<HandshakeResult> handshake( final long txId, StoreId storeId )
    {
        return sendRequest( HaRequestType17.HANDSHAKE, RequestContext.EMPTY, new Serializer()
        {
<<<<<<< HEAD
            @Override
            public void write( ChannelBuffer buffer, ByteBuffer readBuffer ) throws IOException
=======
            public void write( ChannelBuffer buffer ) throws IOException
>>>>>>> 9c150d0a
            {
                buffer.writeLong( txId );
            }
        }, new Deserializer<HandshakeResult>()
        {
            @Override
            public HandshakeResult read( ChannelBuffer buffer, ByteBuffer temporaryBuffer ) throws IOException
            {
                return new HandshakeResult( buffer.readInt(), buffer.readLong(), -1 );
            }
        }, storeId );
    }

    @Override
    public Response<Void> copyStore( RequestContext context, final StoreWriter writer )
    {
        context = stripFromTransactions( context );
        return sendRequest( HaRequestType17.COPY_STORE, context, EMPTY_SERIALIZER,
                new Protocol.FileStreamsDeserializer( writer ) );
    }

    private RequestContext stripFromTransactions( RequestContext context )
    {
        return new RequestContext( context.getEpoch(), context.machineId(), context.getEventIdentifier(),
                new RequestContext.Tx[0], context.getMasterId(), context.getChecksum() );
    }

    @Override
    public Response<Void> copyTransactions( RequestContext context,
            final String ds, final long startTxId, final long endTxId )
    {
        context = stripFromTransactions( context );
        return sendRequest( HaRequestType17.COPY_TRANSACTIONS, context, new Serializer()
        {
<<<<<<< HEAD
            @Override
            public void write( ChannelBuffer buffer, ByteBuffer readBuffer )
=======
            public void write( ChannelBuffer buffer )
>>>>>>> 9c150d0a
                    throws IOException
            {
                writeString( buffer, ds );
                buffer.writeLong( startTxId );
                buffer.writeLong( endTxId );
            }
        }, VOID_DESERIALIZER );
    }

    @Override
    public Response<Void> pushTransaction( RequestContext context, final String resourceName, final long tx )
    {
        return Response.EMPTY;
    }

    protected static IdAllocation readIdAllocation( ChannelBuffer buffer )
    {
        int numberOfDefragIds = buffer.readInt();
        long[] defragIds = new long[numberOfDefragIds];
        for ( int i = 0; i < numberOfDefragIds; i++ )
        {
            defragIds[i] = buffer.readLong();
        }
        long rangeStart = buffer.readLong();
        int rangeLength = buffer.readInt();
        long highId = buffer.readLong();
        long defragCount = buffer.readLong();
        return new IdAllocation( new IdRange( defragIds, rangeStart, rangeLength ),
                highId, defragCount );
    }

    protected static class AcquireLockSerializer implements Serializer
    {
        private final long[] entities;

        AcquireLockSerializer( long... entities )
        {
            this.entities = entities;
        }

<<<<<<< HEAD
        @Override
        public void write( ChannelBuffer buffer, ByteBuffer readBuffer ) throws IOException
=======
        public void write( ChannelBuffer buffer ) throws IOException
>>>>>>> 9c150d0a
        {
            buffer.writeInt( entities.length );
            for ( long entity : entities )
            {
                buffer.writeLong( entity );
            }
        }
    }

    protected static class AcquireIndexLockSerializer implements Serializer
    {
        private final String index;
        private final String key;

        AcquireIndexLockSerializer( String index, String key )
        {
            this.index = index;
            this.key = key;
        }

        @Override
        public void write( ChannelBuffer buffer ) throws IOException
        {
            writeString( buffer, index );
            writeString( buffer, key );
        }
    }
}<|MERGE_RESOLUTION|>--- conflicted
+++ resolved
@@ -92,12 +92,7 @@
     {
         return sendRequest( HaRequestType17.ALLOCATE_IDS, context, new Serializer()
         {
-<<<<<<< HEAD
-            @Override
-            public void write( ChannelBuffer buffer, ByteBuffer readBuffer ) throws IOException
-=======
             public void write( ChannelBuffer buffer ) throws IOException
->>>>>>> 9c150d0a
             {
                 buffer.writeByte( idType.ordinal() );
             }
@@ -116,12 +111,7 @@
     {
         return sendRequest( HaRequestType17.CREATE_RELATIONSHIP_TYPE, context, new Serializer()
         {
-<<<<<<< HEAD
-            @Override
-            public void write( ChannelBuffer buffer, ByteBuffer readBuffer ) throws IOException
-=======
             public void write( ChannelBuffer buffer ) throws IOException
->>>>>>> 9c150d0a
             {
                 writeString( buffer, name );
             }
@@ -237,12 +227,7 @@
     {
         return sendRequest( HaRequestType17.COMMIT, context, new Serializer()
         {
-<<<<<<< HEAD
-            @Override
-            public void write( ChannelBuffer buffer, ByteBuffer readBuffer ) throws IOException
-=======
             public void write( ChannelBuffer buffer ) throws IOException
->>>>>>> 9c150d0a
             {
                 writeString( buffer, resource );
                 BlockLogBuffer blockLogBuffer = new BlockLogBuffer( buffer );
@@ -267,12 +252,7 @@
         {
             return sendRequest( HaRequestType17.FINISH, context, new Serializer()
             {
-<<<<<<< HEAD
-                @Override
-                public void write( ChannelBuffer buffer, ByteBuffer readBuffer ) throws IOException
-=======
                 public void write( ChannelBuffer buffer ) throws IOException
->>>>>>> 9c150d0a
                 {
                     buffer.writeByte( success ? 1 : 0 );
                 }
@@ -315,12 +295,7 @@
     {
         return sendRequest( HaRequestType17.HANDSHAKE, RequestContext.EMPTY, new Serializer()
         {
-<<<<<<< HEAD
-            @Override
-            public void write( ChannelBuffer buffer, ByteBuffer readBuffer ) throws IOException
-=======
             public void write( ChannelBuffer buffer ) throws IOException
->>>>>>> 9c150d0a
             {
                 buffer.writeLong( txId );
             }
@@ -355,12 +330,7 @@
         context = stripFromTransactions( context );
         return sendRequest( HaRequestType17.COPY_TRANSACTIONS, context, new Serializer()
         {
-<<<<<<< HEAD
-            @Override
-            public void write( ChannelBuffer buffer, ByteBuffer readBuffer )
-=======
             public void write( ChannelBuffer buffer )
->>>>>>> 9c150d0a
                     throws IOException
             {
                 writeString( buffer, ds );
@@ -401,12 +371,7 @@
             this.entities = entities;
         }
 
-<<<<<<< HEAD
-        @Override
-        public void write( ChannelBuffer buffer, ByteBuffer readBuffer ) throws IOException
-=======
         public void write( ChannelBuffer buffer ) throws IOException
->>>>>>> 9c150d0a
         {
             buffer.writeInt( entities.length );
             for ( long entity : entities )
