--- conflicted
+++ resolved
@@ -26,17 +26,13 @@
 import java.io.File;
 import java.io.IOException;
 import java.net.URI;
-<<<<<<< HEAD
-=======
 import java.net.URISyntaxException;
-import java.util.Collections;
 import java.util.concurrent.TimeUnit;
->>>>>>> 42992420
 
 import org.neo4j.cluster.member.ClusterMemberAvailability;
 import org.neo4j.com.Response;
 import org.neo4j.com.storecopy.StoreCopyClient;
-import org.neo4j.function.Factory;
+import org.neo4j.com.storecopy.TransactionObligationFulfiller;
 import org.neo4j.function.Function;
 import org.neo4j.function.Suppliers;
 import org.neo4j.graphdb.DependencyResolver;
@@ -71,20 +67,11 @@
 import org.neo4j.kernel.impl.store.StoreId;
 import org.neo4j.kernel.impl.transaction.TransactionCounters;
 import org.neo4j.kernel.impl.transaction.log.TransactionIdStore;
-<<<<<<< HEAD
-import org.neo4j.kernel.lifecycle.LifeSupport;
-import org.neo4j.kernel.lifecycle.Lifecycle;
-=======
-import org.neo4j.kernel.impl.transaction.state.DataSourceManager;
 import org.neo4j.kernel.impl.util.JobScheduler;
 import org.neo4j.kernel.lifecycle.LifeSupport;
 import org.neo4j.kernel.lifecycle.Lifecycle;
-import org.neo4j.kernel.logging.ConsoleLogger;
-import org.neo4j.kernel.logging.DevNullLoggingService;
-import org.neo4j.kernel.logging.Logging;
-import org.neo4j.kernel.monitoring.ByteCounterMonitor;
->>>>>>> 42992420
 import org.neo4j.kernel.monitoring.Monitors;
+import org.neo4j.logging.NullLogProvider;
 
 import static java.util.Arrays.asList;
 import static org.junit.Assert.assertNull;
@@ -103,12 +90,9 @@
 
 public class SwitchToSlaveTest
 {
-
-    private final StoreId storeId = new StoreId( 1, 2, 3, 4 );
     private final UpdatePuller updatePuller = mockWithLifecycle( SlaveUpdatePuller.class );
     private final PullerFactory pullerFactory = mock( PullerFactory.class );
     private final FileSystemAbstraction fs = mock( FileSystemAbstraction.class );
-    private final NeoStoreDataSource neoStoreDataSource = dataSourceMock();
     private final MasterClient masterClient = mock( MasterClient.class );
 
     @Test
@@ -179,7 +163,7 @@
         SwitchToSlave switchToSlave = newSwitchToSlaveSpy();
 
         when( fs.fileExists( any( File.class ) ) ).thenReturn( true );
-        when( updatePuller.tryPullUpdates()).thenReturn( false );
+        when( updatePuller.tryPullUpdates() ).thenReturn( false );
 
         // when
         URI localhost = getLocalhostUri();
@@ -190,11 +174,7 @@
         assertNull( uri );
     }
 
-<<<<<<< HEAD
-    private final UpdatePuller updatePuller = mockWithLifecycle( UpdatePuller.class );
-    private final FileSystemAbstraction fs = mock( FileSystemAbstraction.class );
-    private final MasterClient masterClient = mock( MasterClient.class );
-=======
+
     @Test
     public void updatesPulledAndPullingScheduledOnSwitchToSlave() throws Throwable
     {
@@ -205,7 +185,7 @@
         LifeSupport communicationLife = mock( LifeSupport.class );
         URI localhost = getLocalhostUri();
         final UpdatePullerScheduler pullerScheduler =
-                new UpdatePullerScheduler( updatePuller, jobScheduler, mock( Logging.class ), 10l );
+                new UpdatePullerScheduler( jobScheduler, NullLogProvider.getInstance(), updatePuller, 10l );
 
         when( pullerFactory.createUpdatePullerScheduler( updatePuller ) ).thenReturn( pullerScheduler );
         // emulate lifecycle start call on scheduler
@@ -224,15 +204,14 @@
 
         verify( updatePuller ).tryPullUpdates();
         verify( communicationLife ).add( pullerScheduler );
-        verify( jobScheduler ).scheduleRecurring( eq(JobScheduler.Group.pullUpdates), any(Runnable.class), eq( 10l ),
-                eq( 10l ), eq( TimeUnit.MILLISECONDS ) );
+        verify( jobScheduler ).scheduleRecurring( eq( JobScheduler.Groups.pullUpdates ), any( Runnable.class ),
+                eq( 10l ), eq( 10l ), eq( TimeUnit.MILLISECONDS ) );
     }
 
     private URI getLocalhostUri() throws URISyntaxException
     {
         return new URI( "127.0.0.1" );
     }
->>>>>>> 42992420
 
     @SuppressWarnings( "unchecked" )
     private SwitchToSlave newSwitchToSlaveSpy() throws IOException
@@ -247,6 +226,8 @@
         DependencyResolver resolver = mock( DependencyResolver.class );
         when( resolver.resolveDependency( any( Class.class ) ) ).thenReturn( mock( Lifecycle.class ) );
         when( resolver.resolveDependency( ClusterMembers.class ) ).thenReturn( clusterMembers );
+        when( resolver.resolveDependency( TransactionObligationFulfiller.class ) )
+                .thenReturn( mock( TransactionObligationFulfiller.class ) );
 
         NeoStoreDataSource dataSource = mock( NeoStoreDataSource.class );
         when( dataSource.getStoreId() ).thenReturn( new StoreId( 42, 42, 42, 42 ) );
@@ -272,52 +253,27 @@
         when( masterClientResolver.instantiate( anyString(), anyInt(), any( Monitors.class ), any( StoreId.class ),
                 any( LifeSupport.class ) ) ).thenReturn( masterClient );
 
-<<<<<<< HEAD
-        return spy( new SwitchToSlave( new File(""), NullLogService.getInstance(),
+        return spy( new SwitchToSlave( new File( "" ), NullLogService.getInstance(),
                 mock( FileSystemAbstraction.class ),
                 clusterMembers,
                 configMock(), resolver,
                 mock( HaIdGeneratorFactory.class ),
                 mock( DelegateInvocationHandler.class ),
                 mock( ClusterMemberAvailability.class ), mock( RequestContextFactory.class ),
+                pullerFactory,
                 Iterables.<KernelExtensionFactory<?>>empty(), masterClientResolver,
                 mock( SwitchToSlave.Monitor.class ),
                 new StoreCopyClient.Monitor.Adapter(),
                 Suppliers.singleton( dataSource ),
                 Suppliers.singleton( transactionIdStoreMock ),
-                new Factory<Slave>()
+                new Function<Slave,SlaveServer>()
                 {
                     @Override
-                    public Slave newInstance()
+                    public SlaveServer apply( Slave slave ) throws RuntimeException
                     {
-                        return mock( Slave.class );
+                        return mock( SlaveServer.class );
                     }
-                }, new Function<Slave, SlaveServer>()
-        {
-            @Override
-            public SlaveServer apply( Slave slave ) throws RuntimeException
-            {
-                return mock( SlaveServer.class );
-            }
-        }, mock( UpdatePuller.class ), pageCacheMock, mock( Monitors.class ), transactionCounters ) );
-=======
-        return spy( new SwitchToSlave( ConsoleLogger.DEV_NULL, configMock(), neoStoreDataSource.getDependencyResolver(),
-                mock( HaIdGeneratorFactory.class ), new DevNullLoggingService(),
-                mock( DelegateInvocationHandler.class ), mock( ClusterMemberAvailability.class ),
-                mock(RequestContextFactory.class ), Iterables.<KernelExtensionFactory<?>>empty(), masterClientResolver, updatePuller,
-                pullerFactory, ByteCounterMonitor.NULL, mock( RequestMonitor.class ),
-                mock( SwitchToSlave.Monitor.class ), new StoreCopyClient.Monitor.Adapter() ) );
-    }
-
-    private NeoStoreDataSource dataSourceMock()
-    {
-        NeoStoreDataSource dataSource = mock( NeoStoreDataSource.class );
-        when( dataSource.getStoreId() ).thenReturn( storeId );
-        DependencyResolver dependencyResolver = dependencyResolverMock();
-        when( dataSource.getDependencyResolver() ).thenReturn( dependencyResolver );
-        when( dependencyResolver.resolveDependency( NeoStoreDataSource.class ) ).thenReturn( dataSource );
-        return dataSource;
->>>>>>> 42992420
+                }, updatePuller, pageCacheMock, mock( Monitors.class ), transactionCounters ) );
     }
 
     private Config configMock()
