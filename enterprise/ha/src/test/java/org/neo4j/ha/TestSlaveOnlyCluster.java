/**
 * Copyright (c) 2002-2014 "Neo Technology,"
 * Network Engine for Objects in Lund AB [http://neotechnology.com]
 *
 * This file is part of Neo4j.
 *
 * Neo4j is free software: you can redistribute it and/or modify
 * it under the terms of the GNU Affero General Public License as
 * published by the Free Software Foundation, either version 3 of the
 * License, or (at your option) any later version.
 *
 * This program is distributed in the hope that it will be useful,
 * but WITHOUT ANY WARRANTY; without even the implied warranty of
 * MERCHANTABILITY or FITNESS FOR A PARTICULAR PURPOSE.  See the
 * GNU Affero General Public License for more details.
 *
 * You should have received a copy of the GNU Affero General Public License
 * along with this program. If not, see <http://www.gnu.org/licenses/>.
 */
package org.neo4j.ha;

<<<<<<< HEAD
=======
import static org.hamcrest.CoreMatchers.equalTo;

import static org.neo4j.test.ha.ClusterManager.fromXml;

>>>>>>> af855779
import java.net.URI;
import java.util.Map;
import java.util.concurrent.CountDownLatch;

import org.hamcrest.CoreMatchers;
<<<<<<< HEAD
=======
import org.junit.Assert;
import org.junit.Rule;
>>>>>>> af855779
import org.junit.Test;

import org.neo4j.cluster.InstanceId;
import org.neo4j.cluster.client.ClusterClient;
import org.neo4j.cluster.protocol.cluster.ClusterListener;
import org.neo4j.cluster.protocol.heartbeat.HeartbeatListener;
import org.neo4j.graphdb.Node;
import org.neo4j.graphdb.Transaction;
import org.neo4j.helpers.collection.MapUtil;
import org.neo4j.kernel.ha.HaSettings;
import org.neo4j.kernel.ha.HighlyAvailableGraphDatabase;
import org.neo4j.test.TargetDirectory;
import org.neo4j.test.ha.ClusterManager;

import static org.hamcrest.CoreMatchers.equalTo;
import static org.junit.Assert.assertThat;

import static org.neo4j.test.ha.ClusterManager.fromXml;

public class TestSlaveOnlyCluster
{
    public final @Rule TargetDirectory.TestDirectory directory = TargetDirectory.testDirForTest( getClass() );

    @Test
    public void testMasterElectionAfterMasterRecoversInSlaveOnlyCluster() throws Throwable
    {
        ClusterManager clusterManager = new ClusterManager( fromXml( getClass().getResource( "/threeinstances.xml" ).toURI() ),
<<<<<<< HEAD
                TargetDirectory.forTest( getClass() ).cleanDirectory( "testCluster" ), MapUtil.stringMap(),
=======
                directory.directory(), MapUtil.stringMap(),
>>>>>>> af855779
                MapUtil.<Integer, Map<String, String>>genericMap( 2, MapUtil.stringMap( HaSettings.slave_only.name(), "true" ),
                                                                  3, MapUtil.stringMap( HaSettings.slave_only.name(), "true" )) );


        try
        {
            clusterManager.start();

            clusterManager.getDefaultCluster().await( ClusterManager.allSeesAllAsAvailable() );

            final CountDownLatch failedLatch = new CountDownLatch( 2 );
            final CountDownLatch electedLatch = new CountDownLatch( 2 );
            HeartbeatListener masterDownListener = new HeartbeatListener()
            {
                @Override
                public void failed( InstanceId server )
                {
                    failedLatch.countDown();
                }

                @Override
                public void alive( InstanceId server )
                {
                }
            };

            for ( HighlyAvailableGraphDatabase highlyAvailableGraphDatabase : clusterManager.getDefaultCluster().getAllMembers() )
            {
                if (!highlyAvailableGraphDatabase.isMaster())
                {
                    highlyAvailableGraphDatabase.getDependencyResolver().resolveDependency( ClusterClient.class ).addHeartbeatListener( masterDownListener );

                    highlyAvailableGraphDatabase.getDependencyResolver().resolveDependency( ClusterClient.class ).addClusterListener( new ClusterListener.Adapter()
                    {
                        @Override
                        public void elected( String role, InstanceId electedMember, URI availableAtUri )
                        {
                            electedLatch.countDown();
                        }
                    } );
                }
            }

            HighlyAvailableGraphDatabase master = clusterManager.getDefaultCluster().getMaster();
            ClusterManager.RepairKit repairKit = clusterManager.getDefaultCluster().fail( master );

            failedLatch.await();

            repairKit.repair();

            electedLatch.await();

            HighlyAvailableGraphDatabase slaveDatabase = clusterManager.getDefaultCluster().getAnySlave(  );
            long nodeId;
            try ( Transaction tx = slaveDatabase.beginTx() )
            {
                Node node = slaveDatabase.createNode();
                node.setProperty( "foo", "bar" );
                nodeId = node.getId();
                tx.success();
            }

            try ( Transaction ignore = master.beginTx() )
            {
                assertThat( master.getNodeById( nodeId ).getProperty( "foo" ).toString(), equalTo( "bar" ) );
            }
        }
        finally
        {
            clusterManager.stop();
        }
    }

    @Test
    public void testMasterElectionAfterSlaveOnlyInstancesStartFirst() throws Throwable
    {
        ClusterManager clusterManager = new ClusterManager( fromXml( getClass().getResource( "/threeinstances.xml" ).toURI() ),
<<<<<<< HEAD
                TargetDirectory.forTest( getClass() ).cleanDirectory( "testCluster" ), MapUtil.stringMap(),
=======
                directory.directory(), MapUtil.stringMap(),
>>>>>>> af855779
                MapUtil.<Integer, Map<String, String>>genericMap( 1, MapUtil.stringMap( HaSettings.slave_only.name(), "true" ),
                                       2, MapUtil.stringMap( HaSettings.slave_only.name(), "true" )) );

        try
        {
            clusterManager.start();

            clusterManager.getDefaultCluster().await( ClusterManager.allSeesAllAsAvailable() );

            HighlyAvailableGraphDatabase master = clusterManager.getDefaultCluster().getMaster();
            assertThat( clusterManager.getDefaultCluster().getServerId( master ), CoreMatchers.equalTo( 3 ) );
        }
        finally
        {
            clusterManager.stop();
        }
    }
}<|MERGE_RESOLUTION|>--- conflicted
+++ resolved
@@ -19,23 +19,16 @@
  */
 package org.neo4j.ha;
 
-<<<<<<< HEAD
-=======
 import static org.hamcrest.CoreMatchers.equalTo;
 
 import static org.neo4j.test.ha.ClusterManager.fromXml;
 
->>>>>>> af855779
 import java.net.URI;
 import java.util.Map;
 import java.util.concurrent.CountDownLatch;
 
 import org.hamcrest.CoreMatchers;
-<<<<<<< HEAD
-=======
-import org.junit.Assert;
 import org.junit.Rule;
->>>>>>> af855779
 import org.junit.Test;
 
 import org.neo4j.cluster.InstanceId;
@@ -50,10 +43,7 @@
 import org.neo4j.test.TargetDirectory;
 import org.neo4j.test.ha.ClusterManager;
 
-import static org.hamcrest.CoreMatchers.equalTo;
 import static org.junit.Assert.assertThat;
-
-import static org.neo4j.test.ha.ClusterManager.fromXml;
 
 public class TestSlaveOnlyCluster
 {
@@ -63,11 +53,7 @@
     public void testMasterElectionAfterMasterRecoversInSlaveOnlyCluster() throws Throwable
     {
         ClusterManager clusterManager = new ClusterManager( fromXml( getClass().getResource( "/threeinstances.xml" ).toURI() ),
-<<<<<<< HEAD
-                TargetDirectory.forTest( getClass() ).cleanDirectory( "testCluster" ), MapUtil.stringMap(),
-=======
                 directory.directory(), MapUtil.stringMap(),
->>>>>>> af855779
                 MapUtil.<Integer, Map<String, String>>genericMap( 2, MapUtil.stringMap( HaSettings.slave_only.name(), "true" ),
                                                                   3, MapUtil.stringMap( HaSettings.slave_only.name(), "true" )) );
 
@@ -145,11 +131,7 @@
     public void testMasterElectionAfterSlaveOnlyInstancesStartFirst() throws Throwable
     {
         ClusterManager clusterManager = new ClusterManager( fromXml( getClass().getResource( "/threeinstances.xml" ).toURI() ),
-<<<<<<< HEAD
-                TargetDirectory.forTest( getClass() ).cleanDirectory( "testCluster" ), MapUtil.stringMap(),
-=======
                 directory.directory(), MapUtil.stringMap(),
->>>>>>> af855779
                 MapUtil.<Integer, Map<String, String>>genericMap( 1, MapUtil.stringMap( HaSettings.slave_only.name(), "true" ),
                                        2, MapUtil.stringMap( HaSettings.slave_only.name(), "true" )) );
 
