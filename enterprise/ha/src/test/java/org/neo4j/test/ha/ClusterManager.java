--- conflicted
+++ resolved
@@ -119,8 +119,8 @@
     private final File root;
     private final Map<String,String> commonConfig;
     private final Map<Integer,Map<String,String>> instanceConfig;
-    private final Map<String,ManagedCluster> clusterMap = new HashMap<>();
-    private final Provider clustersProvider;
+    final Map<String, ManagedCluster> clusterMap = new HashMap<>();
+    final Provider clustersProvider;
     private final HighlyAvailableGraphDatabaseFactory dbFactory;
     private final StoreDirInitializer storeDirInitializer;
     LifeSupport life;
@@ -254,27 +254,12 @@
         };
     }
 
-<<<<<<< HEAD
     /**
      * The current master sees this many slaves as available.
      *
      * @param count number of slaves to see as available.
      */
     public static Predicate<ManagedCluster> masterSeesSlavesAsAvailable( final int count )
-=======
-    LifeSupport life;
-    private final File root;
-    private final Map<String, String> commonConfig;
-    private final Map<Integer, Map<String, String>> instanceConfig;
-    final Map<String, ManagedCluster> clusterMap = new HashMap<>();
-    final Provider clustersProvider;
-    private final HighlyAvailableGraphDatabaseFactory dbFactory;
-    private final StoreDirInitializer storeDirInitializer;
-
-    public ClusterManager( Provider clustersProvider, File root, Map<String, String> commonConfig,
-                           Map<Integer, Map<String, String>> instanceConfig,
-                           HighlyAvailableGraphDatabaseFactory dbFactory )
->>>>>>> 4c9795f3
     {
         return new Predicate<ClusterManager.ManagedCluster>()
         {
@@ -591,113 +576,16 @@
             this.root = root;
         }
 
-<<<<<<< HEAD
         public Builder withSeedDir( final File seedDir )
-=======
-        void startMember( InstanceId serverId ) throws URISyntaxException, IOException
-        {
-            Clusters.Member member = spec.getMembers().get( serverId.toIntegerIndex() - 1 );
-            File parent = new File( root, name );
-            if ( member.isFullHaMember() )
-            {
-                startMember( serverId, new File( parent, "server" + serverId ).getAbsolutePath() );
-            }
-            else
-            {
-                startMember( serverId, new File( parent, "arbiter" + serverId ).getAbsolutePath() );
-            }
-        }
-
-        void startMember( InstanceId serverId, String path ) throws URISyntaxException, IOException
->>>>>>> 4c9795f3
         {
             return withStoreDirInitializer( new StoreDirInitializer()
             {
-<<<<<<< HEAD
                 @Override
                 public void initializeStoreDir( int serverId, File storeDir ) throws IOException
-=======
-                initialHosts.append( "," ).append( spec.getMembers().get( i ).getHost() );
-            }
-            File parent = new File( root, name );
-            URI clusterUri = new URI( "cluster://" + member.getHost() );
-            if ( member.isFullHaMember() )
-            {
-                int clusterPort = clusterUri.getPort();
-                int haPort = clusterUri.getPort() + 3000;
-                File storeDir = new File( parent, "server" + serverId );
-                if ( storeDirInitializer != null)
-                {
-                    storeDirInitializer.initializeStoreDir( serverId.toIntegerIndex(), storeDir );
-                }
-                GraphDatabaseBuilder graphDatabaseBuilder = dbFactory.newHighlyAvailableDatabaseBuilder( path ).
-                                setConfig( ClusterSettings.cluster_name, name ).
-                                setConfig( ClusterSettings.initial_hosts, initialHosts.toString() ).
-                                setConfig( ClusterSettings.server_id, serverId + "" ).
-                                setConfig( ClusterSettings.cluster_server, "0.0.0.0:"+clusterPort).
-                                setConfig( HaSettings.ha_server, ":" + haPort ).
-                                setConfig( OnlineBackupSettings.online_backup_enabled, Settings.FALSE ).
-                                setConfig( commonConfig );
-                if ( instanceConfig.containsKey( serverId.toIntegerIndex() ) )
->>>>>>> 4c9795f3
                 {
                     copyRecursively( seedDir, storeDir );
                 }
-<<<<<<< HEAD
             } );
-=======
-
-                config( graphDatabaseBuilder, name, serverId );
-
-                final HighlyAvailableGraphDatabaseProxy graphDatabase = new HighlyAvailableGraphDatabaseProxy(
-                        graphDatabaseBuilder );
-
-                members.put( serverId, graphDatabase );
-
-                life.add( new LifecycleAdapter()
-                {
-                    @Override
-                    public void stop() throws Throwable
-                    {
-                        graphDatabase.get().shutdown();
-                    }
-                } );
-            }
-            else
-            {
-                Map<String, String> config = MapUtil.stringMap(
-                        ClusterSettings.cluster_name.name(), name,
-                        ClusterSettings.initial_hosts.name(), initialHosts.toString(),
-                        ClusterSettings.server_id.name(), serverId + "",
-                        ClusterSettings.cluster_server.name(), "0.0.0.0:"+clusterUri.getPort(),
-                        GraphDatabaseSettings.store_dir.name(), path );
-                Config config1 = new Config( config, InternalAbstractGraphDatabase.Configuration.class,
-                        GraphDatabaseSettings.class );
-
-                Logging clientLogging =life.add( new LogbackService( config1, new LoggerContext()  ) );
-                ObjectStreamFactory objectStreamFactory = new ObjectStreamFactory();
-                ClusterClient clusterClient = new ClusterClient( new Monitors(), ClusterClient.adapt( config1 ),
-                        clientLogging, new NotElectableElectionCredentialsProvider(), objectStreamFactory,
-                        objectStreamFactory );
-
-                arbiters.add(new ClusterMembers(clusterClient, clusterClient, new ClusterMemberEvents()
-                {
-                    @Override
-                    public void addClusterMemberListener( ClusterMemberListener listener )
-                    {
-                        // noop
-                    }
-
-                    @Override
-                    public void removeClusterMemberListener( ClusterMemberListener listener )
-                    {
-                        // noop
-                    }
-                }, clusterClient.getServerId() ));
-
-                life.add( new FutureLifecycleAdapter<>( clusterClient ) );
-            }
->>>>>>> 4c9795f3
         }
 
         public Builder withStoreDirInitializer( StoreDirInitializer initializer )
@@ -1065,7 +953,21 @@
             return new StartNetworkAgainKit( db, stoppedServices );
         }
 
-        private void startMember( InstanceId serverId ) throws URISyntaxException, IOException
+        void startMember( InstanceId serverId ) throws URISyntaxException, IOException
+        {
+            Clusters.Member member = spec.getMembers().get( serverId.toIntegerIndex() - 1 );
+            File parent = new File( root, name );
+            if ( member.isFullHaMember() )
+            {
+                startMember( serverId, new File( parent, "server" + serverId ).getAbsolutePath() );
+            }
+            else
+            {
+                startMember( serverId, new File( parent, "arbiter" + serverId ).getAbsolutePath() );
+            }
+        }
+
+        void startMember( InstanceId serverId, String path ) throws URISyntaxException, IOException
         {
             Clusters.Member member = spec.getMembers().get( serverId.toIntegerIndex() - 1 );
             StringBuilder initialHosts = new StringBuilder( spec.getMembers().get( 0 ).getHost() );
@@ -1073,34 +975,23 @@
             {
                 initialHosts.append( "," ).append( spec.getMembers().get( i ).getHost() );
             }
-            File parent = new File( root, name );
             URI clusterUri = new URI( "cluster://" + member.getHost() );
             if ( member.isFullHaMember() )
             {
                 int clusterPort = clusterUri.getPort();
                 int haPort = clusterUri.getPort() + 3000;
-                File storeDir = new File( parent, "server" + serverId );
                 if ( storeDirInitializer != null )
                 {
-                    storeDirInitializer.initializeStoreDir( serverId.toIntegerIndex(), storeDir );
-                }
-                GraphDatabaseBuilder graphDatabaseBuilder = dbFactory.newHighlyAvailableDatabaseBuilder(
-                        storeDir.getAbsolutePath() ).
-                                                                             setConfig( ClusterSettings.cluster_name,
-                                                                                     name ).
-                                                                             setConfig( ClusterSettings.initial_hosts,
-                                                                                     initialHosts.toString() ).
-                                                                             setConfig( ClusterSettings.server_id,
-                                                                                     serverId + "" ).
-                                                                             setConfig( ClusterSettings.cluster_server,
-                                                                                     "0.0.0.0:" + clusterPort ).
-                                                                             setConfig( HaSettings.ha_server,
-                                                                                     ":" + haPort ).
-                                                                             setConfig(
-                                                                                     OnlineBackupSettings
-                                                                                             .online_backup_enabled,
-                                                                                     Settings.FALSE ).
-                                                                             setConfig( commonConfig );
+                    storeDirInitializer.initializeStoreDir( serverId.toIntegerIndex(), new File( path ) );
+                }
+                GraphDatabaseBuilder graphDatabaseBuilder = dbFactory.newHighlyAvailableDatabaseBuilder( path ).
+                        setConfig( ClusterSettings.cluster_name, name ).
+                        setConfig( ClusterSettings.initial_hosts, initialHosts.toString() ).
+                        setConfig( ClusterSettings.server_id, serverId + "" ).
+                        setConfig( ClusterSettings.cluster_server, "0.0.0.0:" + clusterPort ).
+                        setConfig( HaSettings.ha_server, ":" + haPort ).
+                        setConfig( OnlineBackupSettings.online_backup_enabled, Settings.FALSE ).
+                        setConfig( commonConfig );
                 if ( instanceConfig.containsKey( serverId.toIntegerIndex() ) )
                 {
                     graphDatabaseBuilder.setConfig( instanceConfig.get( serverId.toIntegerIndex() ) );
@@ -1129,8 +1020,7 @@
                         ClusterSettings.initial_hosts.name(), initialHosts.toString(),
                         ClusterSettings.server_id.name(), serverId + "",
                         ClusterSettings.cluster_server.name(), "0.0.0.0:" + clusterUri.getPort(),
-                        GraphDatabaseSettings.store_dir.name(),
-                        new File( parent, "arbiter" + serverId ).getAbsolutePath() );
+                        GraphDatabaseSettings.store_dir.name(), path );
                 Config config1 = new Config( config, InternalAbstractGraphDatabase.Configuration.class,
                         GraphDatabaseSettings.class );
 
