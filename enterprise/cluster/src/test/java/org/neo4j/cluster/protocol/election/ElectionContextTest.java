--- conflicted
+++ resolved
@@ -349,11 +349,7 @@
 
         MultiPaxosContext context = new MultiPaxosContext( me, Iterables.iterable(
                 new ElectionRole( role1 ), new ElectionRole( role2 ) ), clusterConfiguration,
-<<<<<<< HEAD
-                command -> command.run(), NullLogProvider.getInstance(),
-=======
                 Runnable::run, NullLogProvider.getInstance(),
->>>>>>> e1a4a02b
                 mock( ObjectInputStreamFactory.class ), mock( ObjectOutputStreamFactory.class ),
                 mock( AcceptorInstanceStore.class ), mock( Timeouts.class ), mock( ElectionCredentialsProvider.class ),
                 config );
@@ -397,11 +393,7 @@
 
         MultiPaxosContext context = new MultiPaxosContext( me, Iterables.iterable(
                 new ElectionRole( role1 ) ), clusterConfiguration,
-<<<<<<< HEAD
-                command -> command.run(), NullLogProvider.getInstance(),
-=======
                 Runnable::run, NullLogProvider.getInstance(),
->>>>>>> e1a4a02b
                 mock( ObjectInputStreamFactory.class ), mock( ObjectOutputStreamFactory.class ),
                 mock( AcceptorInstanceStore.class ), mock( Timeouts.class ), mock( ElectionCredentialsProvider.class ),
                 config );
@@ -453,11 +445,7 @@
 
         MultiPaxosContext context = new MultiPaxosContext( me,
                 Iterables.iterable( new ElectionRole( role1 ) ), clusterConfiguration,
-<<<<<<< HEAD
-                command -> command.run(),
-=======
                 Runnable::run,
->>>>>>> e1a4a02b
                 NullLogProvider.getInstance(), mock( ObjectInputStreamFactory.class ), mock( ObjectOutputStreamFactory.class ),
                 mock( AcceptorInstanceStore.class ), mock( Timeouts.class ), mock( ElectionCredentialsProvider.class ),
                 config );
@@ -499,15 +487,9 @@
         ClusterContext clusterContext = mock( ClusterContext.class );
         when( clusterContext.getConfiguration() ).thenReturn( clusterConfiguration );
 
-<<<<<<< HEAD
         MultiPaxosContext context =
                 new MultiPaxosContext( new InstanceId( 1 ), Iterables.iterable( new ElectionRole( "coordinator" ) ),
                         clusterConfiguration, mock( Executor.class ), NullLogProvider.getInstance(),
-=======
-        MultiPaxosContext context = new MultiPaxosContext( new InstanceId(1 ), Iterables.iterable(
-                        new ElectionRole( "coordinator" ) ), clusterConfiguration,
-                        mock( Executor.class ), NullLogProvider.getInstance(),
->>>>>>> e1a4a02b
                         mock( ObjectInputStreamFactory.class ), mock( ObjectOutputStreamFactory.class ),
                         mock( AcceptorInstanceStore.class ), mock( Timeouts.class ),
                         mock( ElectionCredentialsProvider.class ), config );
