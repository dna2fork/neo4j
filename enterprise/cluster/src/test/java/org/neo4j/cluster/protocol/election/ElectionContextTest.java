/*
 * Copyright (c) 2002-2016 "Neo Technology,"
 * Network Engine for Objects in Lund AB [http://neotechnology.com]
 *
 * This file is part of Neo4j.
 *
 * Neo4j is free software: you can redistribute it and/or modify
 * it under the terms of the GNU Affero General Public License as
 * published by the Free Software Foundation, either version 3 of the
 * License, or (at your option) any later version.
 *
 * This program is distributed in the hope that it will be useful,
 * but WITHOUT ANY WARRANTY; without even the implied warranty of
 * MERCHANTABILITY or FITNESS FOR A PARTICULAR PURPOSE.  See the
 * GNU Affero General Public License for more details.
 *
 * You should have received a copy of the GNU Affero General Public License
 * along with this program. If not, see <http://www.gnu.org/licenses/>.
 */
package org.neo4j.cluster.protocol.election;

import org.junit.Test;

import java.net.URI;
import java.util.Collections;
import java.util.HashMap;
import java.util.HashSet;
import java.util.LinkedList;
import java.util.List;
import java.util.Map;
import java.util.Set;
import java.util.concurrent.Executor;

import org.neo4j.cluster.InstanceId;
import org.neo4j.cluster.protocol.atomicbroadcast.ObjectInputStreamFactory;
import org.neo4j.cluster.protocol.atomicbroadcast.ObjectOutputStreamFactory;
import org.neo4j.cluster.protocol.atomicbroadcast.multipaxos.AcceptorInstanceStore;
import org.neo4j.cluster.protocol.atomicbroadcast.multipaxos.context.MultiPaxosContext;
import org.neo4j.cluster.protocol.cluster.ClusterConfiguration;
import org.neo4j.cluster.protocol.cluster.ClusterContext;
import org.neo4j.cluster.protocol.heartbeat.HeartbeatContext;
import org.neo4j.cluster.timeout.Timeouts;
import org.neo4j.helpers.collection.Iterables;
import org.neo4j.logging.NullLogProvider;

import static junit.framework.Assert.assertNull;
import static org.junit.Assert.assertEquals;
import static org.junit.Assert.assertFalse;
import static org.mockito.Mockito.mock;
import static org.mockito.Mockito.when;

public class ElectionContextTest
{
    @Test
    public void testElectionOkNoFailed()
    {
        Set<InstanceId> failed = new HashSet<InstanceId>();

        baseTestForElectionOk( failed, false );
    }

    @Test
    public void testElectionOkLessThanQuorumFailed()
    {
        Set<InstanceId> failed = new HashSet<InstanceId>();
        failed.add( new InstanceId( 1 ) );

        baseTestForElectionOk( failed, false );
    }

    @Test
    public void testElectionNotOkMoreThanQuorumFailed()
    {
        Set<InstanceId> failed = new HashSet<InstanceId>();
        failed.add( new InstanceId( 1 ) );
        failed.add( new InstanceId( 2 ) );

        baseTestForElectionOk( failed, true );
    }

    @Test
    public void testElectionNotOkQuorumFailedTwoInstances()
    {
        Set<InstanceId> failed = new HashSet<InstanceId>();
        failed.add( new InstanceId( 2 ) );

        Map<InstanceId, URI> members = new HashMap<InstanceId, URI>();
        members.put( new InstanceId( 1 ), URI.create( "server1" ) );
        members.put( new InstanceId( 2 ), URI.create( "server2" ) );

        ClusterConfiguration clusterConfiguration = mock( ClusterConfiguration.class );
        when( clusterConfiguration.getMembers() ).thenReturn( members );

        ClusterContext clusterContext = mock( ClusterContext.class );
        when( clusterContext.getConfiguration() ).thenReturn( clusterConfiguration );

        MultiPaxosContext context = new MultiPaxosContext( new InstanceId( 1 ),
<<<<<<< HEAD
                Iterables.<ElectionRole, ElectionRole>iterable( new ElectionRole( "coordinator" ) ),
                clusterConfiguration, mock( Executor.class ), NullLogProvider.getInstance(),
=======
                10, Iterables.<ElectionRole, ElectionRole>iterable( new ElectionRole( "coordinator" ) ),
                clusterConfiguration, mock( Executor.class ), new DevNullLoggingService(),
>>>>>>> 3317386c
                mock( ObjectInputStreamFactory.class ), mock( ObjectOutputStreamFactory.class ),
                mock( AcceptorInstanceStore.class ), mock( Timeouts.class ),
                mock( ElectionCredentialsProvider.class) );

        context.getHeartbeatContext().getFailed().addAll( failed );

        ElectionContext toTest = context.getElectionContext();

        assertFalse( toTest.electionOk() );
    }

    @Test
    public void testElectionNotOkQuorumFailedFourInstances()
    {
        Set<InstanceId> failed = new HashSet<InstanceId>();
        failed.add( new InstanceId( 2 ) );
        failed.add( new InstanceId( 3 ) );

        Map<InstanceId, URI> members = new HashMap<InstanceId, URI>();
        members.put( new InstanceId( 1 ), URI.create( "server1" ) );
        members.put( new InstanceId( 2 ), URI.create( "server2" ) );
        members.put( new InstanceId( 3 ), URI.create( "server3" ) );
        members.put( new InstanceId( 4 ), URI.create( "server4" ) );

        ClusterConfiguration clusterConfiguration = mock( ClusterConfiguration.class );
        when( clusterConfiguration.getMembers() ).thenReturn( members );

        ClusterContext clusterContext = mock( ClusterContext.class );
        when( clusterContext.getConfiguration() ).thenReturn( clusterConfiguration );

        MultiPaxosContext context = new MultiPaxosContext( new InstanceId(1), 10, Iterables.<ElectionRole, ElectionRole>iterable(
                new ElectionRole( "coordinator" ) ), clusterConfiguration,
                mock( Executor.class ), NullLogProvider.getInstance(),
                mock( ObjectInputStreamFactory.class ), mock( ObjectOutputStreamFactory.class ),
                mock( AcceptorInstanceStore.class ), mock( Timeouts.class ),
                mock( ElectionCredentialsProvider.class) );

        context.getHeartbeatContext().getFailed().addAll( failed );

        ElectionContext toTest = context.getElectionContext();

        assertFalse( toTest.electionOk() );
    }

    @Test
    public void testElectionNotOkQuorumFailedFiveInstances()
    {
        Set<InstanceId> failed = new HashSet<InstanceId>();
        failed.add( new InstanceId( 2 ) );
        failed.add( new InstanceId( 3 ) );
        failed.add( new InstanceId( 4 ) );

        Map<InstanceId, URI> members = new HashMap<InstanceId, URI>();
        members.put( new InstanceId( 1 ), URI.create( "server1" ) );
        members.put( new InstanceId( 2 ), URI.create( "server2" ) );
        members.put( new InstanceId( 3 ), URI.create( "server3" ) );
        members.put( new InstanceId( 4 ), URI.create( "server4" ) );
        members.put( new InstanceId( 5 ), URI.create( "server5" ) );

        ClusterConfiguration clusterConfiguration = mock( ClusterConfiguration.class );
        when( clusterConfiguration.getMembers() ).thenReturn( members );

        ClusterContext clusterContext = mock( ClusterContext.class );
        when( clusterContext.getConfiguration() ).thenReturn( clusterConfiguration );

        MultiPaxosContext context = new MultiPaxosContext( new InstanceId(1), 10, Iterables.<ElectionRole, ElectionRole>iterable(
                new ElectionRole( "coordinator" ) ), clusterConfiguration,
                mock( Executor.class ), NullLogProvider.getInstance(),
                mock( ObjectInputStreamFactory.class ), mock( ObjectOutputStreamFactory.class ),
                mock( AcceptorInstanceStore.class ), mock( Timeouts.class ),
                mock( ElectionCredentialsProvider.class) );

        context.getHeartbeatContext().getFailed().addAll( failed );

        ElectionContext toTest = context.getElectionContext();

        assertFalse( toTest.electionOk() );
    }

    @Test
    public void twoVotesFromSameInstanceForSameRoleShouldBeConsolidated() throws Exception
    {
        // Given
        final String coordinatorRole = "coordinator";
        HeartbeatContext heartbeatContext = mock(HeartbeatContext.class);
        when( heartbeatContext.getFailed() ).thenReturn( Collections.<InstanceId>emptySet() );

        Map<InstanceId, URI> members = new HashMap<InstanceId, URI>();
        members.put( new InstanceId( 1 ), URI.create( "server1" ) );
        members.put( new InstanceId( 2 ), URI.create( "server2" ) );
        members.put( new InstanceId( 3 ), URI.create( "server3" ) );

        ClusterConfiguration clusterConfiguration = mock( ClusterConfiguration.class );
        when( clusterConfiguration.getMembers() ).thenReturn( members );

        ClusterContext clusterContext = mock( ClusterContext.class );
        when( clusterContext.getConfiguration() ).thenReturn( clusterConfiguration );

<<<<<<< HEAD
        MultiPaxosContext context = new MultiPaxosContext( new InstanceId(1), Iterables.<ElectionRole, ElectionRole>iterable(
=======
        Logging logging = mock( Logging.class );
        when ( logging.getMessagesLog( Matchers.<Class>any() ) ).thenReturn( mock( StringLogger.class ) );

        MultiPaxosContext context = new MultiPaxosContext( new InstanceId(1), 10, Iterables.<ElectionRole, ElectionRole>iterable(
>>>>>>> 3317386c
                        new ElectionRole( coordinatorRole ) ), clusterConfiguration,
                        mock( Executor.class ), NullLogProvider.getInstance(),
                        mock( ObjectInputStreamFactory.class ), mock( ObjectOutputStreamFactory.class ),
                mock( AcceptorInstanceStore.class ), mock( Timeouts.class ),
                mock( ElectionCredentialsProvider.class) );

        ElectionContext toTest = context.getElectionContext();

        // When
        toTest.startElectionProcess( coordinatorRole );
        toTest.voted( coordinatorRole, new InstanceId( 1 ), new IntegerElectionCredentials( 100 ), ClusterContext.NO_ELECTOR_VERSION );
        toTest.voted( coordinatorRole, new InstanceId( 2 ), new IntegerElectionCredentials( 100 ), ClusterContext.NO_ELECTOR_VERSION );
        toTest.voted( coordinatorRole, new InstanceId( 2 ), new IntegerElectionCredentials( 101 ), ClusterContext.NO_ELECTOR_VERSION );

        // Then
        assertNull( toTest.getElectionWinner( coordinatorRole ) );
        assertEquals( 2, toTest.getVoteCount( coordinatorRole ) );
    }

    @Test
    public void electionBeingForgottenMustIncreaseElectionId() throws Exception
    {
        // Given
        final String coordinatorRole = "coordinator";
        HeartbeatContext heartbeatContext = mock(HeartbeatContext.class);
        when( heartbeatContext.getFailed() ).thenReturn( Collections.<InstanceId>emptySet() );

<<<<<<< HEAD
        ElectionContext context = new MultiPaxosContext( new InstanceId(1), Iterables.<ElectionRole, ElectionRole>iterable(
=======
        Logging logging = mock( Logging.class );
        when ( logging.getMessagesLog( Matchers.<Class>any() ) ).thenReturn( mock( StringLogger.class ) );

        ElectionContext context = new MultiPaxosContext( new InstanceId(1), 10, Iterables.<ElectionRole, ElectionRole>iterable(
>>>>>>> 3317386c
                new ElectionRole( coordinatorRole ) ),  mock( ClusterConfiguration.class ),
                mock( Executor.class ),  NullLogProvider.getInstance(),
                mock( ObjectInputStreamFactory.class ), mock( ObjectOutputStreamFactory.class ),
                mock( AcceptorInstanceStore.class ), mock( Timeouts.class ), mock( ElectionCredentialsProvider.class ) ).getElectionContext();

        ElectionContext.VoteRequest voteRequestBefore = context.voteRequestForRole( new ElectionRole( coordinatorRole ) );
        context.forgetElection( coordinatorRole );
        ElectionContext.VoteRequest voteRequestAfter = context.voteRequestForRole( new ElectionRole( coordinatorRole ) );
        assertEquals( voteRequestBefore.getVersion() + 1, voteRequestAfter.getVersion() );
    }

    @Test
    public void voteFromPreviousSuccessfulElectionMustNotBeCounted() throws Exception
    {
        // Given
        final String coordinatorRole = "coordinator";
        HeartbeatContext heartbeatContext = mock(HeartbeatContext.class);
        when( heartbeatContext.getFailed() ).thenReturn( Collections.<InstanceId>emptySet() );

<<<<<<< HEAD
        ElectionContext context = new MultiPaxosContext( new InstanceId(1), Iterables.<ElectionRole, ElectionRole>iterable(
=======
        Logging logging = mock( Logging.class );
        when ( logging.getMessagesLog( Matchers.<Class>any() ) ).thenReturn( mock( StringLogger.class ) );

        ElectionContext context = new MultiPaxosContext( new InstanceId(1), 10, Iterables.<ElectionRole, ElectionRole>iterable(
>>>>>>> 3317386c
                new ElectionRole( coordinatorRole ) ),  mock( ClusterConfiguration.class ),
                mock( Executor.class ), NullLogProvider.getInstance(),
                mock( ObjectInputStreamFactory.class ), mock( ObjectOutputStreamFactory.class ),
                mock( AcceptorInstanceStore.class ), mock( Timeouts.class ), mock( ElectionCredentialsProvider.class ) ).getElectionContext();

        // When
        ElectionContext.VoteRequest voteRequestBefore = context.voteRequestForRole( new ElectionRole( coordinatorRole ) );
        context.forgetElection( coordinatorRole );

        // Then
        assertFalse( context.voted( coordinatorRole, new InstanceId( 2 ), null, voteRequestBefore.getVersion() - 1 ) );
    }

    @Test
    public void instanceFailingShouldHaveItsVotesInvalidated() throws Exception
    {
        // Given
        final String role1 = "coordinator1";
        final String role2 = "coordinator2";
        InstanceId me = new InstanceId( 1 );
        InstanceId failingInstance = new InstanceId( 2 );
        InstanceId otherInstance = new InstanceId( 3 );

        ClusterConfiguration clusterConfiguration = mock( ClusterConfiguration.class );
        List<InstanceId> clusterMemberIds = new LinkedList<InstanceId>();
        clusterMemberIds.add( failingInstance );
        clusterMemberIds.add( otherInstance );
        clusterMemberIds.add( me );
        when( clusterConfiguration.getMemberIds() ).thenReturn( clusterMemberIds );

        MultiPaxosContext context = new MultiPaxosContext( me, 10, Iterables.<ElectionRole, ElectionRole>iterable(
                new ElectionRole( role1 ), new ElectionRole( role2 ) ), clusterConfiguration,
                new Executor()
                {
                    @Override
                    public void execute( Runnable command )
                    {
                        command.run();
                    }
                }, NullLogProvider.getInstance(),
                mock( ObjectInputStreamFactory.class ), mock( ObjectOutputStreamFactory.class ),
                mock( AcceptorInstanceStore.class ), mock( Timeouts.class ), mock( ElectionCredentialsProvider.class ) );

        HeartbeatContext heartbeatContext = context.getHeartbeatContext();
        ElectionContext electionContext = context.getElectionContext();

        electionContext.startElectionProcess( role1 );
        electionContext.startElectionProcess( role2 );

        electionContext.voted( role1, failingInstance, mock( Comparable.class ), 2 );
        electionContext.voted( role2, failingInstance, mock( Comparable.class ), 2 );

        electionContext.voted( role1, otherInstance, mock( Comparable.class ), 2 );
        electionContext.voted( role2, otherInstance, mock( Comparable.class ), 2 );

        heartbeatContext.suspect( failingInstance );

        assertEquals( 1, electionContext.getVoteCount( role1 ) );
        assertEquals( 1, electionContext.getVoteCount( role2 ) );
    }


    @Test
    public void failedElectorRejoiningMustHaveItsVersionFromVoteRequestsSetTheElectorVersion() throws Throwable
    {
        // Given
        final String role1 = "coordinator1";
        InstanceId me = new InstanceId( 1 );
        InstanceId failingInstance = new InstanceId( 2 );
        InstanceId forQuorum = new InstanceId( 3 );

        ClusterConfiguration clusterConfiguration = mock( ClusterConfiguration.class );
        List<InstanceId> clusterMemberIds = new LinkedList<InstanceId>();
        clusterMemberIds.add( failingInstance );
        clusterMemberIds.add( me );
        clusterMemberIds.add( forQuorum );
        when( clusterConfiguration.getMemberIds() ).thenReturn( clusterMemberIds );

        MultiPaxosContext context = new MultiPaxosContext( me, 10, Iterables.<ElectionRole, ElectionRole>iterable(
                new ElectionRole( role1 ) ), clusterConfiguration,
                new Executor()
                {
                    @Override
                    public void execute( Runnable command )
                    {
                        command.run();
                    }
                }, NullLogProvider.getInstance(),
                mock( ObjectInputStreamFactory.class ), mock( ObjectOutputStreamFactory.class ),
                mock( AcceptorInstanceStore.class ), mock( Timeouts.class ), mock( ElectionCredentialsProvider.class ) );

        HeartbeatContext heartbeatContext = context.getHeartbeatContext();
        ClusterContext clusterContext = context.getClusterContext();

        clusterContext.setLastElector( failingInstance );
        clusterContext.setLastElectorVersion( 8 );

        // When the elector fails
        heartbeatContext.suspicions( forQuorum, Collections.singleton( failingInstance ) );
        heartbeatContext.suspect( failingInstance );

        // Then the elector is reset to defaults
        assertEquals( clusterContext.getLastElector(), InstanceId.NONE );
        assertEquals( clusterContext.getLastElectorVersion(), ClusterContext.NO_ELECTOR_VERSION );

        // When the elector comes back with an election result
        clusterContext.elected( role1, forQuorum, failingInstance, 9 );

        // Then the result is actually respected
        assertEquals( clusterContext.getLastElector(), failingInstance );
        assertEquals( clusterContext.getLastElectorVersion(), 9 );
  }

    /*
     * This assumes an instance leaves the cluster normally and then rejoins, without any elections in between. The
     * expected result is that it will succeed in sending election results.
     */
    @Test
    public void electorLeavingAndRejoiningWithNoElectionsInBetweenMustStillHaveElectionsGoThrough() throws Exception
    {
        // Given
        final String role1 = "coordinator1";
        InstanceId me = new InstanceId( 1 );
        InstanceId leavingInstance = new InstanceId( 2 );
        InstanceId forQuorum = new InstanceId( 3 );

        ClusterConfiguration clusterConfiguration = mock( ClusterConfiguration.class );
        List<InstanceId> clusterMemberIds = new LinkedList<InstanceId>();
        clusterMemberIds.add( leavingInstance );
        clusterMemberIds.add( me );
        clusterMemberIds.add( forQuorum );
        when( clusterConfiguration.getMemberIds() ).thenReturn( clusterMemberIds );

        MultiPaxosContext context = new MultiPaxosContext( me,
                10, Iterables.<ElectionRole, ElectionRole>iterable( new ElectionRole( role1 ) ), clusterConfiguration,
                new Executor()
                {
                    @Override
                    public void execute( Runnable command )
                    {
                        command.run();
                    }
                },
                NullLogProvider.getInstance(), mock( ObjectInputStreamFactory.class ), mock( ObjectOutputStreamFactory.class ),
                mock( AcceptorInstanceStore.class ), mock( Timeouts.class ), mock( ElectionCredentialsProvider.class ) );

        HeartbeatContext heartbeatContext = context.getHeartbeatContext();
        ClusterContext clusterContext = context.getClusterContext();

        clusterContext.setLastElector( leavingInstance );
        clusterContext.setLastElectorVersion( 8 );

        // When the elector leaves the cluster
        clusterContext.left( leavingInstance );

        // Then the elector is reset to defaults
        assertEquals( clusterContext.getLastElector(), InstanceId.NONE );
        assertEquals( clusterContext.getLastElectorVersion(), ClusterContext.NO_ELECTOR_VERSION );

        // When the elector comes back with an election result
          // We don't need to join, election results do not check for elector membership
        clusterContext.elected( role1, forQuorum, leavingInstance, 9 );

        // Then the result is actually respected
        assertEquals( clusterContext.getLastElector(), leavingInstance );
        assertEquals( clusterContext.getLastElectorVersion(), 9 );
    }

    private void baseTestForElectionOk( Set<InstanceId> failed, boolean moreThanQuorum )
    {
        Map<InstanceId, URI> members = new HashMap<InstanceId, URI>();
        members.put( new InstanceId( 1 ), URI.create( "server1" ) );
        members.put( new InstanceId( 2 ), URI.create( "server2" ) );
        members.put( new InstanceId( 3 ), URI.create( "server3" ) );

        ClusterConfiguration clusterConfiguration = mock( ClusterConfiguration.class );
        when( clusterConfiguration.getMembers() ).thenReturn( members );

        ClusterContext clusterContext = mock( ClusterContext.class );
        when( clusterContext.getConfiguration() ).thenReturn( clusterConfiguration );

        MultiPaxosContext context = new MultiPaxosContext( new InstanceId(1), 10, Iterables.<ElectionRole, ElectionRole>iterable(
                        new ElectionRole( "coordinator" ) ), clusterConfiguration,
                        mock( Executor.class ), NullLogProvider.getInstance(),
                        mock( ObjectInputStreamFactory.class ), mock( ObjectOutputStreamFactory.class ),
                mock( AcceptorInstanceStore.class ), mock( Timeouts.class ),
                mock( ElectionCredentialsProvider.class) );

        context.getHeartbeatContext().getFailed().addAll( failed );

        ElectionContext toTest = context.getElectionContext();

        assertEquals( moreThanQuorum, !toTest.electionOk() );
    }
}<|MERGE_RESOLUTION|>--- conflicted
+++ resolved
@@ -94,14 +94,9 @@
         ClusterContext clusterContext = mock( ClusterContext.class );
         when( clusterContext.getConfiguration() ).thenReturn( clusterConfiguration );
 
-        MultiPaxosContext context = new MultiPaxosContext( new InstanceId( 1 ),
-<<<<<<< HEAD
+        MultiPaxosContext context = new MultiPaxosContext( new InstanceId( 1 ), 10,
                 Iterables.<ElectionRole, ElectionRole>iterable( new ElectionRole( "coordinator" ) ),
                 clusterConfiguration, mock( Executor.class ), NullLogProvider.getInstance(),
-=======
-                10, Iterables.<ElectionRole, ElectionRole>iterable( new ElectionRole( "coordinator" ) ),
-                clusterConfiguration, mock( Executor.class ), new DevNullLoggingService(),
->>>>>>> 3317386c
                 mock( ObjectInputStreamFactory.class ), mock( ObjectOutputStreamFactory.class ),
                 mock( AcceptorInstanceStore.class ), mock( Timeouts.class ),
                 mock( ElectionCredentialsProvider.class) );
@@ -200,14 +195,7 @@
         ClusterContext clusterContext = mock( ClusterContext.class );
         when( clusterContext.getConfiguration() ).thenReturn( clusterConfiguration );
 
-<<<<<<< HEAD
-        MultiPaxosContext context = new MultiPaxosContext( new InstanceId(1), Iterables.<ElectionRole, ElectionRole>iterable(
-=======
-        Logging logging = mock( Logging.class );
-        when ( logging.getMessagesLog( Matchers.<Class>any() ) ).thenReturn( mock( StringLogger.class ) );
-
         MultiPaxosContext context = new MultiPaxosContext( new InstanceId(1), 10, Iterables.<ElectionRole, ElectionRole>iterable(
->>>>>>> 3317386c
                         new ElectionRole( coordinatorRole ) ), clusterConfiguration,
                         mock( Executor.class ), NullLogProvider.getInstance(),
                         mock( ObjectInputStreamFactory.class ), mock( ObjectOutputStreamFactory.class ),
@@ -235,14 +223,7 @@
         HeartbeatContext heartbeatContext = mock(HeartbeatContext.class);
         when( heartbeatContext.getFailed() ).thenReturn( Collections.<InstanceId>emptySet() );
 
-<<<<<<< HEAD
-        ElectionContext context = new MultiPaxosContext( new InstanceId(1), Iterables.<ElectionRole, ElectionRole>iterable(
-=======
-        Logging logging = mock( Logging.class );
-        when ( logging.getMessagesLog( Matchers.<Class>any() ) ).thenReturn( mock( StringLogger.class ) );
-
         ElectionContext context = new MultiPaxosContext( new InstanceId(1), 10, Iterables.<ElectionRole, ElectionRole>iterable(
->>>>>>> 3317386c
                 new ElectionRole( coordinatorRole ) ),  mock( ClusterConfiguration.class ),
                 mock( Executor.class ),  NullLogProvider.getInstance(),
                 mock( ObjectInputStreamFactory.class ), mock( ObjectOutputStreamFactory.class ),
@@ -262,14 +243,7 @@
         HeartbeatContext heartbeatContext = mock(HeartbeatContext.class);
         when( heartbeatContext.getFailed() ).thenReturn( Collections.<InstanceId>emptySet() );
 
-<<<<<<< HEAD
-        ElectionContext context = new MultiPaxosContext( new InstanceId(1), Iterables.<ElectionRole, ElectionRole>iterable(
-=======
-        Logging logging = mock( Logging.class );
-        when ( logging.getMessagesLog( Matchers.<Class>any() ) ).thenReturn( mock( StringLogger.class ) );
-
         ElectionContext context = new MultiPaxosContext( new InstanceId(1), 10, Iterables.<ElectionRole, ElectionRole>iterable(
->>>>>>> 3317386c
                 new ElectionRole( coordinatorRole ) ),  mock( ClusterConfiguration.class ),
                 mock( Executor.class ), NullLogProvider.getInstance(),
                 mock( ObjectInputStreamFactory.class ), mock( ObjectOutputStreamFactory.class ),
