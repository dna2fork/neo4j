--- conflicted
+++ resolved
@@ -249,11 +249,7 @@
                     return;
                 }
             }
-<<<<<<< HEAD
-            else if ( electorId.equals( lastElector ) && (version < electorVersion && version > 0)  )
-=======
             else if ( electorId.equals( lastElector ) && (version < electorVersion && version > 0) )
->>>>>>> 34f40f50
             {
                 getLogger( getClass() ).warn( "Election result for role " + roleName +
                         " received from elector instance " + electorId + " with version " + version +
@@ -264,17 +260,10 @@
             {
                 getLogger( getClass() ).debug( "Setting elector to " + electorId + " and its version to " + version );
             }
-<<<<<<< HEAD
-
             this.electorVersion = version;
             this.lastElector = electorId;
         }
-=======
-            this.electorVersion = version;
-            this.lastElector = electorId;
-        }
-
->>>>>>> 34f40f50
+
         commonState.configuration().elected( roleName, instanceId );
         Listeners.notifyListeners( clusterListeners, executor, new Listeners.Notification<ClusterListener>()
         {
