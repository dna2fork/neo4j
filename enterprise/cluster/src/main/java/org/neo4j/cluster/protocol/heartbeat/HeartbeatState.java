--- conflicted
+++ resolved
@@ -187,7 +187,6 @@
                             if (!context.getClusterContext().isMe( to )
                                     && context.getClusterContext().getConfiguration().getMembers().containsKey( to ) )
                             {
-<<<<<<< HEAD
                                 URI toSendTo = context.getClusterContext().getConfiguration().getUriForId( to );
                                 // Send heartbeat message to given server
                                 outgoing.offer( to( HeartbeatMessage.i_am_alive, toSendTo,
@@ -198,24 +197,6 @@
                                 // Set new timeout to send heartbeat to this host
                                 context.getClusterContext().timeouts.setTimeout( HeartbeatMessage.sendHeartbeat + "-"
                                         + to, timeout( HeartbeatMessage.sendHeartbeat, message, to ) );
-=======
-                                // Check if this node is no longer a part of the cluster
-                                if ( context.getClusterContext().getConfiguration().getMembers().containsKey( to ) )
-                                {
-                                    URI toSendTo = context.getClusterContext().getConfiguration().getUriForId( to );
-                                    // Send heartbeat message to given server
-                                    outgoing.offer( to( HeartbeatMessage.i_am_alive, toSendTo,
-                                            new HeartbeatMessage.IAmAliveState(
-                                                    context.getClusterContext().getMyId() ) )
-                                            .setHeader( "last-learned",
-                                                    context.getLearnerContext().getLastLearnedInstanceId() + "" ) );
-
-                                    // Set new timeout to send heartbeat to this host
-                                    context.getClusterContext().timeouts.setTimeout(
-                                            HeartbeatMessage.sendHeartbeat + "-" + to,
-                                            timeout( HeartbeatMessage.sendHeartbeat, message, to ) );
-                                }
->>>>>>> 25cea677
                             }
                             break;
                         }
