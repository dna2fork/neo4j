--- conflicted
+++ resolved
@@ -52,20 +52,11 @@
     private Bootstrap bootstrap;
     private NioEventLoopGroup eventLoopGroup;
 
-<<<<<<< HEAD
-    public SenderService( ChannelInitializer channelInitializer, LogProvider logProvider, Monitors monitors )
+    public SenderService( ChannelInitializer channelInitializer, LogProvider logProvider )
     {
         this.channelInitializer = channelInitializer;
         this.log = logProvider.getLog( getClass() );
-        this.monitors = monitors;
         this.channels = new ReconnectingChannels();
-=======
-    public SenderService( ChannelInitializer<SocketChannel> channelInitializer, LogProvider logProvider )
-    {
-        this.channelInitializer = channelInitializer;
-        this.log = logProvider.getLog( getClass() );
-        this.nonBlockingChannels = new NonBlockingChannels();
->>>>>>> bb63ffe3
     }
 
     @Override
@@ -97,12 +88,7 @@
 
     private Channel channel( AdvertisedSocketAddress destination )
     {
-<<<<<<< HEAD
-        MessageQueueMonitor monitor = monitors.newMonitor( MessageQueueMonitor.class, ReconnectingChannel.class );
         ReconnectingChannel channel = channels.get( destination );
-=======
-        NonBlockingChannel nonBlockingChannel = nonBlockingChannels.get( to );
->>>>>>> bb63ffe3
 
         if ( channel == null )
         {
@@ -121,12 +107,7 @@
             }
         }
 
-<<<<<<< HEAD
-        monitor.register( destination );
         return channel;
-=======
-        return nonBlockingChannel;
->>>>>>> bb63ffe3
     }
 
     @Override
