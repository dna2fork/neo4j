/*
 * Copyright (c) 2002-2017 "Neo Technology,"
 * Network Engine for Objects in Lund AB [http://neotechnology.com]
 *
 * This file is part of Neo4j.
 *
 * Neo4j is free software: you can redistribute it and/or modify
 * it under the terms of the GNU Affero General Public License as
 * published by the Free Software Foundation, either version 3 of the
 * License, or (at your option) any later version.
 *
 * This program is distributed in the hope that it will be useful,
 * but WITHOUT ANY WARRANTY; without even the implied warranty of
 * MERCHANTABILITY or FITNESS FOR A PARTICULAR PURPOSE.  See the
 * GNU Affero General Public License for more details.
 *
 * You should have received a copy of the GNU Affero General Public License
 * along with this program. If not, see <http://www.gnu.org/licenses/>.
 */
package org.neo4j.causalclustering.discovery;

import org.neo4j.causalclustering.identity.MemberId;
import org.neo4j.kernel.configuration.Config;
import org.neo4j.kernel.impl.util.JobScheduler;
import org.neo4j.logging.LogProvider;

public interface DiscoveryServiceFactory
{
    CoreTopologyService coreTopologyService( Config config, MemberId myself, JobScheduler jobScheduler,
            LogProvider logProvider, LogProvider userLogProvider );

<<<<<<< HEAD
    TopologyService topologyService( Config config, LogProvider logProvider,
            JobScheduler jobScheduler, MemberId myself );
=======
    TopologyService readReplicaDiscoveryService( Config config, LogProvider logProvider,
            JobScheduler jobScheduler );
>>>>>>> 6c27da84
}<|MERGE_RESOLUTION|>--- conflicted
+++ resolved
@@ -29,11 +29,7 @@
     CoreTopologyService coreTopologyService( Config config, MemberId myself, JobScheduler jobScheduler,
             LogProvider logProvider, LogProvider userLogProvider );
 
-<<<<<<< HEAD
     TopologyService topologyService( Config config, LogProvider logProvider,
-            JobScheduler jobScheduler, MemberId myself );
-=======
-    TopologyService readReplicaDiscoveryService( Config config, LogProvider logProvider,
-            JobScheduler jobScheduler );
->>>>>>> 6c27da84
+                                     JobScheduler jobScheduler, MemberId myself );
+
 }