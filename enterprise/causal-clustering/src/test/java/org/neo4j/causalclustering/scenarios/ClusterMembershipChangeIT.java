--- conflicted
+++ resolved
@@ -25,7 +25,6 @@
 
 import java.util.List;
 
-import org.neo4j.causalclustering.core.CausalClusteringSettings;
 import org.neo4j.causalclustering.discovery.Cluster;
 import org.neo4j.causalclustering.discovery.CoreClusterMember;
 import org.neo4j.causalclustering.discovery.HazelcastDiscoveryServiceFactory;
@@ -57,16 +56,6 @@
     {
         // when
         Cluster cluster = clusterRule.withNumberOfReadReplicas( 0 ).startCluster();
-
-<<<<<<< HEAD
-        List<AdvertisedSocketAddress> onlyServerZero = cluster.coreMembers().stream()
-                .map( member -> member.settingValue( CausalClusteringSettings.discovery_listen_address.name() ) )
-                .map( Integer::valueOf )
-                .map( discoveryListenAddress -> new AdvertisedSocketAddress( "127.0.0.1", discoveryListenAddress ) )
-                .collect( toList() );
-=======
-        List<AdvertisedSocketAddress> onlyServerZero = singletonList( cluster.discoveryAddressForServer( 0 ) );
->>>>>>> 1ddd9481
 
         // then
         cluster.addCoreMemberWithIdAndInitialMembers( 3 ).start();
