/*
 * Copyright (c) 2002-2017 "Neo Technology,"
 * Network Engine for Objects in Lund AB [http://neotechnology.com]
 *
 * This file is part of Neo4j.
 *
 * Neo4j is free software: you can redistribute it and/or modify
 * it under the terms of the GNU Affero General Public License as
 * published by the Free Software Foundation, either version 3 of the
 * License, or (at your option) any later version.
 *
 * This program is distributed in the hope that it will be useful,
 * but WITHOUT ANY WARRANTY; without even the implied warranty of
 * MERCHANTABILITY or FITNESS FOR A PARTICULAR PURPOSE.  See the
 * GNU Affero General Public License for more details.
 *
 * You should have received a copy of the GNU Affero General Public License
 * along with this program. If not, see <http://www.gnu.org/licenses/>.
 */
package org.neo4j.test.causalclustering;

import org.junit.rules.ExternalResource;
import org.junit.runner.Description;
import org.junit.runners.model.Statement;

import java.io.File;
import java.util.HashMap;
import java.util.Map;
import java.util.function.IntFunction;

import org.neo4j.causalclustering.discovery.Cluster;
import org.neo4j.causalclustering.discovery.IpFamily;
import org.neo4j.causalclustering.discovery.DiscoveryServiceFactory;
import org.neo4j.causalclustering.discovery.SharedDiscoveryService;
import org.neo4j.graphdb.config.Setting;
import org.neo4j.kernel.impl.store.format.standard.Standard;
import org.neo4j.test.rule.TestDirectory;

import static org.neo4j.causalclustering.discovery.IpFamily.IPV4;
import static org.neo4j.helpers.collection.MapUtil.stringMap;

public class ClusterRule extends ExternalResource
{
    private final TestDirectory testDirectory;
    private File clusterDirectory;
    private Cluster cluster;

    private int noCoreMembers = 3;
    private int noReadReplicas = 3;
    private DiscoveryServiceFactory discoveryServiceFactory = new SharedDiscoveryService();
    private Map<String,String> coreParams = stringMap();
    private Map<String,IntFunction<String>> instanceCoreParams = new HashMap<>();
    private Map<String,String> readReplicaParams = stringMap();
    private Map<String,IntFunction<String>> instanceReadReplicaParams = new HashMap<>();
<<<<<<< HEAD
    private String recordFormat = Standard.LATEST_NAME;
=======
    private String recordFormat = StandardV3_0.NAME;
    private IpFamily ipFamily = IPV4;
    private boolean useWildcard = false;
>>>>>>> d0315743

    public ClusterRule( Class<?> testClass )
    {
        this.testDirectory = TestDirectory.testDirectory( testClass );
    }

    @Override
    public Statement apply( final Statement base, final Description description )
    {
        Statement testMethod = new Statement()
        {
            @Override
            public void evaluate() throws Throwable
            {
                // If this is used as class rule then getMethodName() returns null, so use
                // getClassName() instead.
                String name =
                        description.getMethodName() != null ? description.getMethodName() : description.getClassName();
                clusterDirectory = testDirectory.directory( name );
                base.evaluate();
            }
        };

        Statement testMethodWithBeforeAndAfter = super.apply( testMethod, description );

        return testDirectory.apply( testMethodWithBeforeAndAfter, description );
    }

    @Override
    protected void after()
    {
        if ( cluster != null )
        {
            try
            {
                cluster.shutdown();
            }
            catch ( Throwable e )
            {
                throw new RuntimeException( e );
            }
        }
    }

    /**
     * Starts cluster with the configuration provided at instantiation time. This method will not return until the
     * cluster is up and all members report each other as available.
     */
    public Cluster startCluster() throws Exception
    {
        createCluster();
        cluster.start();
        cluster.awaitLeader();
        return cluster;
    }

    public Cluster createCluster() throws Exception
    {
        if ( cluster == null )
        {
            cluster = new Cluster( clusterDirectory, noCoreMembers, noReadReplicas, discoveryServiceFactory, coreParams,
                    instanceCoreParams, readReplicaParams, instanceReadReplicaParams, recordFormat, ipFamily, useWildcard );
        }

        return cluster;
    }

    public TestDirectory testDirectory()
    {
        return testDirectory;
    }

    public File clusterDirectory()
    {
        return clusterDirectory;
    }

    public ClusterRule withNumberOfCoreMembers( int noCoreMembers )
    {
        this.noCoreMembers = noCoreMembers;
        return this;
    }

    public ClusterRule withNumberOfReadReplicas( int noReadReplicas )
    {
        this.noReadReplicas = noReadReplicas;
        return this;
    }

    public ClusterRule withDiscoveryServiceFactory( DiscoveryServiceFactory factory )
    {
        this.discoveryServiceFactory = factory;
        return this;
    }

    public ClusterRule withSharedCoreParams( Map<String,String> params )
    {
        this.coreParams.putAll( params );
        return this;
    }

    public ClusterRule withSharedCoreParam( Setting<?> key, String value )
    {
        this.coreParams.put( key.name(), value );
        return this;
    }

    public ClusterRule withInstanceCoreParams( Map<String,IntFunction<String>> params )
    {
        this.instanceCoreParams.putAll( params );
        return this;
    }

    public ClusterRule withInstanceCoreParam( Setting<?> key, IntFunction<String> valueFunction )
    {
        this.instanceCoreParams.put( key.name(), valueFunction );
        return this;
    }

    public ClusterRule withSharedReadReplicaParams( Map<String,String> params )
    {
        this.readReplicaParams.putAll( params );
        return this;
    }

    public ClusterRule withSharedReadReplicaParam( Setting<?> key, String value )
    {
        this.readReplicaParams.put( key.name(), value );
        return this;
    }

    public ClusterRule withInstanceReadReplicaParams( Map<String,IntFunction<String>> params )
    {
        this.instanceReadReplicaParams.putAll( params );
        return this;
    }

    public ClusterRule withInstanceReadReplicaParam( Setting<?> key, IntFunction<String> valueFunction )
    {
        this.instanceReadReplicaParams.put( key.name(), valueFunction );
        return this;
    }

    public ClusterRule withRecordFormat( String recordFormat )
    {
        this.recordFormat = recordFormat;
        return this;
    }

<<<<<<< HEAD
    public ClusterRule withClusterDirectory( File clusterDirectory )
    {
        this.clusterDirectory = clusterDirectory;
=======
    public ClusterRule withIpFamily( IpFamily ipFamily )
    {
        this.ipFamily = ipFamily;
        return this;
    }

    public ClusterRule useWildcard( boolean useWildcard )
    {
        this.useWildcard = useWildcard;
>>>>>>> d0315743
        return this;
    }
}<|MERGE_RESOLUTION|>--- conflicted
+++ resolved
@@ -52,13 +52,9 @@
     private Map<String,IntFunction<String>> instanceCoreParams = new HashMap<>();
     private Map<String,String> readReplicaParams = stringMap();
     private Map<String,IntFunction<String>> instanceReadReplicaParams = new HashMap<>();
-<<<<<<< HEAD
     private String recordFormat = Standard.LATEST_NAME;
-=======
-    private String recordFormat = StandardV3_0.NAME;
     private IpFamily ipFamily = IPV4;
     private boolean useWildcard = false;
->>>>>>> d0315743
 
     public ClusterRule( Class<?> testClass )
     {
@@ -208,11 +204,12 @@
         return this;
     }
 
-<<<<<<< HEAD
     public ClusterRule withClusterDirectory( File clusterDirectory )
     {
         this.clusterDirectory = clusterDirectory;
-=======
+        return this;
+    }
+
     public ClusterRule withIpFamily( IpFamily ipFamily )
     {
         this.ipFamily = ipFamily;
@@ -222,7 +219,6 @@
     public ClusterRule useWildcard( boolean useWildcard )
     {
         this.useWildcard = useWildcard;
->>>>>>> d0315743
         return this;
     }
 }