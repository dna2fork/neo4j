<?xml version="1.0"?>


<project xmlns="http://maven.apache.org/POM/4.0.0" xmlns:xsi="http://www.w3.org/2001/XMLSchema-instance"
         xsi:schemaLocation="http://maven.apache.org/POM/4.0.0 http://maven.apache.org/maven-v4_0_0.xsd">
  <parent>
    <groupId>org.neo4j</groupId>
    <artifactId>cypher-enterprise-parent</artifactId>
    <version>3.3.2-SNAPSHOT</version>
    <relativePath>../</relativePath>
  </parent>

  <modelVersion>4.0.0</modelVersion>
  <artifactId>neo4j-cypher-acceptance-spec-suite</artifactId>
  <packaging>jar</packaging>
  <version>3.3.2-SNAPSHOT</version>
  <name>Neo4j - Cypher Acceptance</name>
  <description>Neo4j - Cypher Acceptance Specification Suite</description>
  <url>http://components.neo4j.org/${project.artifactId}/${project.version}</url>

  <scm>
    <connection>scm:git:git://github.com/neo4j/neo4j.git</connection>
    <developerConnection>scm:git:git@github.com:neo4j/neo4j.git</developerConnection>
    <url>https://github.com/neo4j/neo4j</url>
  </scm>

  <licenses>
    <license>
      <name>GNU Affero General Public License, Version 3</name>
      <url>http://www.gnu.org/licenses/agpl-3.0-standalone.html</url>
      <comments>The software ("Software") developed and owned by Network Engine for
        Objects in Lund AB (referred to in this notice as "Neo Technology") is
        licensed under the GNU AFFERO GENERAL PUBLIC LICENSE Version 3 to all
        third parties and that license is included below.

        However, if you have executed an End User Software License and Services
        Agreement or an OEM Software License and Support Services Agreement, or
        another commercial license agreement with Neo Technology or one of its
        affiliates (each, a "Commercial Agreement"), the terms of the license in
        such Commercial Agreement will supersede the GNU AFFERO GENERAL PUBLIC
        LICENSE Version 3 and you may use the Software solely pursuant to the
        terms of the relevant Commercial Agreement.
      </comments>
    </license>
  </licenses>

  <properties>
    <version-package>cypher.internal</version-package>
<<<<<<< HEAD
    <scala.version>2.11.11</scala.version>
=======
    <scala.version>2.11.12</scala.version>
>>>>>>> fb336f0a
    <scala.binary.version>2.11</scala.binary.version>
  </properties>

  <build>
    <plugins>

      <plugin>
        <groupId>net.alchim31.maven</groupId>
        <artifactId>scala-maven-plugin</artifactId>
        <configuration>
          <scalaVersion>${scala.version}</scalaVersion>
          <scalaCompatVersion>${scala.binary.version}</scalaCompatVersion>
          <args>
            <arg>-target:jvm-${maven.compiler.target}</arg>
          </args>
        </configuration>
      </plugin>

      <plugin>
        <groupId>org.scalastyle</groupId>
        <artifactId>scalastyle-maven-plugin</artifactId>
      </plugin>
    </plugins>

  </build>

  <dependencies>

    <!-- shared versions are defined in the parent pom -->

    <!-- scala -->

    <dependency>
      <groupId>org.scala-lang</groupId>
      <artifactId>scala-library</artifactId>
      <version>${scala.version}</version>
    </dependency>

    <dependency>
      <artifactId>scala-reflect</artifactId>
      <groupId>org.scala-lang</groupId>
      <version>${scala.version}</version>
    </dependency>

    <dependency>
      <groupId>org.scala-lang</groupId>
      <artifactId>scalap</artifactId>
      <version>${scala.version}</version>
    </dependency>

    <!-- scala test dependencies -->

    <dependency>
      <groupId>org.scalatest</groupId>
      <artifactId>scalatest_2.11</artifactId>
      <scope>test</scope>
      <exclusions>
        <exclusion>
          <artifactId>scala-library</artifactId>
          <groupId>org.scala-lang</groupId>
        </exclusion>
      </exclusions>
    </dependency>
    <dependency>
      <groupId>org.scalautils</groupId>
      <artifactId>scalautils_2.11</artifactId>
      <scope>test</scope>
      <exclusions>
        <exclusion>
          <artifactId>scala-library</artifactId>
          <groupId>org.scala-lang</groupId>
        </exclusion>
      </exclusions>
    </dependency>
    <dependency>
      <groupId>org.scalacheck</groupId>
      <artifactId>scalacheck_2.11</artifactId>
      <scope>test</scope>
    </dependency>

    <!-- neo4j -->

    <dependency>
      <groupId>org.neo4j</groupId>
      <artifactId>neo4j-kernel</artifactId>
      <version>${project.version}</version>
    </dependency>
    <dependency>
      <groupId>org.neo4j</groupId>
      <artifactId>neo4j-enterprise-kernel</artifactId>
      <version>${project.version}</version>
    </dependency>
    <dependency>
      <groupId>org.neo4j</groupId>
      <artifactId>neo4j-cypher</artifactId>
      <version>${project.version}</version>
    </dependency>
    <dependency>
      <groupId>org.neo4j</groupId>
      <artifactId>neo4j-enterprise-cypher</artifactId>
      <version>${project.version}</version>
    </dependency>

    <!-- neo4j testing -->

    <dependency>
      <groupId>org.neo4j</groupId>
      <artifactId>neo4j-kernel</artifactId>
      <version>${project.version}</version>
      <type>test-jar</type>
      <scope>test</scope>
    </dependency>

    <dependency>
      <groupId>org.neo4j</groupId>
      <artifactId>neo4j-enterprise-kernel</artifactId>
      <version>${project.version}</version>
      <type>test-jar</type>
      <scope>test</scope>
    </dependency>

    <dependency>
      <groupId>org.neo4j</groupId>
      <artifactId>neo4j-io</artifactId>
      <version>${project.version}</version>
      <type>test-jar</type>
      <scope>test</scope>
    </dependency>

    <dependency>
      <groupId>org.neo4j</groupId>
      <artifactId>neo4j-cypher</artifactId>
      <version>${project.version}</version>
      <type>test-jar</type>
    </dependency>

    <dependency>
      <groupId>org.neo4j</groupId>
      <artifactId>neo4j-logging</artifactId>
      <version>${project.version}</version>
      <type>test-jar</type>
    </dependency>

    <dependency>
      <groupId>org.neo4j</groupId>
      <artifactId>neo4j-enterprise-cypher</artifactId>
      <version>${project.version}</version>
      <type>test-jar</type>
    </dependency>


    <!-- neo4j-cypher -->

    <dependency>
      <groupId>org.neo4j</groupId>
      <artifactId>neo4j-cypher-compiler-3.3</artifactId>
      <version>${project.version}</version>
      <exclusions>
        <exclusion>
          <groupId>org.neo4j</groupId>
          <artifactId>neo4j-kernel</artifactId>
        </exclusion>
        <exclusion>
          <groupId>org.neo4j</groupId>
          <artifactId>neo4j-lucene-index</artifactId>
        </exclusion>
        <exclusion>
          <groupId>org.neo4j</groupId>
          <artifactId>neo4j-graph-algo</artifactId>
        </exclusion>
        <exclusion>
          <groupId>org.scala-lang</groupId>
          <artifactId>scala-library</artifactId>
        </exclusion>
        <exclusion>
          <artifactId>scala-reflect</artifactId>
          <groupId>org.scala-lang</groupId>
        </exclusion>
        <exclusion>
          <groupId>org.parboiled</groupId>
          <artifactId>parboiled-scala_2.11</artifactId>
        </exclusion>
        <exclusion>
          <groupId>net.sf.opencsv</groupId>
          <artifactId>opencsv</artifactId>
        </exclusion>
      </exclusions>
    </dependency>

    <!-- neo4j-cypher test -->

    <dependency>
      <groupId>org.neo4j</groupId>
      <artifactId>neo4j-cypher-compiler-3.3</artifactId>
      <version>${project.version}</version>
      <type>test-jar</type>
      <scope>test</scope>
    </dependency>

    <dependency>
      <groupId>org.neo4j</groupId>
      <artifactId>neo4j-cypher-frontend-3.3</artifactId>
      <version>${project.version}</version>
      <type>test-jar</type>
      <scope>test</scope>
    </dependency>

    <dependency>
      <groupId>org.neo4j</groupId>
      <artifactId>neo4j-cypher-spec-suite-tools</artifactId>
      <version>${project.version}</version>
      <scope>test</scope>
    </dependency>

    <dependency>
      <groupId>org.neo4j</groupId>
      <artifactId>neo4j-cypher-spec-suite-tools</artifactId>
      <version>${project.version}</version>
      <type>test-jar</type>
      <scope>test</scope>
    </dependency>

    <!-- other -->

    <dependency>
      <groupId>com.novus</groupId>
      <artifactId>salat-core_2.11</artifactId>
      <version>1.9.9</version>
      <exclusions>
        <exclusion>
          <groupId>org.scala-lang</groupId>
          <artifactId>scala-library</artifactId>
        </exclusion>
        <exclusion>
          <artifactId>scalap</artifactId>
          <groupId>org.scala-lang</groupId>
        </exclusion>
      </exclusions>
      <scope>test</scope>
    </dependency>

    <dependency>
      <groupId>org.eclipse.jetty</groupId>
      <artifactId>jetty-server</artifactId>
      <scope>test</scope>
    </dependency>
    <dependency>
      <groupId>org.eclipse.jetty</groupId>
      <artifactId>jetty-servlet</artifactId>
      <scope>test</scope>
    </dependency>

  </dependencies>
</project><|MERGE_RESOLUTION|>--- conflicted
+++ resolved
@@ -46,11 +46,7 @@
 
   <properties>
     <version-package>cypher.internal</version-package>
-<<<<<<< HEAD
-    <scala.version>2.11.11</scala.version>
-=======
     <scala.version>2.11.12</scala.version>
->>>>>>> fb336f0a
     <scala.binary.version>2.11</scala.binary.version>
   </properties>
 
