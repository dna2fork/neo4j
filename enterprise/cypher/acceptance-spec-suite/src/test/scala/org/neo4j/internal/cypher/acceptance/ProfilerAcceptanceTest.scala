/*
 * Copyright (c) 2002-2018 "Neo4j,"
 * Neo4j Sweden AB [http://neo4j.com]
 *
 * This file is part of Neo4j Enterprise Edition. The included source
 * code can be redistributed and/or modified under the terms of the
 * GNU AFFERO GENERAL PUBLIC LICENSE Version 3
 * (http://www.fsf.org/licensing/licenses/agpl-3.0.html) with the
 * Commons Clause, as found in the associated LICENSE.txt file.
 *
 * This program is distributed in the hope that it will be useful,
 * but WITHOUT ANY WARRANTY; without even the implied warranty of
 * MERCHANTABILITY or FITNESS FOR A PARTICULAR PURPOSE.  See the
 * GNU Affero General Public License for more details.
 *
 * Neo4j object code can be licensed independently from the source
 * under separate terms from the AGPL. Inquiries can be directed to:
 * licensing@neo4j.com
 *
 * More information is also available at:
 * https://neo4j.com/licensing/
 */
package org.neo4j.internal.cypher.acceptance

import org.opencypher.v9_0.util.helpers.StringHelper.RichString
import org.neo4j.cypher.internal.planner.v3_5.spi.GraphStatistics
import org.neo4j.cypher.internal.runtime.planDescription.InternalPlanDescription.Arguments.{DbHits, EstimatedRows, Rows, Signature}
import org.neo4j.cypher.internal.runtime.planDescription.{Argument, InternalPlanDescription}
import org.neo4j.cypher.internal.runtime.{CreateTempFileTestSupport, InternalExecutionResult}
import org.opencypher.v9_0.util.symbols._
import org.neo4j.cypher.internal.v3_5.logical.plans.QualifiedName
import org.neo4j.cypher.{ExecutionEngineFunSuite, ProfilerStatisticsNotReadyException, TxCounts}
import org.neo4j.graphdb.QueryExecutionException
import org.neo4j.internal.cypher.acceptance.CypherComparisonSupport.{Configs, TestConfiguration}

import scala.reflect.ClassTag

class ProfilerAcceptanceTest extends ExecutionEngineFunSuite with CreateTempFileTestSupport with CypherComparisonSupport {

  test("profile simple query") {
    createNode()
    createNode()
    createNode()
    val result = profileWithExecute(Configs.All + Configs.Morsel, "MATCH (n) RETURN n")

    assertRows(3)(result)("AllNodesScan", "ProduceResults")
    assertDbHits(0)(result)("ProduceResults")
    assertDbHits(4)(result)("AllNodesScan")
  }

  test("track db hits in Projection") {
    createNode()
    createNode()
    createNode()

    val result = profileWithExecute(Configs.All + Configs.Morsel, "MATCH (n) RETURN (n:Foo)")

    assertRows(3)(result)("AllNodesScan", "ProduceResults")
    assertDbHits(0)(result)("ProduceResults")
    assertDbHits(3)(result)("Projection")
    assertDbHits(4)(result)("AllNodesScan")
  }

   test("profile standalone call") {
        createLabeledNode("Person")
        createLabeledNode("Animal")

        val result = legacyProfile("CALL db.labels")
        assertDbHits(1)(result)("ProcedureCall")
        assertRows(2)(result)("ProcedureCall")
        getPlanDescriptions(result, Seq("ProcedureCall")).foreach { plan =>
          val Signature(QualifiedName(namespaces, procName), _, returnSignature) = plan.arguments.collectFirst {
            case x: Signature => x
          }.getOrElse(fail("expected a procedure signature"))

          namespaces should equal(Seq("db"))
          procName should equal("labels")
          returnSignature should equal(Seq("label" -> CTString))
          plan.variables should equal(Set("label"))
        }
      }

      test("profile call in query") {
        createLabeledNode("Person")
        createLabeledNode("Animal")

        val result = legacyProfile("MATCH (n:Person) CALL db.labels() YIELD label RETURN *")

        assertDbHits(1)(result)("ProcedureCall")
        assertRows(2)(result)("ProcedureCall")
        getPlanDescriptions(result, Seq("ProcedureCall")).foreach { plan =>
          val Signature(QualifiedName(namespaces, procName), _, returnSignature) = plan.arguments.collectFirst {
            case x: Signature => x
          }.getOrElse(fail("expected a procedure signature"))

          namespaces should equal(Seq("db"))
          procName should equal("labels")
          returnSignature should equal(Seq("label" -> CTString))
          plan.variables should equal(Set("n", "label"))
        }
      }

      test("match (n) where (n)-[:FOO]->() return *") {
        //GIVEN
        relate( createNode(), createNode(), "FOO")

        //WHEN
        val result = profileWithExecute(Configs.Interpreted + Configs.Morsel, "match (n) where (n)-[:FOO]->() return *")

        //THEN
        assertRows(1)(result)("Filter")
        assertDbHits(4)(result)("Filter")

        assertRows(2)(result)("AllNodesScan")
        assertDbHits(3)(result)("AllNodesScan")
      }

      test("match (n:A)-->(x:B) return *") {
        //GIVEN
        relate( createLabeledNode("A"), createLabeledNode("B"))

        //WHEN
        val result = profileWithExecute(Configs.All, "match (n:A)-->(x:B) return *")

        //THEN
        assertRows(1)(result)("ProduceResults", "Filter", "Expand(All)", "NodeByLabelScan")
        assertDbHits(0)(result)("ProduceResults")
        assertDbHits(1)(result)("Filter")
        assertDbHits(2)(result)("NodeByLabelScan", "Expand(All)")
      }

      test("PROFILE for Cypher 2.3") {
        val result = graph.execute("cypher 2.3 profile match (n) where (n)-[:FOO]->() return *")

        assert(result.getQueryExecutionType.requestedExecutionPlanDescription, "result not marked with planDescriptionRequested")
        result.getExecutionPlanDescription.toString should include("DB Hits")
      }

      test("PROFILE for Cypher 3.1") {
        val result = graph.execute("cypher 3.1 profile match (n) where (n)-[:FOO]->() return *")

        assert(result.getQueryExecutionType.requestedExecutionPlanDescription, "result not marked with planDescriptionRequested")
        result.getExecutionPlanDescription.toString should include("DB Hits")
      }

      test("match (n) where not (n)-[:FOO]->() return *") {
        //GIVEN
        relate( createNode(), createNode(), "FOO")

        //WHEN
        val result = profileWithExecute(Configs.Interpreted + Configs.Morsel, "match (n) where not (n)-[:FOO]->() return *")

        //THEN
        assertRows(1)(result)("Filter")
        assertDbHits(4)(result)("Filter")

        assertRows(2)(result)("AllNodesScan")
        assertDbHits(3)(result)("AllNodesScan")
      }

      test("unfinished profiler complains [using MATCH]") {
        //GIVEN
        createNode("foo" -> "bar")
        val result = graph.execute("PROFILE match (n) where id(n) = 0 RETURN n")

        //WHEN THEN
        val ex = intercept[QueryExecutionException](result.getExecutionPlanDescription)
        ex.getCause.getCause shouldBe a [ProfilerStatisticsNotReadyException]
        result.close() // ensure that the transaction is closed
      }

      test("unfinished profiler complains [using CALL]") {
        //GIVEN
        createLabeledNode("Person")
        val result = graph.execute("PROFILE CALL db.labels")

        //WHEN THEN
        val ex = intercept[QueryExecutionException](result.getExecutionPlanDescription)
        ex.getCause.getCause shouldBe a [ProfilerStatisticsNotReadyException]
        result.close() // ensure that the transaction is closed
      }

      test("unfinished profiler complains [using CALL within larger query]") {
        //GIVEN
        createLabeledNode("Person")
        val result = graph.execute("PROFILE CALL db.labels() YIELD label WITH label as r RETURN r")

        //WHEN THEN
        val ex = intercept[QueryExecutionException](result.getExecutionPlanDescription)
        ex.getCause.getCause shouldBe a [ProfilerStatisticsNotReadyException]
        result.close() // ensure that the transaction is closed
      }

      test("tracks number of rows") {
        //GIVEN
        // due to the cost model, we need a bunch of nodes for the planner to pick a plan that does lookup by id
        (1 to 100).foreach(_ => createNode())

        val result = profileWithExecute(Configs.All, "match (n) where id(n) = 0 RETURN n")

        //WHEN THEN
        assertRows(1)(result)("NodeByIdSeek")
      }

      test("tracks number of graph accesses") {
        //GIVEN
        // due to the cost model, we need a bunch of nodes for the planner to pick a plan that does lookup by id
        (1 to 100).foreach(_ => createNode("foo" -> "bar"))

        val result = profileWithExecute(Configs.All, "match (n) where id(n) = 0 RETURN n.foo")

        //WHEN THEN
        assertRows(1)(result)("ProduceResults", "Projection", "NodeByIdSeek")
        assertDbHits(0)(result)("ProduceResults")
        assertDbHits(1)(result)("Projection")
        assertDbHits(1)(result)("NodeByIdSeek")
      }

      test("no problem measuring creation") {
        //GIVEN
        val result = legacyProfile("CREATE (n)")

        //WHEN THEN
        assertDbHits(0)(result)("EmptyResult")
      }

      test("tracks graph global queries") {
        createNode()

        //GIVEN
        val result = profileWithExecute(Configs.All + Configs.Morsel, "MATCH (n) RETURN n.foo")

        //WHEN THEN
        assertRows(1)(result)("ProduceResults")
        assertDbHits(0)(result)("ProduceResults")

        assertRows(1)(result)("Projection")
        assertDbHits(1)(result)("Projection")

        assertRows(1)(result)("AllNodesScan")
        assertDbHits(2)(result)("AllNodesScan")
      }

      test("tracks optional matches") {
        //GIVEN
        createNode()

        // WHEN
        val result = profileWithExecute(Configs.Interpreted, "MATCH (n) optional match (n)-->(x) return x")

        // THEN
        assertDbHits(0)(result)("ProduceResults")
        assertDbHits(1)(result)("OptionalExpand(All)")
        assertDbHits(2)(result)("AllNodesScan")
      }

      test("allows optional match to start a query") {
        // WHEN
        val result = profileWithExecute(Configs.Interpreted, "optional match (n) return n")

        // THEN
        assertRows(1)(result)("Optional")
      }

      test("should produce profile when using limit") {
        // GIVEN
        createNode()
        createNode()
        createNode()
        val result = profileWithExecute(Configs.All, """MATCH (n) RETURN n LIMIT 1""")

        // WHEN
        result.toList

        // THEN PASS
        assertRows(1)(result)("AllNodesScan", "ProduceResults")
        assertDbHits(0)(result)("ProduceResults")
        assertDbHits(2)(result)("AllNodesScan")

        result.executionPlanDescription()
      }

      test("LIMIT should influence cardinality estimation even when parameterized") {
        (0 until 100).map(i => createLabeledNode("Person"))
        val result = executeWith(Configs.All, s"PROFILE MATCH (p:Person) RETURN p LIMIT {limit}", params = Map("limit" -> 10))
        assertEstimatedRows(GraphStatistics.DEFAULT_LIMIT_CARDINALITY.amount.toInt)(result)("Limit")
      }

      test("LIMIT should influence cardinality estimation with literal") {
        (0 until 100).map(i => createLabeledNode("Person"))
        val result = executeWith(Configs.All, s"PROFILE MATCH (p:Person) RETURN p LIMIT 10")
        assertEstimatedRows(10)(result)("Limit")
      }

      test("LIMIT should influence cardinality estimation with literal and parameters") {
        (0 until 100).map(i => createLabeledNode("Person"))
        val result = executeWith(Configs.All, s"PROFILE MATCH (p:Person) WHERE 50 = {fifty} RETURN p LIMIT 10", params = Map("fifty" -> 50))
        assertEstimatedRows(10)(result)("Limit")
      }

      test("LIMIT should influence cardinality estimation with independent parameterless expression") {
        (0 until 100).map(i => createLabeledNode("Person"))
        val result = executeWith(Configs.Interpreted, s"PROFILE MATCH (p:Person) with 10 as x, p RETURN p LIMIT toInt(ceil(cos(0))) + 4")
        assertEstimatedRows(5)(result)("Limit")
      }

      test("LIMIT should influence cardinality estimation by default value when expression contains parameter") {
        (0 until 100).map(i => createLabeledNode("Person"))
        val result = executeWith(Configs.Interpreted, s"PROFILE MATCH (p:Person) with 10 as x, p RETURN p LIMIT toInt(sin({limit}))", params = Map("limit" -> 1))
        assertEstimatedRows(GraphStatistics.DEFAULT_LIMIT_CARDINALITY.amount.toInt)(result)("Limit")
      }

      test("LIMIT should influence cardinality estimation by default value when expression contains rand()") {
        (0 until 100).map(i => createLabeledNode("Person"))
        // NOTE: We cannot executeWith because of random result
        val result = innerExecuteDeprecated(s"PROFILE MATCH (p:Person) with 10 as x, p RETURN p LIMIT toInt(rand()*10)", Map.empty)
        assertEstimatedRows(GraphStatistics.DEFAULT_LIMIT_CARDINALITY.amount.toInt)(result)("Limit")
      }

      test("LIMIT should influence cardinality estimation by default value when expression contains timestamp()") {
        (0 until 100).map(i => createLabeledNode("Person"))
<<<<<<< HEAD

        val wrongResultsConfig = Configs.Version3_1 + Configs.Version2_3 + Configs.AllRulePlanners
        val result = executeWith(Configs.Interpreted, s"PROFILE MATCH (p:Person) with 10 as x, p RETURN p LIMIT timestamp()", wrongResultsConfig)
        assertEstimatedRows(GraphStatistics.DEFAULT_LIMIT_CARDINALITY.amount.toInt)(result)("Limit")
=======
        //TODO this cannot be run with executeWith since it will occasionally succeed on 2.3 and we have decided not
        //to fix this on 2.3. So if we fix the issue on 2.3 or if we no longer need to depend on 2.3 we should update test
        //to run with `executeWith`
        assertEstimatedRows(GraphStatistics.DEFAULT_LIMIT_CARDINALITY.amount.toInt)(
          innerExecuteDeprecated(s"PROFILE MATCH (p:Person) with 10 as x, p RETURN p LIMIT timestamp()", Map.empty))("Limit")
        assertEstimatedRows(GraphStatistics.DEFAULT_LIMIT_CARDINALITY.amount.toInt)(
          innerExecuteDeprecated(s"PROFILE CYPHER runtime=slotted MATCH (p:Person) with 10 as x, p RETURN p LIMIT timestamp()", Map.empty))("Limit")
        assertEstimatedRows(GraphStatistics.DEFAULT_LIMIT_CARDINALITY.amount.toInt)(
          innerExecuteDeprecated(s"PROFILE CYPHER runtime=interpreted MATCH (p:Person) with 10 as x, p RETURN p LIMIT timestamp()", Map.empty))("Limit")
>>>>>>> 2c7a0424
      }

      test ("should support profiling union queries") {
        val result = profileWithExecute(Configs.Interpreted, "return 1 as A union return 2 as A")
        result.toSet should equal(Set(Map("A" -> 1), Map("A" -> 2)))
      }

      test("should support profiling merge_queries") {
        val result = legacyProfile("merge (a {x: 1}) return a.x as A")
        result.toList.head("A") should equal(1)
      }

      test("should support profiling optional match queries") {
        createLabeledNode(Map("x" -> 1), "Label")
        val result = profileWithExecute(Configs.Interpreted, "match (a:Label {x: 1}) optional match (a)-[:REL]->(b) return a.x as A, b.x as B").toList.head
        result("A") should equal(1)
        result("B") should equal(null.asInstanceOf[Int])
      }

      test("should support profiling optional match and with") {
        createLabeledNode(Map("x" -> 1), "Label")
        val executionResult: InternalExecutionResult = profileWithExecute(Configs.Interpreted, "match (n) optional match (n)--(m) with n, m where m is null return n.x as A")
        val result = executionResult.toList.head
        result("A") should equal(1)
      }

      test("should handle PERIODIC COMMIT when profiling") {
        val url = createTempFileURL("cypher", ".csv")(writer => {
          (1 to 100).foreach(writer.println)
        }).cypherEscape

        val query = s"USING PERIODIC COMMIT 10 LOAD CSV FROM '$url' AS line CREATE()"

        // given
        executeWith(Configs.Interpreted - Configs.Cost2_3, query).toList
        deleteAllEntities()
        val initialTxCounts = graph.txCounts

        // when
        val result = legacyProfile(query)

        // then
        val expectedTxCount = 10  // One per 10 rows of CSV file

        graph.txCounts-initialTxCounts should equal(TxCounts(commits = expectedTxCount))
        result.queryStatistics().containsUpdates should equal(true)
        result.queryStatistics().nodesCreated should equal(100)
      }

      test("should not have a problem profiling empty results") {
        val result = profileWithExecute(Configs.Interpreted + Configs.Morsel, "MATCH (n) WHERE (n)-->() RETURN n")

        result shouldBe empty
        result.executionPlanDescription().toString should include("AllNodes")
      }

      test("reports COST planner when showing plan description") {
        val result = graph.execute("CYPHER planner=cost match (n) return n")
        result.resultAsString()
        result.getExecutionPlanDescription.toString should include("Planner COST" + System.lineSeparator())
      }

      test("does not use Apply for aggregation and order by") {
        val a = profileWithExecute(Configs.Interpreted, "match (n) return n, count(*) as c order by c")

        a.executionPlanDescription().toString should not include "Apply"
      }

      //this test asserts a specific optimization in pipe building and is not
      //valid for the compiled runtime
      test("should not use eager plans for distinct") {
        val a = innerExecuteDeprecated("PROFILE CYPHER runtime=interpreted MATCH (n) RETURN DISTINCT n.name", Map.empty)
        a.executionPlanDescription().toString should not include "Eager"
      }

      test("should not show  EstimatedRows in legacy profiling") {
        val result = legacyProfile("create()")
        result.executionPlanDescription().toString should not include "EstimatedRows"
      }

      test("match (p:Person {name:'Seymour'}) return (p)-[:RELATED_TO]->()") {
        //GIVEN
        val seymour = createLabeledNode(Map("name" -> "Seymour"), "Person")
        relate(seymour, createLabeledNode(Map("name" -> "Buddy"), "Person"), "RELATED_TO")
        relate(seymour, createLabeledNode(Map("name" -> "Boo Boo"), "Person"), "RELATED_TO")
        relate(seymour, createLabeledNode(Map("name" -> "Walt"), "Person"), "RELATED_TO")
        relate(seymour, createLabeledNode(Map("name" -> "Waker"), "Person"), "RELATED_TO")
        relate(seymour, createLabeledNode(Map("name" -> "Zooey"), "Person"), "RELATED_TO")
        relate(seymour, createLabeledNode(Map("name" -> "Franny"), "Person"), "RELATED_TO")
        // pad with enough nodes to make index seek considered more efficient than label scan
        createLabeledNode(Map("name" -> "Dummy1"), "Person")
        createLabeledNode(Map("name" -> "Dummy2"), "Person")
        createLabeledNode(Map("name" -> "Dummy3"), "Person")

        graph.createConstraint("Person", "name")

        //WHEN
        val result = profileWithExecute(Configs.Interpreted, "match (p:Person {name:'Seymour'}) return (p)-[:RELATED_TO]->()")

        //THEN
        assertDbHits(7)(result)("Expand(All)")
        assertDbHits(3)(result)("NodeUniqueIndexSeek")
       }

      test("should show expand without types in a simple form") {
        val a = profileWithExecute(Configs.All + Configs.Morsel, "match (n)-->() return *")

        a.executionPlanDescription().toString should include("()<--(n)")
      }

      test("should show expand with types in a simple form") {
        val result = profileWithExecute(Configs.All + Configs.Morsel, "match (n)-[r:T]->() return *")

        result.executionPlanDescription().toString should include("()<-[r:T]-(n)")
      }

      test("should report correct dbhits and rows for label scan") {
        // given
        createLabeledNode("Label1")

        // when
        val result = profileWithExecute(Configs.All, "match (n:Label1) return n")

        // then
        assertDbHits(2)(result)("NodeByLabelScan")
        assertRows(1)(result)("NodeByLabelScan")
      }

      test("should report correct dbhits and rows for expand") {
        // given
        relate(createNode(), createNode())

        // when
        val result = profileWithExecute(Configs.All + Configs.Morsel, "match (n)-->(x) return x")

        // then
        assertDbHits(3)(result)("Expand(All)")
        assertRows(1)(result)("Expand(All)")
      }

      test("should report correct dbhits and rows for literal addition") {
        // when
        val result = profileWithExecute(Configs.All + Configs.Morsel, "return 5 + 3")

        // then
        assertDbHits(0)(result)("Projection", "ProduceResults")
        assertRows(1)(result)("ProduceResults")
      }

      test("should report correct dbhits and rows for property addition") {
        // given
        createNode("name" -> "foo")

        // when
        val result = profileWithExecute(Configs.All + Configs.Morsel, "match (n) return n.name + 3")

        // then
        assertDbHits(1)(result)("Projection")
        assertRows(1)(result)("Projection")
      }

      test("should report correct dbhits and rows for property subtraction") {
        // given
        createNode("name" -> 10)

        // when
        val result = profileWithExecute(Configs.All + Configs.Morsel, "match (n) return n.name - 3")

        // then
        assertDbHits(1)(result)("Projection")
        assertRows(1)(result)("Projection")
      }

      test("should throw if accessing profiled results before they have been materialized") {
        createNode()
        val result = graph.execute("profile match (n) return n")

        val ex = intercept[QueryExecutionException](result.getExecutionPlanDescription)
        ex.getCause.getCause shouldBe a [ProfilerStatisticsNotReadyException]
        result.close() // ensure that the transaction is closed
      }

      test("should handle cartesian products") {
        createNode()
        createNode()
        createNode()
        createNode()

        val result = profileWithExecute(Configs.All, "match (n), (m) return n, m")
        assertRows(16)(result)("CartesianProduct")
      }

      test("should properly handle filters") {
        // given
        val n = createLabeledNode(Map("name" -> "Seymour"), "Glass")
        val o = createNode()
        relate(n, o, "R1")
        relate(o, createLabeledNode(Map("name" -> "Zoey"), "Glass"), "R2")
        relate(o, createLabeledNode(Map("name" -> "Franny"), "Glass"), "R2")
        relate(o, createNode(), "R2")
        relate(o, createNode(), "R2")
        graph.createIndex("Glass", "name")

        // when
        val result = profileWithExecute(Configs.All,
          "match (n:Glass {name: 'Seymour'})-[:R1]->(o)-[:R2]->(p:Glass) USING INDEX n:Glass(name) return p.name")

        // then
        assertRows(2)(result)("Filter")
      }

      test("interpreted runtime projections") {
        // given
        val n = createLabeledNode(Map("name" -> "Seymour"), "Glass")
        val o = createNode()
        relate(n, o, "R1")
        relate(o, createLabeledNode(Map("name" -> "Zoey"), "Glass"), "R2")
        relate(o, createLabeledNode(Map("name" -> "Franny"), "Glass"), "R2")
        relate(o, createNode(), "R2")
        relate(o, createNode(), "R2")
        graph.createIndex("Glass", "name")

        // when
        val result = innerExecuteDeprecated(
          "profile cypher runtime=interpreted match (n:Glass {name: 'Seymour'})-[:R1]->(o)-[:R2]->(p:Glass) USING INDEX n:Glass(name) return p.name", Map.empty)

        // then
        assertDbHits(2)(result)("Projection")
      }

      test("profile projections") {
        // given
        val n = createLabeledNode(Map("name" -> "Seymour"), "Glass")
        val o = createNode()
        relate(n, o, "R1")
        relate(o, createLabeledNode(Map("name" -> "Zoey"), "Glass"), "R2")
        relate(o, createLabeledNode(Map("name" -> "Franny"), "Glass"), "R2")
        relate(o, createNode(), "R2")
        relate(o, createNode(), "R2")
        graph.createIndex("Glass", "name")

        // when
        val result = innerExecuteDeprecated(
          "profile match (n:Glass {name: 'Seymour'})-[:R1]->(o)-[:R2]->(p:Glass) USING INDEX n:Glass(name) return p.name", Map.empty)

        // then
        assertDbHits(2)(result)("Projection")
      }

      test("profile filter") {
        // given
        val n = createLabeledNode(Map("name" -> "Seymour"), "Glass")
        val o = createNode()
        relate(n, o, "R1")
        relate(o, createLabeledNode(Map("name" -> "Zoey"), "Glass"), "R2")
        relate(o, createLabeledNode(Map("name" -> "Franny"), "Glass"), "R2")
        relate(o, createNode(), "R2")
        relate(o, createNode(), "R2")
        graph.createIndex("Glass", "name")

        // when
        val result = innerExecuteDeprecated(
          "profile match (n:Glass {name: 'Seymour'})-[:R1]->(o)-[:R2]->(p) USING INDEX n:Glass(name) WHERE p.name = 'Franny' return p.name", Map.empty)

        // then
        assertDbHits(1)(result)("Projection")
        assertDbHits(4)(result)("Filter")
      }

      test("joins with identical scans") {
        //given
        val corp = createLabeledNode("Company")
        val a1 = createLabeledNode("Artist")
        val a2 = createLabeledNode("Artist")
        val c = createLabeledNode("Concert")
        val v = createLabeledNode("Venue")
        relate(a1, corp, "SIGNED_WITH")
        relate(a2, corp, "SIGNED_WITH")
        relate(a1, c, "PERFORMED_AT")
        relate(a2, c, "PERFORMED_AT")
        relate(c, v, "IN")

        //force a plan to have a scan on corp in both the lhs and the rhs of join
        val query =
          """PROFILE MATCH (corp:Company)<-[:SIGNED_WITH]-(a1:Artist)-[:PERFORMED_AT]->(c:Concert)-[:IN]->(v:Venue)
            |MATCH (corp)<-[:SIGNED_WITH]-(a2:Artist)-[:PERFORMED_AT]->(c)
            |USING JOIN ON c,corp
            |RETURN a1, a2, v""".stripMargin

        //when
        val result = innerExecuteDeprecated(query, Map.empty)

        result.toSet should be(Set(
          Map("a1" -> a1, "a2" -> a2, "v" -> v),
          Map("a1" -> a1, "a2" -> a1, "v" -> v),
          Map("a1" -> a2, "a2" -> a1, "v" -> v),
          Map("a1" -> a2, "a2" -> a2, "v" -> v)))

        //then
        assertDbHits(2)(result)("NodeByLabelScan")
        assertRows(1)(result)("NodeByLabelScan")
      }

      //this test asserts a specific optimization in pipe building and is not
      //valid for the compiled runtime
      test("distinct should not look up properties every time") {
        // GIVEN
        createNode("prop"-> 42)
        createNode("prop"-> 42)

        // WHEN
        val result = innerExecuteDeprecated("PROFILE CYPHER runtime=interpreted MATCH (n) RETURN DISTINCT n.prop", Map.empty)

        // THEN
        assertDbHits(2)(result)("Distinct")
      }

      test("profile with filter using nested expressions pipe should report dbhits correctly") {
        // GIVEN
        createLabeledNode(Map("category_type"-> "cat"), "Category")
        createLabeledNode(Map("category_type"-> "cat"), "Category")
        val e1 = createLabeledNode(Map("domain_id"-> "1"), "Entity")
        val e2 = createLabeledNode(Map("domain_id"-> "2"), "Entity")
        val aNode = createNode()
        relate(aNode, e1)
        val anotherNode = createNode()
        relate(anotherNode, e2)

        relate(aNode, createNode(), "HAS_CATEGORY")
        relate(anotherNode, createNode(), "HAS_CATEGORY")

        // WHEN
        val result = profileWithExecute(Configs.Interpreted,
          """MATCH (cat:Category)
            |WITH collect(cat) as categories
            |MATCH (m:Entity)
            |WITH m, categories
            |MATCH (m)<-[r]-(n)
            |WHERE ANY(x IN categories WHERE (n)-[:HAS_CATEGORY]->(x))
            |RETURN count(n)""".stripMargin)

        // THEN
        assertDbHits(14)(result)("Filter")
      }

  private def assertRows(expectedRows: Int)(result: InternalExecutionResult)(names: String*) {
    getPlanDescriptions(result, names).foreach {
      plan => assert(getArgument[Rows](plan).value === expectedRows, s" wrong row count for plan: ${plan.name}")
    }
  }

  private def assertEstimatedRows(expectedRows: Int)(result: InternalExecutionResult)(names: String*) {
    getPlanDescriptions(result, names).foreach {
      plan => assert(getArgument[EstimatedRows](plan).value === expectedRows , s" wrong estiamted row count for plan: ${plan.name}")
    }
  }

  private def assertDbHits(expectedRows: Int)(result: InternalExecutionResult)(names: String*) {
    getPlanDescriptions(result, names).foreach {
      plan => assert(getArgument[DbHits](plan).value === expectedRows , s" wrong db hits for plan: ${plan.name}")
    }
  }

  type Planner = (String, Map[String, Any]) => InternalExecutionResult

  def profileWithPlanner(planner: Planner, q: String, params: Map[String, Any]): InternalExecutionResult = {
    val result = planner("profile " + q, params)
    assert(result.planDescriptionRequested, "result not marked with planDescriptionRequested")

    val planDescription: InternalPlanDescription = result.executionPlanDescription()
    planDescription.flatten.foreach {
      p =>
        if (!p.arguments.exists(_.isInstanceOf[DbHits])) {
          fail("Found plan that was not profiled with DbHits: " + p.name)
        }
        if (!p.arguments.exists(_.isInstanceOf[Rows])) fail("Found plan that was not profiled with Rows: " + p.name)
    }
    result
  }

  def profileWithExecute(configuration: TestConfiguration, q: String): InternalExecutionResult = {
    val result = executeWith(configuration, "profile " + q)
    assert(result.planDescriptionRequested, "result not marked with planDescriptionRequested")

    val planDescription: InternalPlanDescription = result.executionPlanDescription()
    planDescription.flatten.foreach {
      p =>
        if (!p.arguments.exists(_.isInstanceOf[DbHits])) {
          fail("Found plan that was not profiled with DbHits: " + p.name)
        }
        if (!p.arguments.exists(_.isInstanceOf[Rows])) fail("Found plan that was not profiled with Rows: " + p.name)
    }
    result
  }

  override def profile(q: String, params: (String, Any)*): InternalExecutionResult = fail("Don't use profile all together in ProfilerAcceptanceTest")

  def legacyProfile(q: String, params: (String, Any)*): InternalExecutionResult = profileWithPlanner(innerExecuteDeprecated, q, params.toMap)

  private def getArgument[A <: Argument](plan: InternalPlanDescription)(implicit manifest: ClassTag[A]): A = plan.arguments.collectFirst {
    case x: A => x
  }.getOrElse(fail(s"Failed to find plan description argument where expected. Wanted ${manifest.toString()} but only found ${plan.arguments}"))

  private def getPlanDescriptions(result: InternalExecutionResult, names: Seq[String]): Seq[InternalPlanDescription] = {
    result.toList
    val description = result.executionPlanDescription()
    if (names.isEmpty)
      description.flatten
    else {
      names.flatMap {
        name =>
          val descriptions: Seq[InternalPlanDescription] = description.find(name)
          withClue(s"$description\n$name is missing; ") {
            assert(descriptions.nonEmpty)
          }
          descriptions
      }
    }
  }
}<|MERGE_RESOLUTION|>--- conflicted
+++ resolved
@@ -22,16 +22,16 @@
  */
 package org.neo4j.internal.cypher.acceptance
 
-import org.opencypher.v9_0.util.helpers.StringHelper.RichString
 import org.neo4j.cypher.internal.planner.v3_5.spi.GraphStatistics
 import org.neo4j.cypher.internal.runtime.planDescription.InternalPlanDescription.Arguments.{DbHits, EstimatedRows, Rows, Signature}
 import org.neo4j.cypher.internal.runtime.planDescription.{Argument, InternalPlanDescription}
 import org.neo4j.cypher.internal.runtime.{CreateTempFileTestSupport, InternalExecutionResult}
-import org.opencypher.v9_0.util.symbols._
 import org.neo4j.cypher.internal.v3_5.logical.plans.QualifiedName
 import org.neo4j.cypher.{ExecutionEngineFunSuite, ProfilerStatisticsNotReadyException, TxCounts}
 import org.neo4j.graphdb.QueryExecutionException
 import org.neo4j.internal.cypher.acceptance.CypherComparisonSupport.{Configs, TestConfiguration}
+import org.opencypher.v9_0.util.helpers.StringHelper.RichString
+import org.opencypher.v9_0.util.symbols._
 
 import scala.reflect.ClassTag
 
@@ -319,12 +319,6 @@
 
       test("LIMIT should influence cardinality estimation by default value when expression contains timestamp()") {
         (0 until 100).map(i => createLabeledNode("Person"))
-<<<<<<< HEAD
-
-        val wrongResultsConfig = Configs.Version3_1 + Configs.Version2_3 + Configs.AllRulePlanners
-        val result = executeWith(Configs.Interpreted, s"PROFILE MATCH (p:Person) with 10 as x, p RETURN p LIMIT timestamp()", wrongResultsConfig)
-        assertEstimatedRows(GraphStatistics.DEFAULT_LIMIT_CARDINALITY.amount.toInt)(result)("Limit")
-=======
         //TODO this cannot be run with executeWith since it will occasionally succeed on 2.3 and we have decided not
         //to fix this on 2.3. So if we fix the issue on 2.3 or if we no longer need to depend on 2.3 we should update test
         //to run with `executeWith`
@@ -334,7 +328,6 @@
           innerExecuteDeprecated(s"PROFILE CYPHER runtime=slotted MATCH (p:Person) with 10 as x, p RETURN p LIMIT timestamp()", Map.empty))("Limit")
         assertEstimatedRows(GraphStatistics.DEFAULT_LIMIT_CARDINALITY.amount.toInt)(
           innerExecuteDeprecated(s"PROFILE CYPHER runtime=interpreted MATCH (p:Person) with 10 as x, p RETURN p LIMIT timestamp()", Map.empty))("Limit")
->>>>>>> 2c7a0424
       }
 
       test ("should support profiling union queries") {
