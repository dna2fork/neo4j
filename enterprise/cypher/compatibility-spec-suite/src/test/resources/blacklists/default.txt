// Unsupported YIELD -
Feature "ProcedureCallAcceptance": Scenario "In-query call to procedure that takes no arguments and yields no results"
Feature "ProcedureCallAcceptance": Scenario "In-query call to procedure with explicit arguments that drops all result fields"

// Type hierarchy bugs/coercion rules
Feature "ProcedureCallAcceptance": Scenario "Standalone call to procedure with argument of type INTEGER accepts value of type FLOAT"
Feature "ProcedureCallAcceptance": Scenario "In-query call to procedure with argument of type INTEGER accepts value of type FLOAT"

// Neo4j fails at runtime, should fail at compile time
Feature "MiscellaneousErrorAcceptance": Scenario "Failing on merging relationship with null property"
Feature "MiscellaneousErrorAcceptance": Scenario "Failing on merging node with null property"
Feature "MiscellaneousErrorAcceptance": Scenario "Failing when setting a list of maps as a property"

// Different error type in Neo4j
<<<<<<< HEAD
Feature "DeleteAcceptance": Scenario "Deleting connected nodes"
Feature "ProcedureCallAcceptance": Scenario "Standalone call to unknown procedure should fail"
Feature "ProcedureCallAcceptance": Scenario "In-query call to unknown procedure should fail"
Feature "ProcedureCallAcceptance": Scenario "Standalone call to procedure should fail if implicit argument is missing"

//Bug in TCK keys should not mandate order
Feature "KeysAcceptance": Scenario "Using `keys()` on a literal map"
=======
Feature "ProcedureCallAcceptance": Scenario "Standalone call to procedure should fail if implicit argument is missing"
>>>>>>> 9021cb31
<|MERGE_RESOLUTION|>--- conflicted
+++ resolved
@@ -12,14 +12,7 @@
 Feature "MiscellaneousErrorAcceptance": Scenario "Failing when setting a list of maps as a property"
 
 // Different error type in Neo4j
-<<<<<<< HEAD
-Feature "DeleteAcceptance": Scenario "Deleting connected nodes"
-Feature "ProcedureCallAcceptance": Scenario "Standalone call to unknown procedure should fail"
-Feature "ProcedureCallAcceptance": Scenario "In-query call to unknown procedure should fail"
 Feature "ProcedureCallAcceptance": Scenario "Standalone call to procedure should fail if implicit argument is missing"
 
 //Bug in TCK keys should not mandate order
-Feature "KeysAcceptance": Scenario "Using `keys()` on a literal map"
-=======
-Feature "ProcedureCallAcceptance": Scenario "Standalone call to procedure should fail if implicit argument is missing"
->>>>>>> 9021cb31
+Feature "KeysAcceptance": Scenario "Using `keys()` on a literal map"