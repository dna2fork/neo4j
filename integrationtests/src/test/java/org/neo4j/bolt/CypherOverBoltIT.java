--- conflicted
+++ resolved
@@ -43,10 +43,6 @@
 import org.neo4j.driver.v1.types.Node;
 import org.neo4j.harness.junit.Neo4jRule;
 import org.neo4j.io.fs.FileUtils;
-<<<<<<< HEAD
-=======
-import org.neo4j.server.configuration.ServerSettings;
->>>>>>> e54cf17a
 import org.neo4j.test.rule.SuppressOutput;
 
 import static org.junit.Assert.assertEquals;
@@ -57,13 +53,8 @@
     @Rule
     public final SuppressOutput suppressOutput = SuppressOutput.suppressAll();
 
-<<<<<<< HEAD
-    @ClassRule
-    public static final Neo4jRule graphDb = new Neo4jRule();
-=======
     @Rule
-    public Neo4jRule graphDb = new Neo4jRule().withConfig( ServerSettings.script_enabled, "true" );
->>>>>>> e54cf17a
+    public Neo4jRule graphDb = new Neo4jRule();
 
     private URL url;
     private final int lineCountInCSV = 3; // needs to be >= 2
