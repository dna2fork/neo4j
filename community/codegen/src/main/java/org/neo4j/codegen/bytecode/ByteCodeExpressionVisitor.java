--- conflicted
+++ resolved
@@ -359,13 +359,7 @@
     @Override
     public void or( Expression... expressions )
     {
-<<<<<<< HEAD
-        assert expressions.length == 2 : "only supports or(lhs, rhs)";
-        Expression lhs = expressions[0];
-        Expression rhs = expressions[1];
-=======
         assert expressions.length >= 2;
->>>>>>> f17636d0
         /*
          * something like:
          *
@@ -391,7 +385,7 @@
         for ( int i = 0; i < expressions.length; i++ )
         {
             expressions[i].accept( this );
-            if (i < expressions.length - 1 )
+            if ( i < expressions.length - 1 )
             {
                 methodVisitor.visitJumpInsn( IFNE, l0 );
             }
@@ -408,13 +402,7 @@
     @Override
     public void and( Expression... expressions )
     {
-<<<<<<< HEAD
-        assert expressions.length == 2 : "only supports and(lhs, rhs)";
-        Expression lhs = expressions[0];
-        Expression rhs = expressions[1];
-=======
         assert expressions.length >= 2;
->>>>>>> f17636d0
         /*
          * something like:
          *
