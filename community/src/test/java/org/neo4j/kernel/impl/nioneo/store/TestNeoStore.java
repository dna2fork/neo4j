/**
 * Copyright (c) 2002-2010 "Neo Technology,"
 * Network Engine for Objects in Lund AB [http://neotechnology.com]
 *
 * This file is part of Neo4j.
 *
 * Neo4j is free software: you can redistribute it and/or modify
 * it under the terms of the GNU Affero General Public License as
 * published by the Free Software Foundation, either version 3 of the
 * License, or (at your option) any later version.
 *
 * This program is distributed in the hope that it will be useful,
 * but WITHOUT ANY WARRANTY; without even the implied warranty of
 * MERCHANTABILITY or FITNESS FOR A PARTICULAR PURPOSE.  See the
 * GNU Affero General Public License for more details.
 *
 * You should have received a copy of the GNU Affero General Public License
 * along with this program. If not, see <http://www.gnu.org/licenses/>.
 */

package org.neo4j.kernel.impl.nioneo.store;

import static org.junit.Assert.assertEquals;
import static org.junit.Assert.assertTrue;

import java.io.File;
import java.io.IOException;
import java.util.Arrays;
import java.util.Collections;
import java.util.HashMap;
import java.util.Iterator;
import java.util.Map;

import javax.transaction.xa.XAException;
import javax.transaction.xa.XAResource;
import javax.transaction.xa.Xid;

import org.junit.After;
import org.junit.Before;
import org.junit.Test;
import org.neo4j.graphdb.Node;
import org.neo4j.graphdb.Relationship;
import org.neo4j.graphdb.RelationshipType;
import org.neo4j.helpers.collection.MapUtil;
import org.neo4j.kernel.CommonFactories;
import org.neo4j.kernel.IdGeneratorFactory;
import org.neo4j.kernel.impl.AbstractNeo4jTestCase;
import org.neo4j.kernel.impl.core.LockReleaser;
import org.neo4j.kernel.impl.core.PropertyIndex;
import org.neo4j.kernel.impl.nioneo.xa.NeoStoreXaConnection;
import org.neo4j.kernel.impl.nioneo.xa.NeoStoreXaDataSource;
import org.neo4j.kernel.impl.nioneo.xa.NodeEventConsumer;
import org.neo4j.kernel.impl.nioneo.xa.RelationshipEventConsumer;
import org.neo4j.kernel.impl.nioneo.xa.RelationshipTypeEventConsumer;
import org.neo4j.kernel.impl.transaction.LockManager;
import org.neo4j.kernel.impl.transaction.XidImpl;
import org.neo4j.kernel.impl.transaction.xaframework.TxIdGenerator;
import org.neo4j.kernel.impl.util.ArrayMap;

public class TestNeoStore extends AbstractNeo4jTestCase
{
<<<<<<< HEAD
=======
    private static final IdGeneratorFactory ID_GENERATOR_FACTORY =
            CommonFactories.defaultIdGeneratorFactory();
    
>>>>>>> 8108b6dc
    private NodeEventConsumer nStore;
    private PropertyStore pStore;
    private RelationshipTypeEventConsumer relTypeStore;
    private RelationshipEventConsumer rStore;

    private NeoStoreXaDataSource ds;
    private NeoStoreXaConnection xaCon;
    
    @Override
    protected boolean restartGraphDbBetweenTests()
    {
        return true;
    }

    private String path()
    {
        String path = AbstractNeo4jTestCase.getStorePath( "test-neostore" );
        new File( path ).mkdirs();
        return path;
    }
    
    private String file( String name )
    {
        return path() + File.separator + name;
    }
    
    @Before
    public void setUpNeoStore() throws Exception
    {
<<<<<<< HEAD
        NeoStore.createStore( file( "neo" ), Collections.EMPTY_MAP );
=======
        NeoStore.createStore( file( "neo" ), MapUtil.map(
                IdGeneratorFactory.class, ID_GENERATOR_FACTORY ) );
>>>>>>> 8108b6dc
    }

    private static class MyPropertyIndex extends
        org.neo4j.kernel.impl.core.PropertyIndex
    {
        private static Map<String,PropertyIndex> stringToIndex = new HashMap<String,PropertyIndex>();
        private static Map<Integer,PropertyIndex> intToIndex = new HashMap<Integer,PropertyIndex>();

        protected MyPropertyIndex( String key, int keyId )
        {
            super( key, keyId );
        }

        public static Iterable<PropertyIndex> index( String key )
        {
            if ( stringToIndex.containsKey( key ) )
            {
                return Arrays.asList( new PropertyIndex[] { stringToIndex
                    .get( key ) } );
            }
            return Collections.emptyList();
        }

        public static PropertyIndex getIndexFor( int index )
        {
            return intToIndex.get( index );
        }

        public static void add( MyPropertyIndex index )
        {
            // TODO Auto-generated method stub
            stringToIndex.put( index.getKey(), index );
            intToIndex.put( index.getKeyId(), index );
        }
    }

    private PropertyIndex createDummyIndex( int id, String key )
    {
        MyPropertyIndex index = new MyPropertyIndex( key, id );
        MyPropertyIndex.add( index );
        return index;
    }

    private void initializeStores() throws IOException
    {
        try
        {
            LockManager lockManager = getEmbeddedGraphDb().getConfig()
                .getLockManager();
            LockReleaser lockReleaser = getEmbeddedGraphDb().getConfig()
                .getLockReleaser();
<<<<<<< HEAD
            ds = new NeoStoreXaDataSource( file( "neo" ), path(), // file( "nioneo_logical.log" ),
                lockManager, lockReleaser );
=======
            
            ds = new NeoStoreXaDataSource( MapUtil.genericMap(
                    LockManager.class, lockManager,
                    LockReleaser.class, lockReleaser,
                    IdGeneratorFactory.class, ID_GENERATOR_FACTORY,
                    TxIdGenerator.class, TxIdGenerator.DEFAULT,
                    "store_dir", path(),
                    "neo_store", file( "neo" ),
                    "logical_log", file( "nioneo_logical.log" ) ) );
            
//            ds = new NeoStoreXaDataSource( file( "neo" ), file( "nioneo_logical.log" ),
//                lockManager, lockReleaser );
>>>>>>> 8108b6dc
        }
        catch ( InstantiationException e )
        {
            throw new IOException( "" + e );
        }
        xaCon = (NeoStoreXaConnection) ds.getXaConnection();
        nStore = xaCon.getNodeConsumer();
        pStore = xaCon.getPropertyStore();
        relTypeStore = xaCon.getRelationshipTypeConsumer();
        rStore = xaCon.getRelationshipConsumer();
    }

    private Xid dummyXid;
    private byte txCount = (byte) 0;
    XAResource xaResource;

    private void startTx() throws XAException
    {
        dummyXid = new XidImpl( new byte[txCount], new byte[txCount] );
        txCount++;
        xaResource = xaCon.getXaResource();
        xaResource.start( dummyXid, XAResource.TMNOFLAGS );
    }

    private void commitTx() throws XAException
    {
        xaResource.end( dummyXid, XAResource.TMSUCCESS );
        xaResource.commit( dummyXid, true );
        // xaCon.clearAllTransactions();
    }

    @After
    public void tearDownNeoStore()
    {
        File file = new File( file( "neo" ) );
        file.delete();
        file = new File( file( "neo.id" ) );
        file.delete();
        file = new File( file( "neo.nodestore.db" ) );
        file.delete();
        file = new File( file( "neo.nodestore.db.id" ) );
        file.delete();
        file = new File( file( "neo.propertystore.db" ) );
        file.delete();
        file = new File( file( "neo.propertystore.db.id" ) );
        file.delete();
        file = new File( file( "neo.propertystore.db.index" ) );
        file.delete();
        file = new File( file( "neo.propertystore.db.index.id" ) );
        file.delete();
        file = new File( file( "neo.propertystore.db.index.keys" ) );
        file.delete();
        file = new File( file( "neo.propertystore.db.index.keys.id" ) );
        file.delete();
        file = new File( file( "neo.propertystore.db.strings" ) );
        file.delete();
        file = new File( file( "neo.propertystore.db.strings.id" ) );
        file.delete();
        file = new File( file( "neo.propertystore.db.arrays" ) );
        file.delete();
        file = new File( file( "neo.propertystore.db.arrays.id" ) );
        file.delete();
        file = new File( file( "neo.relationshipstore.db" ) );
        file.delete();
        file = new File( file( "neo.relationshipstore.db.id" ) );
        file.delete();
        file = new File( file( "neo.relationshiptypestore.db" ) );
        file.delete();
        file = new File( file( "neo.relationshiptypestore.db.id" ) );
        file.delete();
        file = new File( file( "neo.relationshiptypestore.db.names" ) );
        file.delete();
        file = new File( file( "neo.relationshiptypestore.db.names.id" ) );
        file.delete();
        file = new File( "." );
        for ( File nioFile : file.listFiles() )
        {
            if ( nioFile.getName().startsWith( "nioneo_logical.log" ) )
            {
                nioFile.delete();
            }
        }
    }

    private PropertyIndex index( String key )
    {
        Iterator<PropertyIndex> itr = MyPropertyIndex.index( key ).iterator();
        if ( !itr.hasNext() )
        {
            int id = ds.nextId( PropertyIndex.class );
            PropertyIndex index = createDummyIndex( id, key );
            xaCon.getPropertyIndexConsumer().createPropertyIndex( id, key );
            return index;
        }
        return itr.next();
    }
    
    @Test
    public void testCreateNeoStore() throws Exception
    {
        initializeStores();
        startTx();
        // setup test population
        int node1 = ds.nextId( Node.class );
        nStore.createNode( node1 );
        int node2 = ds.nextId( Node.class );
        nStore.createNode( node2 );
        int n1prop1 = pStore.nextId();
        int n1prop2 = pStore.nextId();
        int n1prop3 = pStore.nextId();
        nStore.addProperty( node1, n1prop1, index( "prop1" ), "string1" );
        nStore.addProperty( node1, n1prop2, index( "prop2" ), new Integer(
            1 ) );
        nStore.addProperty( node1, n1prop3, index( "prop3" ), new Boolean(
            true ) );

        int n2prop1 = pStore.nextId();
        int n2prop2 = pStore.nextId();
        int n2prop3 = pStore.nextId();
        nStore.addProperty( node2, n2prop1, index( "prop1" ), "string2" );
        nStore.addProperty( node2, n2prop2, index( "prop2" ), new Integer(
            2 ) );
        nStore.addProperty( node2, n2prop3, index( "prop3" ), new Boolean(
            false ) );

        int relType1 = ds.nextId( RelationshipType.class );
        relTypeStore.addRelationshipType( relType1, "relationshiptype1" );
        int relType2 = ds.nextId( RelationshipType.class );
        relTypeStore.addRelationshipType( relType2, "relationshiptype2" );
        int rel1 = ds.nextId( Relationship.class );
        rStore.createRelationship( rel1, node1, node2, relType1 );
        int rel2 = ds.nextId( Relationship.class );
        rStore.createRelationship( rel2, node2, node1, relType2 );
        int r1prop1 = pStore.nextId();
        int r1prop2 = pStore.nextId();
        int r1prop3 = pStore.nextId();
        rStore.addProperty( rel1, r1prop1, index( "prop1" ), "string1" );
        rStore.addProperty( rel1, r1prop2, index( "prop2" ),
            new Integer( 1 ) );
        rStore.addProperty( rel1, r1prop3, index( "prop3" ), new Boolean(
            true ) );
        int r2prop1 = pStore.nextId();
        int r2prop2 = pStore.nextId();
        int r2prop3 = pStore.nextId();
        rStore.addProperty( rel2, r2prop1, index( "prop1" ), "string2" );
        rStore.addProperty( rel2, r2prop2, index( "prop2" ),
            new Integer( 2 ) );
        rStore.addProperty( rel2, r2prop3, index( "prop3" ), new Boolean(
            false ) );
        commitTx();
        ds.close();

        initializeStores();
        startTx();
        // validate node
        validateNodeRel1( node1, n1prop1, n1prop2, n1prop3, rel1, rel2,
            relType1, relType2 );
        validateNodeRel2( node2, n2prop1, n2prop2, n2prop3, rel1, rel2,
            relType1, relType2 );
        // validate rels
        validateRel1( rel1, r1prop1, r1prop2, r1prop3, node1, node2,
            relType1 );
        validateRel2( rel2, r2prop1, r2prop2, r2prop3, node2, node1,
            relType2 );
        validateRelTypes( relType1, relType2 );
        // validate reltypes
        validateRelTypes( relType1, relType2 );
        commitTx();
        ds.close();

        initializeStores();
        startTx();
        // validate and delete rels
        deleteRel1( rel1, r1prop1, r1prop2, r1prop3, node1, node2, relType1 );
        deleteRel2( rel2, r2prop1, r2prop2, r2prop3, node2, node1, relType2 );
        // validate and delete nodes
        deleteNode1( node1, n1prop1, n1prop2, n1prop3 );
        deleteNode2( node2, n2prop1, n2prop2, n2prop3 );
        commitTx();
        ds.close();

        initializeStores();
        startTx();
        assertEquals( false, nStore.loadLightNode( node1 ) );
        assertEquals( false, nStore.loadLightNode( node2 ) );
        testGetRels( new int[] { rel1, rel2 } );
        // testGetProps( neoStore, new int[] {
        // n1prop1, n1prop2, n1prop3, n2prop1, n2prop2, n2prop3,
        // r1prop1, r1prop2, r1prop3, r2prop1, r2prop2, r2prop3
        // } );
        int nodeIds[] = new int[10];
        for ( int i = 0; i < 3; i++ )
        {
            nodeIds[i] = ds.nextId( Node.class );
            nStore.createNode( nodeIds[i] );
            nStore.addProperty( nodeIds[i], pStore.nextId(),
                index( "nisse" ), new Integer( 10 - i ) );
        }
        for ( int i = 0; i < 2; i++ )
        {
            int id =  ds.nextId( Relationship.class );
            rStore.createRelationship( id,
                nodeIds[i], nodeIds[i + 1], relType1 );
            rStore.deleteRelationship( id );
        }
        for ( int i = 0; i < 3; i++ )
        {
            RelationshipChainPosition pos = 
                rStore.getRelationshipChainPosition( nodeIds[i] );
            for ( RelationshipData rel : 
                rStore.getMoreRelationships( nodeIds[i], pos ) )
            {
                rStore.deleteRelationship( rel.getId() );
            }
            nStore.deleteNode( nodeIds[i] );
        }
        commitTx();
        ds.close();
    }

    private Object getValue( PropertyRecord propertyRecord ) throws IOException
    {
        PropertyType type = propertyRecord.getType();
        if ( type == PropertyType.INT )
        {
            return (int) propertyRecord.getPropBlock();
        }
        if ( type == PropertyType.STRING )
        {
            return pStore.getStringFor( propertyRecord );
        }
        if ( type == PropertyType.BOOL )
        {
            if ( propertyRecord.getPropBlock() == 1 )
            {
                return Boolean.valueOf( true );
            }
            return Boolean.valueOf( false );
        }
        if ( type == PropertyType.DOUBLE )
        {
            return new Double( Double.longBitsToDouble( propertyRecord
                .getPropBlock() ) );
        }
        if ( type == PropertyType.FLOAT )
        {
            return new Float( Float.intBitsToFloat( (int) propertyRecord
                .getPropBlock() ) );
        }
        if ( type == PropertyType.LONG )
        {
            return propertyRecord.getPropBlock();
        }
        if ( type == PropertyType.BYTE )
        {
            return (byte) propertyRecord.getPropBlock();
        }
        if ( type == PropertyType.CHAR )
        {
            return (char) propertyRecord.getPropBlock();
        }
        if ( type == PropertyType.ARRAY )
        {
            return pStore.getArrayFor( propertyRecord );
        }
        if ( type == PropertyType.SHORT )
        {
            return (short) propertyRecord.getPropBlock();
        }
        throw new IOException( "Unknown type" );
    }

    private void validateNodeRel1( int node, int prop1, int prop2, int prop3,
        int rel1, int rel2, int relType1, int relType2 ) throws IOException
    {
        assertTrue( nStore.loadLightNode( node ) );
        ArrayMap<Integer,PropertyData> props = nStore.getProperties( node, 
                false );
        int count = 0;
        for ( int keyId : props.keySet() )
        {
            int id = props.get( keyId ).getId();
            PropertyRecord record = pStore.getRecord( id );
            PropertyData data = new PropertyData( id, getValue( record ) );
            if ( data.getId() == prop1 )
            {
                assertEquals( "prop1", MyPropertyIndex.getIndexFor( 
                    keyId ).getKey() );
                assertEquals( "string1", data.getValue() );
                nStore.changeProperty( node, prop1, "-string1" );
            }
            else if ( data.getId() == prop2 )
            {
                assertEquals( "prop2", MyPropertyIndex.getIndexFor(
                    keyId ).getKey() );
                assertEquals( new Integer( 1 ), data.getValue() );
                nStore.changeProperty( node, prop2, new Integer( -1 ) );
            }
            else if ( data.getId() == prop3 )
            {
                assertEquals( "prop3", MyPropertyIndex.getIndexFor(
                    keyId ).getKey() );
                assertEquals( new Boolean( true ), data.getValue() );
                nStore.changeProperty( node, prop3, new Boolean( false ) );
            }
            else
            {
                throw new IOException();
            }
            count++;
        }
        assertEquals( 3, count );
        count = 0;
        RelationshipChainPosition pos = rStore.getRelationshipChainPosition( node );
        while ( true )
        {
            Iterable<RelationshipData> relData = rStore.getMoreRelationships( node, pos );
            if ( !relData.iterator().hasNext() )
            {
                break;
            }
            for ( RelationshipData rel : relData )
            {
                if ( rel.getId() == rel1 )
                {
                    assertEquals( node, rel.firstNode() );
                    assertEquals( relType1, rel.relationshipType() );
                }
                else if ( rel.getId() == rel2 )
                {
                    assertEquals( node, rel.secondNode() );
                    assertEquals( relType2, rel.relationshipType() );
                }
                else
                {
                    throw new IOException();
                }
                count++;
            }
        }
        assertEquals( 2, count );
    }

    private void validateNodeRel2( int node, int prop1, int prop2, int prop3,
        int rel1, int rel2, int relType1, int relType2 ) throws IOException
    {
        assertTrue( nStore.loadLightNode( node ) );
        ArrayMap<Integer,PropertyData> props = nStore.getProperties( node, 
                false );
        int count = 0;
        for ( int keyId : props.keySet() )
        {
            int id = props.get( keyId ).getId();
            PropertyRecord record = pStore.getRecord( id );
            PropertyData data = new PropertyData( id, getValue( record ) );
            if ( data.getId() == prop1 )
            {
                assertEquals( "prop1", MyPropertyIndex.getIndexFor(
                    keyId ).getKey() );
                assertEquals( "string2", data.getValue() );
                nStore.changeProperty( node, prop1, "-string2" );
            }
            else if ( data.getId() == prop2 )
            {
                assertEquals( "prop2", MyPropertyIndex.getIndexFor(
                    keyId ).getKey() );
                assertEquals( new Integer( 2 ), data.getValue() );
                nStore.changeProperty( node, prop2, new Integer( -2 ) );
            }
            else if ( data.getId() == prop3 )
            {
                assertEquals( "prop3", MyPropertyIndex.getIndexFor(
                    keyId ).getKey() );
                assertEquals( new Boolean( false ), data.getValue() );
                nStore.changeProperty( node, prop3, new Boolean( true ) );
            }
            else
            {
                throw new IOException();
            }
            count++;
        }
        assertEquals( 3, count );
        count = 0;
        
        RelationshipChainPosition pos = rStore.getRelationshipChainPosition( node );
        while ( true )
        {
            Iterable<RelationshipData> relData = rStore.getMoreRelationships( node, pos );
            if ( !relData.iterator().hasNext() )
            {
                break;
            }
            for ( RelationshipData rel : relData )
            {
                if ( rel.getId() == rel1 )
                {
                    assertEquals( node, rel.secondNode() );
                    assertEquals( relType1, rel.relationshipType() );
                }
                else if ( rel.getId() == rel2 )
                {
                    assertEquals( node, rel.firstNode() );
                    assertEquals( relType2, rel.relationshipType() );
                }
                else
                {
                    throw new IOException();
                }
                count++;
            }
        }
        assertEquals( 2, count );
    }

    private void validateRel1( int rel, int prop1, int prop2, int prop3,
        int firstNode, int secondNode, int relType ) throws IOException
    {
        ArrayMap<Integer,PropertyData> props = rStore.getProperties( rel, 
                false );
        int count = 0;
        for ( int keyId : props.keySet() )
        {
            int id = props.get( keyId ).getId();
            PropertyRecord record = pStore.getRecord( id );
            PropertyData data = new PropertyData( id, getValue( record ) );
            if ( data.getId() == prop1 )
            {
                assertEquals( "prop1", MyPropertyIndex.getIndexFor(
                    keyId ).getKey() );
                assertEquals( "string1", data.getValue() );
                rStore.changeProperty( rel, prop1, "-string1" );
            }
            else if ( data.getId() == prop2 )
            {
                assertEquals( "prop2", MyPropertyIndex.getIndexFor(
                    keyId ).getKey() );
                assertEquals( new Integer( 1 ), data.getValue() );
                rStore.changeProperty( rel, prop2, new Integer( -1 ) );
            }
            else if ( data.getId() == prop3 )
            {
                assertEquals( "prop3", MyPropertyIndex.getIndexFor(
                    keyId ).getKey() );
                assertEquals( new Boolean( true ), data.getValue() );
                rStore.changeProperty( rel, prop3, new Boolean( false ) );
            }
            else
            {
                throw new IOException();
            }
            count++;
        }
        assertEquals( 3, count );
        RelationshipData relData = rStore.getRelationship( rel );
        assertEquals( firstNode, relData.firstNode() );
        assertEquals( secondNode, relData.secondNode() );
        assertEquals( relType, relData.relationshipType() );
    }

    private void validateRel2( int rel, int prop1, int prop2, int prop3,
        int firstNode, int secondNode, int relType ) throws IOException
    {
        ArrayMap<Integer,PropertyData> props = rStore.getProperties( rel, 
                false );
        int count = 0;
        for ( int keyId : props.keySet() )
        {
            int id = props.get( keyId ).getId();
            PropertyRecord record = pStore.getRecord( id );
            PropertyData data = new PropertyData( id, getValue( record ) );
            if ( data.getId() == prop1 )
            {
                assertEquals( "prop1", MyPropertyIndex.getIndexFor(
                    keyId ).getKey() );
                assertEquals( "string2", data.getValue() );
                rStore.changeProperty( rel, prop1, "-string2" );
            }
            else if ( data.getId() == prop2 )
            {
                assertEquals( "prop2", MyPropertyIndex.getIndexFor(
                    keyId ).getKey() );
                assertEquals( new Integer( 2 ), data.getValue() );
                rStore.changeProperty( rel, prop2, new Integer( -2 ) );
            }
            else if ( data.getId() == prop3 )
            {
                assertEquals( "prop3", MyPropertyIndex.getIndexFor(
                    keyId ).getKey() );
                assertEquals( new Boolean( false ), data.getValue() );
                rStore.changeProperty( rel, prop3, new Boolean( true ) );
            }
            else
            {
                throw new IOException();
            }
            count++;
        }
        assertEquals( 3, count );
        RelationshipData relData = rStore.getRelationship( rel );
        assertEquals( firstNode, relData.firstNode() );
        assertEquals( secondNode, relData.secondNode() );
        assertEquals( relType, relData.relationshipType() );
    }

    private void validateRelTypes( int relType1, int relType2 )
        throws IOException
    {
        RelationshipTypeData data = relTypeStore.getRelationshipType( relType1 );
        assertEquals( relType1, data.getId() );
        assertEquals( "relationshiptype1", data.getName() );
        data = relTypeStore.getRelationshipType( relType2 );
        assertEquals( relType2, data.getId() );
        assertEquals( "relationshiptype2", data.getName() );
        RelationshipTypeData allData[] = relTypeStore.getRelationshipTypes();
        assertEquals( 2, allData.length );
        for ( int i = 0; i < 2; i++ )
        {
            if ( allData[i].getId() == relType1 )
            {
                assertEquals( relType1, allData[i].getId() );
                assertEquals( "relationshiptype1", allData[i].getName() );
            }
            else if ( allData[i].getId() == relType2 )
            {
                assertEquals( relType2, allData[i].getId() );
                assertEquals( "relationshiptype2", allData[i].getName() );
            }
            else
            {
                throw new IOException();
            }
        }
    }

    private void deleteRel1( int rel, int prop1, int prop2, int prop3,
        int firstNode, int secondNode, int relType ) throws IOException
    {
        ArrayMap<Integer,PropertyData> props = rStore.getProperties( rel, 
                false );
        int count = 0;
        for ( int keyId : props.keySet() )
        {
            int id = props.get( keyId ).getId();
            PropertyRecord record = pStore.getRecord( id );
            PropertyData data = new PropertyData( id, getValue( record ) );
            if ( data.getId() == prop1 )
            {
                assertEquals( "prop1", MyPropertyIndex.getIndexFor(
                    keyId ).getKey() );
                assertEquals( "-string1", data.getValue() );
            }
            else if ( data.getId() == prop2 )
            {
                assertEquals( "prop2", MyPropertyIndex.getIndexFor(
                    keyId ).getKey() );
                assertEquals( new Integer( -1 ), data.getValue() );
            }
            else if ( data.getId() == prop3 )
            {
                assertEquals( "prop3", MyPropertyIndex.getIndexFor(
                    keyId ).getKey() );
                assertEquals( new Boolean( false ), data.getValue() );
                rStore.removeProperty( rel, prop3 );
            }
            else
            {
                throw new IOException();
            }
            count++;
        }
        assertEquals( 3, count );
        assertEquals( 3, rStore.getProperties( rel, false ).size() );
        RelationshipData relData = rStore.getRelationship( rel );
        assertEquals( firstNode, relData.firstNode() );
        assertEquals( secondNode, relData.secondNode() );
        assertEquals( relType, relData.relationshipType() );
        rStore.deleteRelationship( rel );
        RelationshipChainPosition firstPos = 
            rStore.getRelationshipChainPosition( firstNode );
        Iterator<RelationshipData> first = 
            rStore.getMoreRelationships( firstNode, firstPos ).iterator();
        first.next();
        RelationshipChainPosition secondPos = 
            rStore.getRelationshipChainPosition( secondNode );
        Iterator<RelationshipData> second = 
            rStore.getMoreRelationships( secondNode, secondPos ).iterator();
        second.next();
        assertTrue( first.hasNext() );
        assertTrue( second.hasNext() );
    }

    private void deleteRel2( int rel, int prop1, int prop2, int prop3,
        int firstNode, int secondNode, int relType ) throws IOException
    {
        ArrayMap<Integer,PropertyData> props = rStore.getProperties( rel, 
                false );
        int count = 0;
        for ( int keyId : props.keySet() )
        {
            int id = props.get( keyId ).getId();
            PropertyRecord record = pStore.getRecord( id );
            PropertyData data = new PropertyData( id, getValue( record ) );
            if ( data.getId() == prop1 )
            {
                assertEquals( "prop1", MyPropertyIndex.getIndexFor(
                    keyId ).getKey() );
                assertEquals( "-string2", data.getValue() );
            }
            else if ( data.getId() == prop2 )
            {
                assertEquals( "prop2", MyPropertyIndex.getIndexFor(
                    keyId ).getKey() );
                assertEquals( new Integer( -2 ), data.getValue() );
            }
            else if ( data.getId() == prop3 )
            {
                assertEquals( "prop3", MyPropertyIndex.getIndexFor(
                    keyId ).getKey() );
                assertEquals( new Boolean( true ), data.getValue() );
                rStore.removeProperty( rel, prop3 );
            }
            else
            {
                throw new IOException();
            }
            count++;
        }
        assertEquals( 3, count );
        assertEquals( 3, rStore.getProperties( rel, false ).size() );
        RelationshipData relData = rStore.getRelationship( rel );
        assertEquals( firstNode, relData.firstNode() );
        assertEquals( secondNode, relData.secondNode() );
        assertEquals( relType, relData.relationshipType() );
        rStore.deleteRelationship( rel );
        RelationshipChainPosition firstPos = 
            rStore.getRelationshipChainPosition( firstNode );
        Iterator<RelationshipData> first = 
            rStore.getMoreRelationships( firstNode, firstPos ).iterator();
        RelationshipChainPosition secondPos = 
            rStore.getRelationshipChainPosition( secondNode );
        Iterator<RelationshipData> second = 
            rStore.getMoreRelationships( secondNode, secondPos ).iterator();
        assertTrue( first.hasNext() );
        assertTrue( second.hasNext() );
    }

    private void deleteNode1( int node, int prop1, int prop2, int prop3 )
        throws IOException
    {
        ArrayMap<Integer,PropertyData> props = nStore.getProperties( node, 
                false );
        int count = 0;
        for ( int keyId : props.keySet() )
        {
            int id = props.get( keyId ).getId();
            PropertyRecord record = pStore.getRecord( id );
            PropertyData data = new PropertyData( id, getValue( record ) );
            if ( data.getId() == prop1 )
            {
                assertEquals( "prop1", MyPropertyIndex.getIndexFor(
                    keyId ).getKey() );
                assertEquals( "-string1", data.getValue() );
            }
            else if ( data.getId() == prop2 )
            {
                assertEquals( "prop2", MyPropertyIndex.getIndexFor(
                    keyId ).getKey() );
                assertEquals( new Integer( -1 ), data.getValue() );
            }
            else if ( data.getId() == prop3 )
            {
                assertEquals( "prop3", MyPropertyIndex.getIndexFor(
                    keyId ).getKey() );
                assertEquals( new Boolean( false ), data.getValue() );
                nStore.removeProperty( node, prop3 );
            }
            else
            {
                throw new IOException();
            }
            count++;
        }
        assertEquals( 3, count );
        assertEquals( 3, nStore.getProperties( node, false ).size() );
        RelationshipChainPosition pos = 
            rStore.getRelationshipChainPosition( node );
        Iterator<RelationshipData> rels = 
            rStore.getMoreRelationships( node, pos ).iterator();
        assertTrue( rels.hasNext() );
        nStore.deleteNode( node );
    }

    private void deleteNode2( int node, int prop1, int prop2, int prop3 )
        throws IOException
    {
        ArrayMap<Integer,PropertyData> props = nStore.getProperties( node, 
                false );
        int count = 0;
        for ( int keyId : props.keySet() )
        {
            int id = props.get( keyId ).getId();
            PropertyRecord record = pStore.getRecord( id );
            PropertyData data = new PropertyData( id, getValue( record ) );
            if ( data.getId() == prop1 )
            {
                assertEquals( "prop1", MyPropertyIndex.getIndexFor(
                    keyId ).getKey() );
                assertEquals( "-string2", data.getValue() );
            }
            else if ( data.getId() == prop2 )
            {
                assertEquals( "prop2", MyPropertyIndex.getIndexFor(
                    keyId ).getKey() );
                assertEquals( new Integer( -2 ), data.getValue() );
            }
            else if ( data.getId() == prop3 )
            {
                assertEquals( "prop3", MyPropertyIndex.getIndexFor(
                    keyId ).getKey() );
                assertEquals( new Boolean( true ), data.getValue() );
                nStore.removeProperty( node, prop3 );
            }
            else
            {
                throw new IOException();
            }
            count++;
        }
        assertEquals( 3, count );        
        assertEquals( 3, nStore.getProperties( node, false ).size() );
        RelationshipChainPosition pos = 
            rStore.getRelationshipChainPosition( node );
        Iterator<RelationshipData> rels = 
            rStore.getMoreRelationships( node, pos ).iterator();
        assertTrue( rels.hasNext() );
        nStore.deleteNode( node );
    }

    private void testGetRels( int relIds[] )
    {
        for ( int i = 0; i < relIds.length; i++ )
        {
            assertEquals( null, rStore.getRelationship( relIds[i] ) );
        }
    }

    @Test
    public void testRels1() throws Exception
    {
        initializeStores();
        startTx();
        int relType1 = ds.nextId( RelationshipType.class );
        relTypeStore.addRelationshipType( relType1, "relationshiptype1" );
        int nodeIds[] = new int[3];
        for ( int i = 0; i < 3; i++ )
        {
            nodeIds[i] = ds.nextId( Node.class );
            nStore.createNode( nodeIds[i] );
            nStore.addProperty( nodeIds[i], pStore.nextId(),
                index( "nisse" ), new Integer( 10 - i ) );
        }
        for ( int i = 0; i < 2; i++ )
        {
            rStore.createRelationship( ds.nextId( Relationship.class ),
                nodeIds[i], nodeIds[i + 1], relType1 );
        }
        commitTx();
        startTx();
        for ( int i = 0; i < 3; i+=2 )
        {
            RelationshipChainPosition pos = 
                rStore.getRelationshipChainPosition( nodeIds[i] );
            for ( RelationshipData rel : 
                rStore.getMoreRelationships( nodeIds[i], pos ) )
            {
                rStore.deleteRelationship( rel.getId() );
            }
            nStore.deleteNode( nodeIds[i] );
        }
        commitTx();
        ds.close();
    }

    public void testRels2() throws Exception
    {
        initializeStores();
        startTx();
        int relType1 = ds.nextId( RelationshipType.class );
        relTypeStore.addRelationshipType( relType1, "relationshiptype1" );
        int nodeIds[] = new int[3];
        for ( int i = 0; i < 3; i++ )
        {
            nodeIds[i] = ds.nextId( Node.class );
            nStore.createNode( nodeIds[i] );
            nStore.addProperty( nodeIds[i], pStore.nextId(),
                index( "nisse" ), new Integer( 10 - i ) );
        }
        for ( int i = 0; i < 2; i++ )
        {
            rStore.createRelationship( ds.nextId( Relationship.class ),
                nodeIds[i], nodeIds[i + 1], relType1 );
        }
        rStore.createRelationship( ds.nextId( Relationship.class ),
            nodeIds[0], nodeIds[2], relType1 );
        commitTx();
        startTx();
        for ( int i = 0; i < 3; i++ )
        {
            RelationshipChainPosition pos = 
                rStore.getRelationshipChainPosition( nodeIds[i] );
            for ( RelationshipData rel : 
                rStore.getMoreRelationships( nodeIds[i], pos ) )
            {
                rStore.deleteRelationship( rel.getId() );
            }
            nStore.deleteNode( nodeIds[i] );
        }
        commitTx();
        ds.close();
    }

    public void testRels3() throws Exception
    {
        // test linked list stuff during relationship delete
        initializeStores();
        startTx();
        int relType1 = ds.nextId( RelationshipType.class );
        relTypeStore.addRelationshipType( relType1, "relationshiptype1" );
        int nodeIds[] = new int[8];
        for ( int i = 0; i < nodeIds.length; i++ )
        {
            nodeIds[i] = ds.nextId( Node.class );
            nStore.createNode( nodeIds[i] );
        }
        for ( int i = 0; i < nodeIds.length / 2; i++ )
        {
            rStore.createRelationship( ds.nextId( Relationship.class ),
                nodeIds[i], nodeIds[i * 2], relType1 );
        }
        int rel5 = ds.nextId( Relationship.class );
        rStore.createRelationship( rel5, nodeIds[0], nodeIds[5], relType1 );
        int rel2 = ds.nextId( Relationship.class );
        rStore.createRelationship( rel2, nodeIds[1], nodeIds[2], relType1 );
        int rel3 = ds.nextId( Relationship.class );
        rStore.createRelationship( rel3, nodeIds[1], nodeIds[3], relType1 );
        int rel6 = ds.nextId( Relationship.class );
        rStore.createRelationship( rel6, nodeIds[1], nodeIds[6], relType1 );
        int rel1 = ds.nextId( Relationship.class );
        rStore.createRelationship( rel1, nodeIds[0], nodeIds[1], relType1 );
        int rel4 = ds.nextId( Relationship.class );
        rStore.createRelationship( rel4, nodeIds[0], nodeIds[4], relType1 );
        int rel7 = ds.nextId( Relationship.class );
        rStore.createRelationship( rel7, nodeIds[0], nodeIds[7], relType1 );
        commitTx();
        startTx();
        rStore.deleteRelationship( rel7 );
        rStore.deleteRelationship( rel4 );
        rStore.deleteRelationship( rel1 );
        rStore.deleteRelationship( rel6 );
        rStore.deleteRelationship( rel3 );
        rStore.deleteRelationship( rel2 );
        rStore.deleteRelationship( rel5 );
        // nStore.deleteNode( nodeIds[2] );
        // nStore.deleteNode( nodeIds[3] );
        // nStore.deleteNode( nodeIds[1] );
        // nStore.deleteNode( nodeIds[4] );
        // nStore.deleteNode( nodeIds[0] );
        commitTx();
        ds.close();
    }

    public void testProps1() throws Exception
    {
        initializeStores();
        startTx();
        int nodeId = ds.nextId( Node.class );
        nStore.createNode( nodeId );
        int propertyId = pStore.nextId();
        nStore.addProperty( nodeId, propertyId, index( "nisse" ),
            new Integer( 10 ) );
        commitTx();
        ds.close();
        initializeStores();
        startTx();
        nStore.changeProperty( nodeId, propertyId, new Integer( 5 ) );
        nStore.removeProperty( nodeId, propertyId );
        nStore.deleteNode( nodeId );
        commitTx();
        ds.close();
    }

    @Test
    public void testSetBlockSize() throws Exception
    {
        tearDownNeoStore();
<<<<<<< HEAD
        Map<String,String> config = new HashMap<String, String>();
        config.put( "string_block_size", "62" );
        config.put( "array_block_size", "302" );
=======
        Map<Object,Object> config = new HashMap<Object, Object>();
        config.put( "string_block_size", "62" );
        config.put( "array_block_size", "302" );
        config.put( IdGeneratorFactory.class, CommonFactories.defaultIdGeneratorFactory() );
>>>>>>> 8108b6dc
        NeoStore.createStore( file( "neo" ), config );
        initializeStores();
        assertEquals( 62 + 13, pStore.getStringBlockSize() );
        assertEquals( 302 + 13, pStore.getArrayBlockSize() );
        ds.close();
    }
}<|MERGE_RESOLUTION|>--- conflicted
+++ resolved
@@ -59,12 +59,9 @@
 
 public class TestNeoStore extends AbstractNeo4jTestCase
 {
-<<<<<<< HEAD
-=======
     private static final IdGeneratorFactory ID_GENERATOR_FACTORY =
             CommonFactories.defaultIdGeneratorFactory();
     
->>>>>>> 8108b6dc
     private NodeEventConsumer nStore;
     private PropertyStore pStore;
     private RelationshipTypeEventConsumer relTypeStore;
@@ -94,12 +91,8 @@
     @Before
     public void setUpNeoStore() throws Exception
     {
-<<<<<<< HEAD
-        NeoStore.createStore( file( "neo" ), Collections.EMPTY_MAP );
-=======
         NeoStore.createStore( file( "neo" ), MapUtil.map(
                 IdGeneratorFactory.class, ID_GENERATOR_FACTORY ) );
->>>>>>> 8108b6dc
     }
 
     private static class MyPropertyIndex extends
@@ -151,10 +144,6 @@
                 .getLockManager();
             LockReleaser lockReleaser = getEmbeddedGraphDb().getConfig()
                 .getLockReleaser();
-<<<<<<< HEAD
-            ds = new NeoStoreXaDataSource( file( "neo" ), path(), // file( "nioneo_logical.log" ),
-                lockManager, lockReleaser );
-=======
             
             ds = new NeoStoreXaDataSource( MapUtil.genericMap(
                     LockManager.class, lockManager,
@@ -167,7 +156,6 @@
             
 //            ds = new NeoStoreXaDataSource( file( "neo" ), file( "nioneo_logical.log" ),
 //                lockManager, lockReleaser );
->>>>>>> 8108b6dc
         }
         catch ( InstantiationException e )
         {
@@ -1064,16 +1052,10 @@
     public void testSetBlockSize() throws Exception
     {
         tearDownNeoStore();
-<<<<<<< HEAD
-        Map<String,String> config = new HashMap<String, String>();
-        config.put( "string_block_size", "62" );
-        config.put( "array_block_size", "302" );
-=======
         Map<Object,Object> config = new HashMap<Object, Object>();
         config.put( "string_block_size", "62" );
         config.put( "array_block_size", "302" );
         config.put( IdGeneratorFactory.class, CommonFactories.defaultIdGeneratorFactory() );
->>>>>>> 8108b6dc
         NeoStore.createStore( file( "neo" ), config );
         initializeStores();
         assertEquals( 62 + 13, pStore.getStringBlockSize() );
