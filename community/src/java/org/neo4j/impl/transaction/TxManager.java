package org.neo4j.impl.transaction;

import java.io.File;
import java.io.IOException;
import java.io.RandomAccessFile;
import java.nio.ByteBuffer;
import java.nio.channels.FileChannel;
import java.util.ArrayList;
import java.util.Collections;
import java.util.Comparator;
import java.util.HashMap;
import java.util.HashSet;
import java.util.Iterator;
import java.util.LinkedList;
import java.util.List;
import java.util.Map;
import java.util.logging.Logger;
import javax.transaction.HeuristicMixedException;
import javax.transaction.HeuristicRollbackException;
import javax.transaction.NotSupportedException;
import javax.transaction.RollbackException;
import javax.transaction.Status;
import javax.transaction.SystemException;
import javax.transaction.Transaction;
import javax.transaction.TransactionManager;
import javax.transaction.xa.XAException;
import javax.transaction.xa.XAResource;
import javax.transaction.xa.Xid;
import org.neo4j.impl.util.ArrayMap;

/**
 * Public for testing purpose only. Use {@link TransactionFactory} to get 
 * a <CODE>UserTransaction</CODE>, don't use this class.
 * <p>
 */
public class TxManager implements TransactionManager
{
	private static Logger log = Logger.getLogger( TxManager.class.getName() );
	private static final TxManager manager = new TxManager();
	
<<<<<<< HEAD
	private Map<Thread,Transaction> txThreadMap; 
=======
	private ArrayMap<Thread,TransactionImpl> txThreadMap; 
>>>>>>> 6bdbf4a8
	
	private String logSwitcherFileName = "var/tm/active_tx_log";
	private String txLog1FileName = "var/tm/tm_tx_log.1"; 
	private String txLog2FileName = "var/tm/tm_tx_log.2";
	private int maxTxLogRecordCount = 1000;
	
	private TxLog txLog = null;
	
	private boolean tmOk = false;
	
	private TxManager()
	{
	}
	
	void init()
	{
<<<<<<< HEAD
		txThreadMap = java.util.Collections.synchronizedMap( 
			new HashMap<Thread,Transaction>() );
=======
		txThreadMap = new ArrayMap<Thread,TransactionImpl>( 5, true, true );
>>>>>>> 6bdbf4a8
		String txLogDir = System.getProperty( "neo.tx_log_directory" );
		if ( txLogDir == null )
		{
			throw new RuntimeException( 
				"No neo.tx_log_directory system property set or " + 
				"TxModule registered" );
		}
		String separator = System.getProperty( "file.separator" );
		logSwitcherFileName = txLogDir + separator + "active_tx_log";
		txLog1FileName = txLogDir + separator + "tm_tx_log.1";
		txLog2FileName = txLogDir + separator + "tm_tx_log.2";
		try
		{
			if ( new File( logSwitcherFileName ).exists() )
			{
				FileChannel fc = new RandomAccessFile( 
					logSwitcherFileName, "rw" ).getChannel(); 
				byte fileName[] = new byte[ 256 ];
				ByteBuffer buf = ByteBuffer.wrap( fileName );
				fc.read( buf );
				String currentTxLog = new String( fileName ).trim();
				if ( !new File( currentTxLog ).exists() )
				{
					throw new RuntimeException( "Unable to start TM, " + 
						"active tx log file[" + currentTxLog + "] not found." 
						);
				}
				txLog = new TxLog( currentTxLog );
			}
			else
			{
				if ( new File( txLog1FileName ).exists() || 
					new File( txLog2FileName ).exists() )
				{
					throw new RuntimeException( "Unable to start TM, " +
<<<<<<< HEAD
						"no active tx log file found, but found either " +
=======
						"no active tx log file found but found either " +
>>>>>>> 6bdbf4a8
						txLog1FileName + " or " + txLog2FileName +
						" file, please set one of them as active or " +
						"remove them." );
				}
				ByteBuffer buf = ByteBuffer.wrap( txLog1FileName.getBytes( 
					"UTF-8" ) );
				FileChannel fc = new RandomAccessFile( 
					logSwitcherFileName, "rw" ).getChannel(); 
				fc.write( buf );
				txLog = new TxLog( txLog1FileName );  
				fc.force( true );
				fc.close();
			}
			Iterator<List<TxLog.Record>> danglingRecordList = 
				txLog.getDanglingRecords();
			if ( danglingRecordList.hasNext() )
			{
				log.warning( 
					"Non completed transactions found in transaction " + 
					"log. Transaction recovery started" );
				recover( danglingRecordList );
			}
			getTxLog().truncate();
			tmOk = true;
		}
		catch ( IOException e )
		{
			e.printStackTrace();
			log.severe( "Unable to start TM" );
			throw new RuntimeException( e );
		}
	}
	
	public static TxManager getManager()
	{
		return manager;
	}
	
	synchronized TxLog getTxLog() throws IOException
	{
		if ( txLog.getRecordCount() > maxTxLogRecordCount )
		{
			if ( txLog.getName().equals( txLog1FileName ) )
			{
				txLog.switchToLogFile( txLog2FileName );
				changeActiveLog( txLog2FileName );
			}
			else if ( txLog.getName().equals( txLog2FileName ) )
			{
				txLog.switchToLogFile( txLog1FileName );
				changeActiveLog( txLog1FileName );
			}
			else
			{
				tmOk = false;
				log.severe( "Unkown active tx log file[" + txLog.getName() + 
					"], unable to switch." );
				throw new IOException( "Unkown txLogFile[" + 
					txLog.getName() + "] not equals to either [" + 
					txLog1FileName + "] or [" + txLog2FileName + "]" );
			}
		}
		return txLog;
	}
	
	private void changeActiveLog( String newFileName ) throws IOException
	{
		// change active log 
		FileChannel fc = new RandomAccessFile( 
			logSwitcherFileName, "rw" ).getChannel(); 
		ByteBuffer buf = ByteBuffer.wrap( newFileName.getBytes() );
		fc.truncate( 0 );
		fc.write( buf );
		fc.force( true );
		fc.close();
	}
	
	void setTmNotOk()
	{
		tmOk = false;
	}
	
	private void recover( Iterator<List<TxLog.Record>> danglingRecordList )
	{
		try
		{
			System.out.println( "Found uncompleted global transactions" );
			// contains NonCompletedTransaction that needs to be commited
			List<NonCompletedTransaction> commitList = 
				new ArrayList<NonCompletedTransaction>();
			
			// contains Xids that should be rolledback
			List<List<Xid>> rollbackList = new LinkedList<List<Xid>>();

			// key = Resource(branchId) value = XAResource
			Map<Resource,XAResource> resourceMap = 
				new HashMap<Resource,XAResource>();
			buildRecoveryInfo( commitList, rollbackList, resourceMap, 
				danglingRecordList );
			// invoke recover on all xa resources found
			Iterator<Resource> resourceItr = resourceMap.keySet().iterator();
			List<Xid> recoveredXidsList = new LinkedList<Xid>();
			while ( resourceItr.hasNext() )
			{
				XAResource xaRes = resourceMap.get( resourceItr.next() );
				Xid xids[] = xaRes.recover( XAResource.TMNOFLAGS );
				for ( int i = 0; i < xids.length; i++ )
				{
					if ( XidImpl.isThisTm( xids[i].getGlobalTransactionId() ) )
					{
						if ( rollbackList.contains( xids[i] ) )
						{
							System.out.print( "Found pre commit " + xids[i] + 
								" rolling back ... " );  
							rollbackList.remove( xids[i] );
							xaRes.rollback( xids[i] );
							System.out.println( "done" );
						}
						else
						{
							recoveredXidsList.add( xids[i] );
						}
					}
					else
					{
						System.out.println( "Unkown xid: " + xids[i] );
					}
				}
			}
			// sort the commit list after sequence number
			Collections.sort( commitList, 
				new Comparator<NonCompletedTransaction>() 
				{
					public int compare( NonCompletedTransaction r1, 
						NonCompletedTransaction r2 )
					{
						return r1.getSequenceNumber() - r2.getSequenceNumber();
					}
				} );
			// go through and commit
			Iterator<NonCompletedTransaction> commitItr = 
				commitList.iterator();
			while ( commitItr.hasNext() )
			{
				Xid xids[] = commitItr.next().getXids();
				for ( int i = 0; i < xids.length; i++ )
				{
					if ( !recoveredXidsList.contains( xids[i] ) )
					{
						System.out.println( "WARNING, " + xids[i] + 
							" not found in recovered xid list, " + 
							"assuming already committed" );
						recoveredXidsList.remove( xids[i] );
						continue;
					}
					recoveredXidsList.remove( xids[i] );
					Resource resource = new Resource( 
						xids[i].getBranchQualifier() );
					if ( !resourceMap.containsKey( resource ) )
					{
						throw new RuntimeException( 
							"Couldn't find XAResource for " + xids[i] );
					}
					System.out.print( "Commiting " + xids[i] + " ... " ); 
					resourceMap.get( resource ).commit( xids[i], false );
					System.out.println( "done" );
				}		
			}
			// rollback the rest
			Iterator<Xid> rollbackItr = recoveredXidsList.iterator();
			while ( rollbackItr.hasNext() )
			{
				Xid xid = rollbackItr.next();
				Resource resource = new Resource( 
					xid.getBranchQualifier() );
				if ( !resourceMap.containsKey( resource ) )
				{
					throw new RuntimeException( 
						"Couldn't find XAResource for " + xid );
				}
				System.out.print( "Rollback " + xid + " ... " );
				resourceMap.get( resource ).rollback( xid );
				System.out.println( "done" );
			}
			if ( rollbackList.size() > 0 )
			{
				System.out.println( "WARNING: TxLog contained unresolved " + 
					"xids that needed rollback. They couldn't be matched to " + 
					"any of the XAResources recover list. " + 
					"Assuming " + rollbackList.size() + 
					" transactions already rolled back." );
			}
		}
		catch ( XAException e )
		{
			throw new RuntimeException( e );
		}
	}
	
	private void buildRecoveryInfo( List<NonCompletedTransaction> commitList, 
		List<List<Xid>> rollbackList, Map<Resource,XAResource> resourceMap, 
		Iterator<List<TxLog.Record>> danglingRecordList )
	{
		while ( danglingRecordList.hasNext() )
		{
			Iterator<TxLog.Record> dListItr = 
				danglingRecordList.next().iterator();
			TxLog.Record startRecord = dListItr.next();
			if ( startRecord.getType() != TxLog.TX_START )
			{
				throw new RuntimeException( 
					"First record not a start record, type=" + 
						startRecord.getType() );
			}
			// get branches & commit status
			HashSet<Resource> branchSet = new HashSet<Resource>();
			int markedCommit = -1;
			while ( dListItr.hasNext() )
			{
				TxLog.Record record = dListItr.next();
				if ( record.getType() == TxLog.BRANCH_ADD )
				{
					if ( markedCommit != -1 )
					{
						throw new RuntimeException( 
							"Already marked commit " + startRecord );
					}
					branchSet.add( new Resource( record.getBranchId() ) );
				}
				else if ( record.getType() == TxLog.MARK_COMMIT )
				{
					if ( markedCommit != -1 )
					{
						throw new RuntimeException( 
							"Already marked commit " + startRecord );
					}
					markedCommit = record.getSequenceNumber();
				}
				else
				{
					throw new RuntimeException( "Illegal record type[" +
						record.getType() + "]" );
				}
			}
			Iterator<Resource> resourceItr = branchSet.iterator();
			List<Xid> xids = new LinkedList<Xid>();
			startRecord.getGlobalId();
			while ( resourceItr.hasNext() )
			{
				Resource resource = resourceItr.next();
				if ( !resourceMap.containsKey( resource ) )
				{
					resourceMap.put( resource, getXaResource( 
						resource.getResourceId() ) );
				}
				xids.add( new XidImpl( startRecord.getGlobalId(), 
					resource.getResourceId() ) );
			}
			if ( markedCommit != -1 ) // this xid needs to be commited
			{
				commitList.add( new NonCompletedTransaction( markedCommit, 
					xids ) );
			}
			else
			{
				rollbackList.add( xids );
			}
		}
		
	}
	
	private static class NonCompletedTransaction
	{
		private int seqNr = -1;
		private List<Xid> xidList = null;
		
		NonCompletedTransaction( int seqNr, List<Xid> xidList )
		{
			this.seqNr = seqNr;
			this.xidList = xidList;
		}
		
		int getSequenceNumber()
		{
			return seqNr;
		}
		
		Xid[] getXids()
		{
			return xidList.toArray( new XidImpl[ xidList.size() ] );
		}
	}
	
	private static class Resource
	{
		private byte resourceId[] = null;
		
		Resource( byte resourceId[] )
		{
			if ( resourceId == null || resourceId.length == 0 )
			{
				throw new IllegalArgumentException( "Illegal resourceId" );
			}
			this.resourceId = resourceId;
		}
		
		byte[] getResourceId()
		{
			return resourceId;
		}
		
		public boolean equals( Object o ) 
		{
			if ( !( o instanceof Resource ) )
			{
				return false;
			}
			byte otherResourceId[] = ( ( Resource ) o ).getResourceId();
	
			if ( resourceId.length != otherResourceId.length )
			{
				return false;
			}
			for ( int i = 0; i < resourceId.length; i++ )
			{
				if ( resourceId[i] != otherResourceId[i] )
				{
					return false;
				}
			}
			return true;
		}
		
		private volatile int hashCode = 0;
	
		public int hashCode()
		{
			if ( hashCode == 0 )
			{
				int calcHash = 0;
				for ( int i = 0; i < resourceId.length; i++ )
				{
					calcHash += resourceId[ i ] << i * 8;
				}
				hashCode = 3217 * calcHash;
			}
			return hashCode;
		}
	}
		
	public void begin() throws NotSupportedException, SystemException
	{
		if ( !tmOk )
		{
			throw new SystemException( "TM has encountered some problem, " + 
				"please perform neccesary action (tx recovery/restart)" 
				);
		}
				
		Thread thread = Thread.currentThread();
		TransactionImpl tx = txThreadMap.get( thread );
		if ( tx != null )
		{
			throw new NotSupportedException( 
				"Nested transactions not supported" );
		}
		tx = new TransactionImpl();
		txThreadMap.put( thread, tx );
		try
		{
			getTxLog().txStart( tx.getGlobalId() );
		}
		catch ( IOException e )
		{
			e.printStackTrace();
			log.severe( "Error writing transaction log" );
			tmOk = false;
			throw new SystemException( "TM encountered a problem, " +
				" error writing transaction log," + e );
		}
	}

	public void commit() throws RollbackException, HeuristicMixedException,
		HeuristicRollbackException, IllegalStateException, SystemException
	{
		if ( !tmOk )
		{
			throw new SystemException( "TM has encountered some problem, " + 
				"please perform neccesary action (tx recovery/restart)" 
				);
		}
		Thread thread = Thread.currentThread();
		TransactionImpl tx = txThreadMap.get( thread );
		if ( tx == null )
		{
			throw new IllegalStateException( "Not in transaction" );
		}
		if ( tx.getStatus() != Status.STATUS_ACTIVE && 
			tx.getStatus() != Status.STATUS_MARKED_ROLLBACK )
		{
			throw new IllegalStateException( "Tx status is: " + 
				getTxStatusAsString( tx.getStatus() ) );
		}
		tx.doBeforeCompletion();
		// delist resources?
		if ( tx.getStatus() == Status.STATUS_ACTIVE )
		{
			commit( thread, tx );
		}
		else if ( tx.getStatus() == Status.STATUS_MARKED_ROLLBACK )
		{
			rollbackCommit( thread, tx );
		}
		else
		{
			throw new IllegalStateException( "Tx status is: " + 
				getTxStatusAsString( tx.getStatus() ) );
		}
	}

	private void commit( Thread thread, TransactionImpl tx )
		throws SystemException, HeuristicMixedException, 
		HeuristicRollbackException
	{
		// mark as commit in log done TxImpl.doCommit()
		int xaErrorCode = -1;
		if ( tx.getResourceCount() == 0 )
		{
			tx.setStatus( Status.STATUS_COMMITTED );
		}
		else
		{
			try
			{
				tx.doCommit();
			}
			catch ( XAException e )
			{
				xaErrorCode = e.errorCode;
				e.printStackTrace();
				log.severe( "Commit failed, status=" + 
					getTxStatusAsString( tx.getStatus() ) + 
					", errorCode=" + xaErrorCode );
				if ( tx.getStatus() == Status.STATUS_COMMITTED )
				{
					// this should never be
					tmOk = false;
					throw new RuntimeException( 
						"commit threw exception but status is committed?", 
						e );
				}
			}
		}
		if ( tx.getStatus() != Status.STATUS_COMMITTED )
		{
			try
			{
				tx.doRollback();
			}
			catch ( XAException e )
			{
				e.printStackTrace();
				log.severe( "Unable to rollback transaction. " +
					"Some resources may be commited others not. " + 
					"Neo should be SHUTDOWN or FREEZED for " +
					"resource maintance and transaction recovery ---->" );
				tmOk = false;
				throw new HeuristicMixedException( 
					"Unable to rollback ---> error code in commit: " +
					xaErrorCode + " ---> error code for rollback: " +
					e.errorCode );
			}
			tx.doAfterCompletion();
			txThreadMap.remove( thread );
			try
			{
				getTxLog().txDone( tx.getGlobalId() );
			}
			catch ( IOException e )
			{
				e.printStackTrace();
				log.severe( "Error writing transaction log" );
				tmOk = false;
				throw new SystemException( "TM encountered a problem, " +
					" error writing transaction log," + e );
			}
			tx.setStatus( Status.STATUS_NO_TRANSACTION );
			throw new HeuristicRollbackException( 
				"Failed to commit, transaction rolledback ---> " + 
				"error code was: " + xaErrorCode );
		}
		tx.doAfterCompletion();
		txThreadMap.remove( thread );
		try
		{
			getTxLog().txDone( tx.getGlobalId() );
		}
		catch ( IOException e )
		{
			e.printStackTrace();
			log.severe( "Error writing transaction log" );
			tmOk = false;
			throw new SystemException( "TM encountered a problem, " +
				" error writing transaction log," + e );
		}
		tx.setStatus( Status.STATUS_NO_TRANSACTION );
	}
	
	private void rollbackCommit( Thread thread, TransactionImpl tx ) 
		throws HeuristicMixedException, RollbackException, SystemException
	{
		try
		{
			tx.doRollback();
		}
		catch ( XAException e )
		{
			e.printStackTrace();
			log.severe( "Unable to rollback marked transaction. " +
				"Some resources may be commited others not. " + 
				"Neo should be SHUTDOWN or FREEZED for " +
				"resource maintance and transaction recovery ---->" );
			tmOk = false;
			throw new HeuristicMixedException( 
				"Unable to rollback " +
				" ---> error code for rollback: " + e.errorCode );
		}
		
		tx.doAfterCompletion();
		txThreadMap.remove( thread );
		try
		{
			getTxLog().txDone( tx.getGlobalId() );
		}
		catch ( IOException e )
		{
			e.printStackTrace();
			log.severe( "Error writing transaction log" );
			tmOk = false;
			throw new SystemException( "TM encountered a problem, " +
				" error writing transaction log," + e );
		}
		tx.setStatus( Status.STATUS_NO_TRANSACTION );
		throw new RollbackException( 
			"Failed to commit, transaction rolledback" );
	}
		
	public void rollback() throws IllegalStateException, SystemException
	{
		if ( !tmOk )
		{
			throw new SystemException( "TM has encountered some problem, " + 
				"please perform neccesary action (tx recovery/restart)" 
				);
		}
		Thread thread = Thread.currentThread();
		TransactionImpl tx = txThreadMap.get( thread );
		if ( tx == null )
		{
			throw new IllegalStateException( "Not in transaction" );
		}
		if ( tx.getStatus() == Status.STATUS_ACTIVE || 
<<<<<<< HEAD
			tx.getStatus() == Status.STATUS_MARKED_ROLLBACK || 
=======
			tx.getStatus() == Status.STATUS_MARKED_ROLLBACK ||
>>>>>>> 6bdbf4a8
			tx.getStatus() == Status.STATUS_PREPARING )
		{
			tx.doBeforeCompletion();
			// delist resources?
			try
			{
				tx.doRollback();
			}
			catch ( XAException e )
			{
				e.printStackTrace();
				log.severe( 
					"Unable to rollback marked or active transaction. " +
					"Some resources may be commited others not. " + 
					"Neo should be SHUTDOWN or FREEZED for " +
					"resource maintance and transaction recovery ---->" );
				tmOk = false;
				throw new SystemException( 
					"Unable to rollback " +
					" ---> error code for rollback: " + e.errorCode );
			}
			tx.doAfterCompletion();
			txThreadMap.remove( thread );
			try
			{
				getTxLog().txDone( tx.getGlobalId() );
			}
			catch ( IOException e )
			{
				e.printStackTrace();
				log.severe( "Error writing transaction log");
				tmOk = false;
				throw new SystemException( "TM encountered a problem, " +
					" error writing transaction log," + e );
			}
			tx.setStatus( Status.STATUS_NO_TRANSACTION );
		}
<<<<<<< HEAD
		// prepared is set in commit
//		else if ( tx.getStatus() == Status.STATUS_PREPARING )
//		{
//			// let commit take care of rollback
//			tx.setStatus( Status.STATUS_MARKED_ROLLBACK );
//			throw new RuntimeException( "Should never be, not yet" );
//		}
=======
>>>>>>> 6bdbf4a8
		else 
		{
			throw new IllegalStateException( "Tx status is: " + 
				getTxStatusAsString( tx.getStatus() ) );
		}
	}

	public int getStatus() // throws SystemException
	{
		Thread thread = Thread.currentThread();
<<<<<<< HEAD
                TransactionImpl tx = (TransactionImpl) txThreadMap.get( thread );
=======
		TransactionImpl tx = txThreadMap.get( thread );
>>>>>>> 6bdbf4a8
		if ( tx != null )
		{
			return tx.getStatus();
		}
		return Status.STATUS_NO_TRANSACTION;
	}

	public Transaction getTransaction() // throws SystemException
	{
		return txThreadMap.get( Thread.currentThread() );
	}

	public void resume( Transaction tx ) throws //InvalidTransactionException, 
		IllegalStateException, SystemException
	{
		if ( !tmOk )
		{
			throw new SystemException( "TM has encountered some problem, " + 
				"please perform neccesary action (tx recovery/restart)" 
				);
		}
		Thread thread = Thread.currentThread();
		if ( txThreadMap.get( thread ) != null )
		{
			throw new IllegalStateException( "Transaction already associated" );
		}
		TransactionImpl txImpl = (TransactionImpl) tx;
		if ( txImpl.getStatus() != Status.STATUS_NO_TRANSACTION )
		{
			txThreadMap.put( thread, txImpl );
		}
		// generate pro-active event resume
	}

	public Transaction suspend() throws SystemException
	{
		if ( !tmOk )
		{
			throw new SystemException( "TM has encountered some problem, " + 
				"please perform neccesary action (tx recovery/restart)" 
				);
		}
		// check for ACTIVE/MARKED_ROLLBACK?
		TransactionImpl tx = txThreadMap.remove( Thread.currentThread() );
		if ( tx != null )
		{
			// generate pro-active event suspend
		}
		return tx;
	}

	public void setRollbackOnly() throws IllegalStateException, SystemException
	{
		if ( !tmOk )
		{
			throw new SystemException( "TM has encountered some problem, " + 
				"please perform neccesary action (tx recovery/restart)" 
				);
		}
		Thread thread = Thread.currentThread();
		TransactionImpl tx = txThreadMap.get( thread );
		if ( tx == null )
		{
			throw new IllegalStateException( "Not in transaction" );
		}
		tx.setRollbackOnly(); 
	}

	public void setTransactionTimeout( int seconds ) throws SystemException
	{
		if ( !tmOk )
		{
			throw new SystemException( "TM has encountered some problem, " + 
				"please perform neccesary action (tx recovery/restart)" 
				);
		}
		// ...
	}
	
	byte[] getBranchId( XAResource xaRes )
	{
		return XaDataSourceManager.getManager().getBranchId( xaRes );
	}
	
	XAResource getXaResource( byte branchId[] )
	{
		return XaDataSourceManager.getManager().getXaResource( branchId );
	}
	
	String getTxStatusAsString( int status )
	{
		switch (status)
		{
			case Status.STATUS_ACTIVE:
				return "STATUS_ACTIVE";
			case Status.STATUS_NO_TRANSACTION:
				return "STATUS_NO_TRANSACTION";
			case Status.STATUS_PREPARING:
				return "STATUS_PREPARING";
			case Status.STATUS_PREPARED:
				return "STATUS_PREPARED";
			case Status.STATUS_COMMITTING:
				return "STATUS_COMMITING";
			case Status.STATUS_COMMITTED:
				return "STATUS_COMMITED";
			case Status.STATUS_ROLLING_BACK:
				return "STATUS_ROLLING_BACK";
			case Status.STATUS_ROLLEDBACK:
				return "STATUS_ROLLEDBACK";
			case Status.STATUS_UNKNOWN:
				return "STATUS_UNKNOWN";
			case Status.STATUS_MARKED_ROLLBACK:
				return "STATUS_MARKED_ROLLBACK";
			default:
				return "STATUS_UNKNOWN(" + status + ")";
		}
	}
	
	public synchronized void dumpTransactions()
	{
		Iterator itr = txThreadMap.values().iterator();
		if ( !itr.hasNext() )
		{
			System.out.println( "No uncompleted transactions" );
			return;
		}
		System.out.println( "Uncompleted transactions found: " );
		while ( itr.hasNext() )
		{
			System.out.println( itr.next() );
		}
	}
}<|MERGE_RESOLUTION|>--- conflicted
+++ resolved
@@ -38,11 +38,7 @@
 	private static Logger log = Logger.getLogger( TxManager.class.getName() );
 	private static final TxManager manager = new TxManager();
 	
-<<<<<<< HEAD
-	private Map<Thread,Transaction> txThreadMap; 
-=======
 	private ArrayMap<Thread,TransactionImpl> txThreadMap; 
->>>>>>> 6bdbf4a8
 	
 	private String logSwitcherFileName = "var/tm/active_tx_log";
 	private String txLog1FileName = "var/tm/tm_tx_log.1"; 
@@ -59,12 +55,7 @@
 	
 	void init()
 	{
-<<<<<<< HEAD
-		txThreadMap = java.util.Collections.synchronizedMap( 
-			new HashMap<Thread,Transaction>() );
-=======
 		txThreadMap = new ArrayMap<Thread,TransactionImpl>( 5, true, true );
->>>>>>> 6bdbf4a8
 		String txLogDir = System.getProperty( "neo.tx_log_directory" );
 		if ( txLogDir == null )
 		{
@@ -100,11 +91,7 @@
 					new File( txLog2FileName ).exists() )
 				{
 					throw new RuntimeException( "Unable to start TM, " +
-<<<<<<< HEAD
-						"no active tx log file found, but found either " +
-=======
 						"no active tx log file found but found either " +
->>>>>>> 6bdbf4a8
 						txLog1FileName + " or " + txLog2FileName +
 						" file, please set one of them as active or " +
 						"remove them." );
@@ -667,11 +654,7 @@
 			throw new IllegalStateException( "Not in transaction" );
 		}
 		if ( tx.getStatus() == Status.STATUS_ACTIVE || 
-<<<<<<< HEAD
-			tx.getStatus() == Status.STATUS_MARKED_ROLLBACK || 
-=======
 			tx.getStatus() == Status.STATUS_MARKED_ROLLBACK ||
->>>>>>> 6bdbf4a8
 			tx.getStatus() == Status.STATUS_PREPARING )
 		{
 			tx.doBeforeCompletion();
@@ -709,16 +692,6 @@
 			}
 			tx.setStatus( Status.STATUS_NO_TRANSACTION );
 		}
-<<<<<<< HEAD
-		// prepared is set in commit
-//		else if ( tx.getStatus() == Status.STATUS_PREPARING )
-//		{
-//			// let commit take care of rollback
-//			tx.setStatus( Status.STATUS_MARKED_ROLLBACK );
-//			throw new RuntimeException( "Should never be, not yet" );
-//		}
-=======
->>>>>>> 6bdbf4a8
 		else 
 		{
 			throw new IllegalStateException( "Tx status is: " + 
@@ -729,11 +702,7 @@
 	public int getStatus() // throws SystemException
 	{
 		Thread thread = Thread.currentThread();
-<<<<<<< HEAD
-                TransactionImpl tx = (TransactionImpl) txThreadMap.get( thread );
-=======
 		TransactionImpl tx = txThreadMap.get( thread );
->>>>>>> 6bdbf4a8
 		if ( tx != null )
 		{
 			return tx.getStatus();
