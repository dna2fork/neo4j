/**
 * Copyright (c) 2002-2014 "Neo Technology,"
 * Network Engine for Objects in Lund AB [http://neotechnology.com]
 *
 * This file is part of Neo4j.
 *
 * Neo4j is free software: you can redistribute it and/or modify
 * it under the terms of the GNU General Public License as published by
 * the Free Software Foundation, either version 3 of the License, or
 * (at your option) any later version.
 *
 * This program is distributed in the hope that it will be useful,
 * but WITHOUT ANY WARRANTY; without even the implied warranty of
 * MERCHANTABILITY or FITNESS FOR A PARTICULAR PURPOSE.  See the
 * GNU General Public License for more details.
 *
 * You should have received a copy of the GNU General Public License
 * along with this program.  If not, see <http://www.gnu.org/licenses/>.
 */
package org.neo4j.ext.udc.impl;

import java.io.File;
import java.util.HashMap;
import java.util.Map;

import org.junit.Test;

import org.neo4j.ext.udc.UdcConstants;
import org.neo4j.graphdb.*;
import org.neo4j.graphdb.event.KernelEventHandler;
import org.neo4j.graphdb.event.TransactionEventHandler;
import org.neo4j.graphdb.index.IndexManager;
import org.neo4j.graphdb.schema.Schema;
import org.neo4j.graphdb.traversal.BidirectionalTraversalDescription;
import org.neo4j.graphdb.traversal.TraversalDescription;
import org.neo4j.io.fs.FileSystemAbstraction;
import org.neo4j.kernel.GraphDatabaseAPI;
import org.neo4j.kernel.IdGeneratorFactory;
import org.neo4j.kernel.IdType;
import org.neo4j.kernel.KernelData;
import org.neo4j.kernel.Version;
import org.neo4j.kernel.configuration.Config;
import org.neo4j.kernel.impl.core.StartupStatistics;
import org.neo4j.kernel.impl.store.StoreId;
import org.neo4j.kernel.impl.store.id.IdGenerator;
import org.neo4j.kernel.impl.store.id.IdRange;

import static org.junit.Assert.assertEquals;
import static org.junit.Assert.assertNotNull;
import static org.mockito.Mockito.mock;

public class DefaultUdcInformationCollectorTest
{
    private final DefaultUdcInformationCollector collector = new DefaultUdcInformationCollector( new Config(), null,
            new StubKernelData() );

    @Test
    public void shouldIncludeTheMacAddress()
    {
        assertNotNull( collector.getUdcParams().get( UdcConstants.MAC ) );
    }

    @Test
    public void shouldIncludeTheNumberOfProcessors()
    {
        assertNotNull( collector.getUdcParams().get( UdcConstants.NUM_PROCESSORS ) );
    }

    @Test
    public void shouldIncludeTotalMemorySize()
    {
        assertNotNull( collector.getUdcParams().get( UdcConstants.TOTAL_MEMORY ) );
    }

    @Test
    public void shouldIncludeHeapSize()
    {
        assertNotNull( collector.getUdcParams().get( UdcConstants.HEAP_SIZE ) );
    }

    @Test
    public void shouldIncludeNodeIdsInUse()
    {
        assertEquals( "100", collector.getUdcParams().get( UdcConstants.NODE_IDS_IN_USE ) );
    }

    @Test
    public void shouldIncludeRelationshipIdsInUse()
    {
        assertEquals( "200", collector.getUdcParams().get( UdcConstants.RELATIONSHIP_IDS_IN_USE ) );
    }

    @Test
    public void shouldIncludePropertyIdsInUse()
    {
        assertEquals( "400", collector.getUdcParams().get( UdcConstants.PROPERTY_IDS_IN_USE ) );
    }

    @Test
    public void shouldIncludeLabelIdsInUse()
    {
        assertEquals( "300", collector.getUdcParams().get( UdcConstants.LABEL_IDS_IN_USE ) );
    }

    @SuppressWarnings("deprecation")
    private static class StubKernelData extends KernelData
    {
        public StubKernelData()
        {
            super( new Config() );
        }

        @Override
        public Version version()
        {
            return new Version( "foo", "bar" )
            {

            };
        }

        @Override
        public GraphDatabaseAPI graphDatabase()
        {
            return new StubDatabase();
        }
    }

    @SuppressWarnings("deprecation")
    private static class StubDatabase implements GraphDatabaseAPI
    {
        private final IdGeneratorFactory idGeneratorFactory = new StubIdGeneratorFactory();

        @Override
        public DependencyResolver getDependencyResolver()
        {
            return new StubDependencyResolver( idGeneratorFactory );
        }

        @Override
        public StoreId storeId()
        {
            return null;
        }

        @Override
        public String getStoreDir()
        {
            return null;
        }

        @Override
        public Node createNode()
        {
            return null;
        }

        @Override
        public Node createNode( Label... labels )
        {
            return null;
        }

        @Override
        public Node getNodeById( long id )
        {
            return null;
        }

        @Override
        public Relationship getRelationshipById( long id )
        {
            return null;
        }

        @Override
        public Iterable<Node> getAllNodes()
        {
            return null;
        }

        @Override
        public ResourceIterator<Node> findNodes( Label label, String key, Object value )
        {
            return null;
        }

        @Override
        public Node findNode( Label label, String key, Object value )
        {
            return null;
        }

        @Override
        public ResourceIterator<Node> findNodes( Label label )
        {
            return null;
        }

        @Override
        public ResourceIterable<Node> findNodesByLabelAndProperty( Label label, String key, Object value )
        {
            return null;
        }

        @Override
        public Iterable<RelationshipType> getRelationshipTypes()
        {
            return null;
        }

        @Override
        public boolean isAvailable( long timeout )
        {
            return false;
        }

        @Override
        public void shutdown()
        {

        }

        @Override
        public Transaction beginTx()
        {
            return null;
        }

        @Override
        public <T> TransactionEventHandler<T> registerTransactionEventHandler( TransactionEventHandler<T>
                                                                                       handler )
        {
            return null;
        }

        @Override
        public <T> TransactionEventHandler<T> unregisterTransactionEventHandler( TransactionEventHandler<T>
                                                                                         handler )
        {
            return null;
        }

        @Override
        public KernelEventHandler registerKernelEventHandler( KernelEventHandler handler )
        {
            return null;
        }

        @Override
        public KernelEventHandler unregisterKernelEventHandler( KernelEventHandler handler )
        {
            return null;
        }

        @Override
        public Schema schema()
        {
            return null;
        }

        @Override
        public IndexManager index()
        {
            return null;
        }

        @Override
        public TraversalDescription traversalDescription()
        {
            return null;
        }

        @Override
        public BidirectionalTraversalDescription bidirectionalTraversalDescription()
        {
            return null;
        }
    }

    private static class StubDependencyResolver implements DependencyResolver
    {
        private final IdGeneratorFactory idGeneratorFactory;

        public StubDependencyResolver( IdGeneratorFactory idGeneratorFactory )
        {
            this.idGeneratorFactory = idGeneratorFactory;
        }

        @Override
        public <T> T resolveDependency( Class<T> type ) throws IllegalArgumentException
        {
            if ( IdGeneratorFactory.class.isAssignableFrom( type ) )
            {
                return (T) idGeneratorFactory;
            }
            else if ( StartupStatistics.class.isAssignableFrom( type ) )
            {
<<<<<<< HEAD
                return (T) mock( StartupStatistics.class );
=======
                //noinspection unchecked
                return (T) new NodeManager( mock(Logging.class), null, null, null, new StubIdGenerator(), null, null, null, null,
                        null, null, null,
                        null, null, null );
>>>>>>> 631f1d36
            }

            throw new IllegalArgumentException( type.getName() );
        }

        @Override
        public <T> T resolveDependency( Class<T> type, SelectionStrategy selector ) throws IllegalArgumentException
        {
            return null;
        }

    }

    private static class StubIdGeneratorFactory implements IdGeneratorFactory
    {
        private final Map<IdType,Long> idsInUse = new HashMap<>();
        {
            idsInUse.put( IdType.NODE, 100l );
            idsInUse.put( IdType.RELATIONSHIP, 200l );
            idsInUse.put( IdType.LABEL_TOKEN, 300l );
            idsInUse.put( IdType.PROPERTY, 400l );
        }

        @Override
        public IdGenerator open( FileSystemAbstraction fs, File fileName, int grabSize, IdType idType, long highId )
        {
            return get( idType );
        }

        @Override
        public void create( FileSystemAbstraction fs, File fileName, long highId )
        {   // Ignore
        }

        @Override
        public IdGenerator get( IdType idType )
        {
            return new StubIdGenerator( idsInUse.get( idType ) );
        }
    }

    private static class StubIdGenerator implements IdGenerator
    {
        private final long numberOfIdsInUse;

        public StubIdGenerator( long numberOfIdsInUse )
        {
            this.numberOfIdsInUse = numberOfIdsInUse;
        }

        @Override
        public long nextId()
        {
            throw new UnsupportedOperationException( "Please implement" );
        }

        @Override
        public IdRange nextIdBatch( int size )
        {
            throw new UnsupportedOperationException( "Please implement" );
        }

        @Override
        public void setHighId( long id )
        {
            throw new UnsupportedOperationException( "Please implement" );
        }

        @Override
        public long getHighId()
        {
            return 0;
        }

        @Override
        public long getHighestPossibleIdInUse()
        {
            return 0;
        }

        @Override
        public void freeId( long id )
        {   // Ignore
        }

        @Override
        public void close()
        {   // Ignore
        }

        @Override
        public long getNumberOfIdsInUse()
        {
            return numberOfIdsInUse;
        }

        @Override
        public long getDefragCount()
        {
            return 0;
        }

        @Override
        public void delete()
        {   // Ignore
        }
    }
}<|MERGE_RESOLUTION|>--- conflicted
+++ resolved
@@ -26,7 +26,14 @@
 import org.junit.Test;
 
 import org.neo4j.ext.udc.UdcConstants;
-import org.neo4j.graphdb.*;
+import org.neo4j.graphdb.DependencyResolver;
+import org.neo4j.graphdb.Label;
+import org.neo4j.graphdb.Node;
+import org.neo4j.graphdb.Relationship;
+import org.neo4j.graphdb.RelationshipType;
+import org.neo4j.graphdb.ResourceIterable;
+import org.neo4j.graphdb.ResourceIterator;
+import org.neo4j.graphdb.Transaction;
 import org.neo4j.graphdb.event.KernelEventHandler;
 import org.neo4j.graphdb.event.TransactionEventHandler;
 import org.neo4j.graphdb.index.IndexManager;
@@ -296,14 +303,7 @@
             }
             else if ( StartupStatistics.class.isAssignableFrom( type ) )
             {
-<<<<<<< HEAD
                 return (T) mock( StartupStatistics.class );
-=======
-                //noinspection unchecked
-                return (T) new NodeManager( mock(Logging.class), null, null, null, new StubIdGenerator(), null, null, null, null,
-                        null, null, null,
-                        null, null, null );
->>>>>>> 631f1d36
             }
 
             throw new IllegalArgumentException( type.getName() );
