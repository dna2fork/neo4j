--- conflicted
+++ resolved
@@ -22,11 +22,13 @@
 import javax.ws.rs.core.Response;
 
 import org.junit.Test;
+
 import org.neo4j.graphdb.DependencyResolver;
 import org.neo4j.kernel.GraphDatabaseAPI;
 import org.neo4j.kernel.KernelData;
 import org.neo4j.kernel.Version;
 import org.neo4j.kernel.configuration.Config;
+import org.neo4j.kernel.logging.DevNullLoggingService;
 import org.neo4j.server.AbstractNeoServer;
 import org.neo4j.server.CommunityNeoServer;
 import org.neo4j.server.configuration.Configurator;
@@ -34,8 +36,8 @@
 import org.neo4j.server.modules.ServerModule;
 import org.neo4j.server.preflight.PreFlightTasks;
 import org.neo4j.server.web.WebServer;
+
 import sun.reflect.generics.reflectiveObjects.NotImplementedException;
-
 import static org.junit.Assert.*;
 import static org.mockito.Mockito.*;
 
@@ -150,19 +152,9 @@
 
     private class FakeAdvancedNeoServer extends AbstractNeoServer
     {
-<<<<<<< HEAD
         public FakeAdvancedNeoServer( Configurator configurator, Database.Factory dbFactory )
-=======
-        public FakeAdvancedNeoServer()
         {
-            super( null );
-        }
-
-        @Override
-        protected PreFlightTasks createPreflightTasks()
->>>>>>> 126745c3
-        {
-            super( configurator, dbFactory );
+            super( configurator, dbFactory, DevNullLoggingService.DEV_NULL );
         }
 
         @Override
