--- conflicted
+++ resolved
@@ -47,17 +47,14 @@
 import org.neo4j.server.webadmin.rest.MonitorService;
 import org.neo4j.server.webadmin.rest.console.ConsoleService;
 
-<<<<<<< HEAD
 import static org.neo4j.server.database.LifecycleManagingDatabase.EMBEDDED;
 import static org.neo4j.server.database.LifecycleManagingDatabase.lifecycleManagingDatabase;
 
-=======
 /**
  * @deprecated This class is for internal use only and will be moved to an internal package in a future release.
  * Please use Neo4j Server and plugins or un-managed extensions for bespoke solutions.
  */
 @Deprecated
->>>>>>> 5f5895da
 public class CommunityNeoServer extends AbstractNeoServer
 {
     public CommunityNeoServer( Configurator configurator, Logging logging )
@@ -71,37 +68,37 @@
     }
 
     @Override
-	protected PreFlightTasks createPreflightTasks()
+    protected PreFlightTasks createPreflightTasks()
     {
-		return new PreFlightTasks( logging,
-				// TODO: Move the config check into bootstrapper
-				//new EnsureNeo4jPropertiesExist(configurator.configuration()),
-				new EnsurePreparedForHttpLogging(configurator.configuration()),
-				new PerformUpgradeIfNecessary(getConfiguration(),
-						configurator.getDatabaseTuningProperties(), logging, StoreUpgrader.NO_MONITOR),
-				new PerformRecoveryIfNecessary(getConfiguration(),
-						configurator.getDatabaseTuningProperties(), System.out, logging));
-	}
+        return new PreFlightTasks( logging,
+                // TODO: Move the config check into bootstrapper
+                //new EnsureNeo4jPropertiesExist(configurator.configuration()),
+                new EnsurePreparedForHttpLogging(configurator.configuration()),
+                new PerformUpgradeIfNecessary(getConfiguration(),
+                        configurator.getDatabaseTuningProperties(), logging, StoreUpgrader.NO_MONITOR),
+                new PerformRecoveryIfNecessary(getConfiguration(),
+                        configurator.getDatabaseTuningProperties(), System.out, logging));
+    }
 
-	@Override
-	protected Iterable<ServerModule> createServerModules()
-	{
+    @Override
+    protected Iterable<ServerModule> createServerModules()
+    {
         return Arrays.asList(
-        		new DiscoveryModule(webServer, logging),
-        		new RESTApiModule(webServer, database, configurator.configuration(), logging),
-        		new ManagementApiModule(webServer, configurator.configuration(), logging),
+                new DiscoveryModule(webServer, logging),
+                new RESTApiModule(webServer, database, configurator.configuration(), logging),
+                new ManagementApiModule(webServer, configurator.configuration(), logging),
                 new ThirdPartyJAXRSModule(webServer, configurator, logging, this),
                 new WebAdminModule(webServer, logging),
                 new Neo4jBrowserModule(webServer, configurator.configuration(), logging, database),
                 new StatisticModule(webServer, statisticsCollector, configurator.configuration()),
                 new SecurityRulesModule(webServer, configurator.configuration(), logging));
-	}
+    }
 
-	@Override
-	protected WebServer createWebServer()
+    @Override
+    protected WebServer createWebServer()
     {
-		return new Jetty9WebServer( logging );
-	}
+        return new Jetty9WebServer( logging );
+    }
 
     @Override
     public Iterable<AdvertisableService> getServices()
