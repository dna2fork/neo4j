--- conflicted
+++ resolved
@@ -165,21 +165,12 @@
         {
             fileSystem.deleteFile( adminIniFile );
         }
-<<<<<<< HEAD
         UserRepository admins = new FileUserRepository( fileSystem, adminIniFile, NullLogProvider.getInstance() );
         admins.init();
         admins.start();
         admins.create( new User.Builder( username, Credential.INACCESSIBLE ).build() );
         admins.stop();
         admins.shutdown();
-=======
-        UserRepository users = new FileUserRepository( fileSystem, adminIniFile, NullLogProvider.getInstance() );
-        users.init();
-        users.start();
-        users.create( new User.Builder( username, Credential.INACCESSIBLE ).build() );
-        users.stop();
-        users.shutdown();
->>>>>>> 41f8f94b
 
         outsideWorld.stdOutLine( "default admin user set to '" + username + "'" );
     }
