--- conflicted
+++ resolved
@@ -234,13 +234,8 @@
             life.start();
 
             LabelScanStore labelScanStore =
-<<<<<<< HEAD
                     new NativeLabelScanStore( pageCache, databaseLayout, fileSystem, FullStoreChangeStream.EMPTY, true, monitors,
-                            RecoveryCleanupWorkCollector.IGNORE );
-=======
-                    new NativeLabelScanStore( pageCache, storeDir, FullStoreChangeStream.EMPTY, true, monitors,
                             RecoveryCleanupWorkCollector.ignore() );
->>>>>>> 4aa148f9
             life.add( labelScanStore );
 
             int numberOfThreads = defaultConsistencyCheckThreadsNumber();
