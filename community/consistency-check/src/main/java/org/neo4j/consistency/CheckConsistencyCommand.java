--- conflicted
+++ resolved
@@ -186,18 +186,9 @@
         additionalConfig.put( DatabaseManagementSystemSettings.active_database.name(), databaseName );
         return config.with( additionalConfig );
     }
-<<<<<<< HEAD
-=======
-
-    private static List<Class<?>> settings()
-    {
-        return Arrays.asList( GraphDatabaseSettings.class, DatabaseManagementSystemSettings.class,
-                ConsistencyCheckSettings.class );
-    }
 
     public static Arguments arguments()
     {
         return arguments;
     }
->>>>>>> 6fed66d3
 }