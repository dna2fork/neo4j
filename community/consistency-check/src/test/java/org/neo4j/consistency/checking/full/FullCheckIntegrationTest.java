/*
 * Copyright (c) 2002-2017 "Neo Technology,"
 * Network Engine for Objects in Lund AB [http://neotechnology.com]
 *
 * This file is part of Neo4j.
 *
 * Neo4j is free software: you can redistribute it and/or modify
 * it under the terms of the GNU General Public License as published by
 * the Free Software Foundation, either version 3 of the License, or
 * (at your option) any later version.
 *
 * This program is distributed in the hope that it will be useful,
 * but WITHOUT ANY WARRANTY; without even the implied warranty of
 * MERCHANTABILITY or FITNESS FOR A PARTICULAR PURPOSE.  See the
 * GNU General Public License for more details.
 *
 * You should have received a copy of the GNU General Public License
 * along with this program.  If not, see <http://www.gnu.org/licenses/>.
 */
package org.neo4j.consistency.checking.full;

import org.apache.commons.lang3.StringUtils;
import org.apache.commons.lang3.mutable.MutableInt;
import org.junit.AfterClass;
import org.junit.BeforeClass;
import org.junit.Rule;
import org.junit.Test;
import org.junit.rules.RuleChain;

import java.io.IOException;
import java.lang.reflect.Method;
import java.util.ArrayList;
import java.util.Collection;
import java.util.Collections;
import java.util.HashMap;
import java.util.HashSet;
import java.util.Iterator;
import java.util.List;
import java.util.Map;
import java.util.Set;
import java.util.concurrent.TimeUnit;
import java.util.concurrent.atomic.AtomicLong;

import org.neo4j.collection.primitive.PrimitiveLongCollections;
import org.neo4j.collection.primitive.PrimitiveLongSet;
import org.neo4j.consistency.ConsistencyCheckSettings;
import org.neo4j.consistency.RecordType;
import org.neo4j.consistency.checking.GraphStoreFixture;
import org.neo4j.consistency.checking.GraphStoreFixture.Applier;
import org.neo4j.consistency.checking.GraphStoreFixture.IdGenerator;
import org.neo4j.consistency.checking.GraphStoreFixture.TransactionDataBuilder;
import org.neo4j.consistency.report.ConsistencyReport;
import org.neo4j.consistency.report.ConsistencyReporter;
import org.neo4j.consistency.report.ConsistencySummaryStatistics;
import org.neo4j.graphdb.DependencyResolver;
import org.neo4j.graphdb.Direction;
import org.neo4j.graphdb.GraphDatabaseService;
import org.neo4j.graphdb.Node;
import org.neo4j.graphdb.factory.GraphDatabaseSettings;
import org.neo4j.helpers.collection.Pair;
import org.neo4j.helpers.progress.ProgressMonitorFactory;
import org.neo4j.kernel.api.ReadOperations;
import org.neo4j.kernel.api.TokenWriteOperations;
import org.neo4j.kernel.api.direct.DirectStoreAccess;
import org.neo4j.kernel.api.exceptions.TransactionFailureException;
import org.neo4j.kernel.api.exceptions.schema.IllegalTokenNameException;
import org.neo4j.kernel.api.exceptions.schema.TooManyLabelsException;
import org.neo4j.kernel.api.index.IndexAccessor;
import org.neo4j.kernel.api.index.IndexConfiguration;
import org.neo4j.kernel.api.index.IndexEntryUpdate;
import org.neo4j.kernel.api.index.IndexPopulator;
import org.neo4j.kernel.api.index.IndexUpdater;
import org.neo4j.kernel.api.index.SchemaIndexProvider;
import org.neo4j.kernel.api.labelscan.LabelScanStore;
import org.neo4j.kernel.api.labelscan.LabelScanWriter;
import org.neo4j.kernel.api.labelscan.NodeLabelUpdate;
import org.neo4j.kernel.api.schema.IndexDescriptor;
import org.neo4j.kernel.api.schema_new.index.IndexBoundary;
import org.neo4j.kernel.configuration.Config;
import org.neo4j.kernel.impl.annotations.Documented;
import org.neo4j.kernel.impl.api.KernelStatement;
import org.neo4j.kernel.impl.api.index.IndexUpdateMode;
import org.neo4j.kernel.impl.api.index.sampling.IndexSamplingConfig;
import org.neo4j.kernel.impl.core.ThreadToStatementContextBridge;
import org.neo4j.kernel.impl.store.AbstractDynamicStore;
import org.neo4j.kernel.impl.store.NodeLabelsField;
import org.neo4j.kernel.impl.store.PropertyType;
import org.neo4j.kernel.impl.store.RecordStore;
import org.neo4j.kernel.impl.store.SchemaStorage;
import org.neo4j.kernel.impl.store.SchemaStore;
import org.neo4j.kernel.impl.store.StoreAccess;
import org.neo4j.kernel.impl.store.allocator.ReusableRecordsAllocator;
import org.neo4j.kernel.impl.store.record.ConstraintRule;
import org.neo4j.kernel.impl.store.record.DynamicRecord;
import org.neo4j.kernel.impl.store.record.IndexRule;
import org.neo4j.kernel.impl.store.record.LabelTokenRecord;
import org.neo4j.kernel.impl.store.record.NodeRecord;
import org.neo4j.kernel.impl.store.record.PropertyBlock;
import org.neo4j.kernel.impl.store.record.PropertyRecord;
import org.neo4j.kernel.impl.store.record.RecordSerializer;
import org.neo4j.kernel.impl.store.record.RelationshipGroupRecord;
import org.neo4j.kernel.impl.store.record.RelationshipRecord;
import org.neo4j.kernel.impl.store.record.RelationshipTypeTokenRecord;
import org.neo4j.kernel.impl.util.Bits;
import org.neo4j.kernel.internal.GraphDatabaseAPI;
import org.neo4j.logging.FormattedLog;
import org.neo4j.storageengine.api.schema.SchemaRule;
import org.neo4j.string.UTF8;
import org.neo4j.test.rule.SuppressOutput;

import static java.lang.String.format;
import static java.util.Arrays.asList;
import static java.util.Collections.singleton;
import static org.junit.Assert.assertEquals;
import static org.junit.Assert.assertTrue;
import static org.neo4j.consistency.ConsistencyCheckService.defaultConsistencyCheckThreadsNumber;
import static org.neo4j.consistency.checking.RecordCheckTestBase.inUse;
import static org.neo4j.consistency.checking.RecordCheckTestBase.notInUse;
import static org.neo4j.consistency.checking.SchemaRuleUtil.constraintIndexRule;
import static org.neo4j.consistency.checking.SchemaRuleUtil.indexRule;
import static org.neo4j.consistency.checking.SchemaRuleUtil.nodePropertyExistenceConstraintRule;
import static org.neo4j.consistency.checking.SchemaRuleUtil.relPropertyExistenceConstraintRule;
import static org.neo4j.consistency.checking.SchemaRuleUtil.uniquenessConstraintRule;
import static org.neo4j.consistency.checking.full.FullCheckIntegrationTest.ConsistencySummaryVerifier.on;
import static org.neo4j.graphdb.Label.label;
import static org.neo4j.graphdb.RelationshipType.withName;
import static org.neo4j.helpers.collection.Iterables.asIterable;
import static org.neo4j.helpers.collection.MapUtil.stringMap;
import static org.neo4j.kernel.api.ReadOperations.ANY_LABEL;
import static org.neo4j.kernel.api.ReadOperations.ANY_RELATIONSHIP_TYPE;
import static org.neo4j.kernel.api.labelscan.NodeLabelUpdate.labelChanges;
import static org.neo4j.kernel.impl.store.AbstractDynamicStore.readFullByteArrayFromHeavyRecords;
import static org.neo4j.kernel.impl.store.DynamicArrayStore.allocateFromNumbers;
import static org.neo4j.kernel.impl.store.DynamicArrayStore.getRightArray;
import static org.neo4j.kernel.impl.store.DynamicNodeLabels.dynamicPointer;
import static org.neo4j.kernel.impl.store.LabelIdArray.prependNodeId;
import static org.neo4j.kernel.impl.store.PropertyType.ARRAY;
import static org.neo4j.kernel.impl.store.record.Record.NO_LABELS_FIELD;
import static org.neo4j.kernel.impl.store.record.Record.NO_NEXT_PROPERTY;
import static org.neo4j.kernel.impl.store.record.Record.NO_NEXT_RELATIONSHIP;
import static org.neo4j.kernel.impl.store.record.Record.NO_PREV_RELATIONSHIP;
import static org.neo4j.kernel.impl.store.record.RecordLoad.FORCE;
import static org.neo4j.kernel.impl.util.Bits.bits;
import static org.neo4j.test.Property.property;
import static org.neo4j.test.Property.set;

public class FullCheckIntegrationTest
{
    private static final SchemaIndexProvider.Descriptor DESCRIPTOR = new SchemaIndexProvider.Descriptor( "lucene", "1.0" );

    private int label1, label2, label3, label4, draconian;
    private int key, mandatory;
    private int C, T, M;

    private final List<Long> indexedNodes = new ArrayList<>();

    private static final Map<Class<?>,Set<String>> allReports = new HashMap<>();

    @BeforeClass
    public static void collectAllDifferentInconsistencyTypes()
    {
        Class<?> reportClass = ConsistencyReport.class;
        for ( Class<?> cls : reportClass.getDeclaredClasses() )
        {
            for ( Method method : cls.getDeclaredMethods() )
            {
                if ( method.getAnnotation( Documented.class ) != null )
                {
                    Set<String> types = allReports.get( cls );
                    if ( types == null )
                    {
                        allReports.put( cls, types = new HashSet<>() );
                    }
                    types.add( method.getName() );
                }
            }
        }
    }

    @AfterClass
    public static void verifyThatWeHaveExercisedAllTypesOfInconsistenciesThatWeHave()
    {
        if ( !allReports.isEmpty() )
        {
            StringBuilder builder = new StringBuilder( "There are types of inconsistencies not covered by "
                    + "this integration test, please add tests that tests for:" );
            for ( Map.Entry<Class<?>,Set<String>> reporter : allReports.entrySet() )
            {
                builder.append( format( "%n%s:", reporter.getKey().getSimpleName() ) );
                for ( String type : reporter.getValue() )
                {
                    builder.append( format( "%n  %s", type ) );
                }
            }
            System.err.println( builder.toString() );
        }
    }

    private final GraphStoreFixture fixture = new GraphStoreFixture( getRecordFormatName() )
    {
        @Override
        protected void generateInitialData( GraphDatabaseService db )
        {
            try ( org.neo4j.graphdb.Transaction tx = db.beginTx() )
            {
                db.schema().indexFor( label( "label3" ) ).on( "key" ).create();
                db.schema().constraintFor( label( "label4" ) ).assertPropertyIsUnique( "key" ).create();
                tx.success();
            }

            try ( org.neo4j.graphdb.Transaction ignored = db.beginTx() )
            {
                db.schema().awaitIndexesOnline( 1, TimeUnit.MINUTES );
            }

            try ( org.neo4j.graphdb.Transaction tx = db.beginTx() )
            {
                Node node1 = set( db.createNode( label( "label1" ) ) );
                Node node2 = set( db.createNode( label( "label2" ) ), property( "key", "value" ) );
                node1.createRelationshipTo( node2, withName( "C" ) );
                // Just to create one more rel type
                db.createNode().createRelationshipTo( db.createNode(), withName( "T" ) );
                indexedNodes.add( set( db.createNode( label( "label3" ) ), property( "key", "value" ) ).getId() );
                set( db.createNode( label( "label4" ) ), property( "key", "value" ) );
                tx.success();

                label1 = readOperationsOn( db ).labelGetForName( "label1" );
                label2 = readOperationsOn( db ).labelGetForName( "label2" );
                label3 = readOperationsOn( db ).labelGetForName( "label3" );
                label4 = readOperationsOn( db ).labelGetForName( "label4" );
                draconian = tokenWriteOperationsOn( db ).labelGetOrCreateForName( "draconian" );
                key = readOperationsOn( db ).propertyKeyGetForName( "key" );
                mandatory = tokenWriteOperationsOn( db ).propertyKeyGetOrCreateForName( "mandatory" );
                C = readOperationsOn( db ).relationshipTypeGetForName( "C" );
                T = readOperationsOn( db ).relationshipTypeGetForName( "T" );
                M = tokenWriteOperationsOn( db ).relationshipTypeGetOrCreateForName( "M" );
            }
            catch ( IllegalTokenNameException | TooManyLabelsException e )
            {
                throw new RuntimeException( e );
            }
        }
    };

    private final SuppressOutput suppressOutput = SuppressOutput.suppress( SuppressOutput.System.out );

    @Rule
    public RuleChain ruleChain = RuleChain.outerRule( suppressOutput ).around( fixture );

    @Test
    public void shouldCheckConsistencyOfAConsistentStore() throws Exception
    {
        // when
        ConsistencySummaryStatistics result = check();

        // then
        assertEquals( result.toString(), 0, result.getTotalInconsistencyCount() );
    }

    @Test
    public void shouldReportNodeInconsistencies() throws Exception
    {
        // given
        fixture.apply( new GraphStoreFixture.Transaction()
        {
            @Override
            protected void transactionData( GraphStoreFixture.TransactionDataBuilder tx,
                                            GraphStoreFixture.IdGenerator next )
            {
                tx.create( new NodeRecord( next.node(), false, next.relationship(), -1 ) );
            }
        } );

        // when
        ConsistencySummaryStatistics stats = check();

        // then
        on( stats ).verify( RecordType.NODE, 1 )
                   .andThatsAllFolks();
    }

    @Test
    public void shouldReportInlineNodeLabelInconsistencies() throws Exception
    {
        // given
        fixture.apply( new GraphStoreFixture.Transaction()
        {
            @Override
            protected void transactionData( GraphStoreFixture.TransactionDataBuilder tx,
                                            GraphStoreFixture.IdGenerator next )
            {
                NodeRecord nodeRecord = new NodeRecord( next.node(), false, -1, -1 );
                NodeLabelsField.parseLabelsField( nodeRecord ).add( 10, null, null );
                tx.create( nodeRecord );
            }
        } );

        // when
        ConsistencySummaryStatistics stats = check();

        // then
        on( stats ).verify( RecordType.NODE, 1 )
                   .andThatsAllFolks();
    }

    @Test
    public void shouldReportNodeDynamicLabelContainingUnknownLabelAsNodeInconsistency() throws Exception
    {
        // given
        fixture.apply( new GraphStoreFixture.Transaction()
        {
            @Override
            protected void transactionData( GraphStoreFixture.TransactionDataBuilder tx,
                                            GraphStoreFixture.IdGenerator next )
            {
                NodeRecord nodeRecord = new NodeRecord( next.node(), false, -1, -1 );
                DynamicRecord record = inUse( new DynamicRecord( next.nodeLabel() ) );
                Collection<DynamicRecord> newRecords = new ArrayList<>();
                allocateFromNumbers( newRecords, prependNodeId( nodeRecord.getId(), new long[]{42L} ),
                        new ReusableRecordsAllocator( 60, record ) );
                nodeRecord.setLabelField( dynamicPointer( newRecords ), newRecords );

                tx.create( nodeRecord );
            }
        } );

        // when
        ConsistencySummaryStatistics stats = check();

        // then
        on( stats ).verify( RecordType.NODE, 1 )
                   .andThatsAllFolks();
    }

    @Test
    public void shouldNotReportAnythingForNodeWithConsistentChainOfDynamicRecordsWithLabels() throws Exception
    {
        // given
        assertEquals( 3, chainOfDynamicRecordsWithLabelsForANode( 130 ).first().size() );

        // when
        ConsistencySummaryStatistics stats = check();

        // then
        assertTrue( "should be consistent", stats.isConsistent() );
    }

    @Test
    public void shouldReportLabelScanStoreInconsistencies() throws Exception
    {
        // given
        GraphStoreFixture.IdGenerator idGenerator = fixture.idGenerator();
        long nodeId1 = idGenerator.node();
        long labelId = idGenerator.label() - 1;

        LabelScanStore labelScanStore = fixture.directStoreAccess().labelScanStore();
        Iterable<NodeLabelUpdate> nodeLabelUpdates = asIterable(
                labelChanges( nodeId1, new long[]{}, new long[]{labelId} )
        );
        write( labelScanStore, nodeLabelUpdates );

        // when
        ConsistencySummaryStatistics stats = check();

        // then
        on( stats ).verify( RecordType.LABEL_SCAN_DOCUMENT, 1 )
                   .andThatsAllFolks();
    }

    private void write( LabelScanStore labelScanStore, Iterable<NodeLabelUpdate> nodeLabelUpdates )
            throws IOException
    {
        try ( LabelScanWriter writer = labelScanStore.newWriter() )
        {
            for ( NodeLabelUpdate update : nodeLabelUpdates )
            {
                writer.write( update );
            }
        }
    }

    @Test
    public void shouldReportIndexInconsistencies() throws Exception
    {
        // given
        for ( Long indexedNodeId : indexedNodes )
        {
            fixture.directStoreAccess().nativeStores().getNodeStore().updateRecord(
                    notInUse( new NodeRecord( indexedNodeId, false, -1, -1 ) ) );
        }

        // when
        ConsistencySummaryStatistics stats = check();

        // then
        on( stats ).verify( RecordType.INDEX, 1 )
                   .verify( RecordType.LABEL_SCAN_DOCUMENT, 1 )
                   .verify( RecordType.COUNTS, 3 )
                   .andThatsAllFolks();
    }

    @Test
    public void shouldNotReportIndexInconsistenciesIfIndexIsFailed() throws Exception
    {
        // this test fails all indexes, and then destroys a record and makes sure we only get a failure for
        // the label scan store but not for any index

        // given
        DirectStoreAccess storeAccess = fixture.directStoreAccess();

        // fail all indexes
        Iterator<IndexRule> rules = new SchemaStorage( storeAccess.nativeStores().getSchemaStore() ).indexesGetAll();
        while ( rules.hasNext() )
        {
            IndexRule rule = rules.next();
            IndexDescriptor descriptor = IndexBoundary.map( rule.getIndexDescriptor() );
            IndexConfiguration indexConfig = IndexConfiguration.NON_UNIQUE;
            IndexSamplingConfig samplingConfig = new IndexSamplingConfig( Config.empty() );
            IndexPopulator populator =
                storeAccess.indexes().getPopulator( rule.getId(), descriptor, indexConfig, samplingConfig );
            populator.markAsFailed( "Oh noes! I was a shiny index and then I was failed" );
            populator.close( false );

        }

        for ( Long indexedNodeId : indexedNodes )
        {
            storeAccess.nativeStores().getNodeStore().updateRecord(
                    notInUse( new NodeRecord( indexedNodeId, false, -1, -1 ) ) );
        }

        // when
        ConsistencySummaryStatistics stats = check();

        // then
        on( stats ).verify( RecordType.LABEL_SCAN_DOCUMENT, 1 )
                   .verify( RecordType.COUNTS, 3 )
                   .andThatsAllFolks();
    }

    @Test
    public void shouldReportMismatchedLabels() throws Exception
    {
        final List<Integer> labels = new ArrayList<>();

        // given
        final Pair<List<DynamicRecord>, List<Integer>> pair = chainOfDynamicRecordsWithLabelsForANode( 3 );
        fixture.apply( new GraphStoreFixture.Transaction()
        {
            @Override
            protected void transactionData( GraphStoreFixture.TransactionDataBuilder tx,
                                            GraphStoreFixture.IdGenerator next )
            {
                NodeRecord node = new NodeRecord( 42, false, -1, -1 );
                node.setInUse( true );
                List<DynamicRecord> dynamicRecords;
                dynamicRecords = pair.first();
                labels.addAll( pair.other() );
                node.setLabelField( dynamicPointer( dynamicRecords ), dynamicRecords );
                tx.create( node );

            }
        } );

        long[] before = asArray( labels );
        labels.remove( 1 );
        long[] after = asArray( labels );

        write( fixture.directStoreAccess().labelScanStore(), asList( labelChanges( 42, before, after ) ) );

        // when
        ConsistencySummaryStatistics stats = check();

        // then
        on( stats ).verify( RecordType.LABEL_SCAN_DOCUMENT, 1 )
                   .andThatsAllFolks();
    }

    private long[] asArray( List<? extends Number> in )
    {
        long[] longs = new long[in.size()];
        for ( int i = 0; i < in.size(); i++ )
        {
            longs[i] = in.get( i ).longValue();
        }
        return longs;
    }

    private PrimitiveLongSet asPrimitiveLongSet( List<? extends Number> in )
    {
        return PrimitiveLongCollections.setOf( asArray( in ) );
    }

    @Test
    public void shouldReportMismatchedInlinedLabels() throws Exception
    {
        // given
        fixture.apply( new GraphStoreFixture.Transaction()
        {
            @Override
            protected void transactionData( GraphStoreFixture.TransactionDataBuilder tx,
                                            GraphStoreFixture.IdGenerator next )
            {
                NodeRecord node = new NodeRecord( 42, false, -1, -1 );
                node.setInUse( true );
                node.setLabelField( inlinedLabelsLongRepresentation( label1, label2 ), Collections.<DynamicRecord>emptySet() );
                tx.create( node );
            }
        } );

        write( fixture.directStoreAccess().labelScanStore(), asList( labelChanges( 42, new long[]{label1, label2}, new long[]{label1} ) ) );

        // when
        ConsistencySummaryStatistics stats = check();

        // then
        on( stats ).verify( RecordType.LABEL_SCAN_DOCUMENT, 1 )
                   .andThatsAllFolks();
    }

    @Test
    public void shouldReportNodesThatAreNotIndexed() throws Exception
    {
        // given
        IndexSamplingConfig samplingConfig = new IndexSamplingConfig( Config.empty() );
        Iterator<IndexRule> indexRuleIterator =
                new SchemaStorage( fixture.directStoreAccess().nativeStores().getSchemaStore() ).indexesGetAll();
        while ( indexRuleIterator.hasNext() )
        {
            IndexRule indexRule = indexRuleIterator.next();
            IndexAccessor accessor = fixture.directStoreAccess().indexes().getOnlineAccessor(
                    indexRule.getId(), new IndexDescriptor( indexRule.getLabel(), indexRule.getPropertyKey() ),
                    IndexConfiguration.of( indexRule ), samplingConfig );
            IndexUpdater updater = accessor.newUpdater( IndexUpdateMode.ONLINE );
            updater.remove( asPrimitiveLongSet( indexedNodes ) );
            updater.close();
            accessor.close();
        }

        // when
        ConsistencySummaryStatistics stats = check();

        // then
        on( stats ).verify( RecordType.NODE, 1 )
                   .andThatsAllFolks();
    }

    @Test
    public void shouldReportNodesWithDuplicatePropertyValueInUniqueIndex() throws Exception
    {
        // given
        IndexConfiguration indexConfig = IndexConfiguration.NON_UNIQUE;
        IndexSamplingConfig samplingConfig = new IndexSamplingConfig( Config.empty() );
        Iterator<IndexRule> indexRuleIterator =
                new SchemaStorage( fixture.directStoreAccess().nativeStores().getSchemaStore() ).indexesGetAll();
        while ( indexRuleIterator.hasNext() )
        {
<<<<<<< HEAD
            IndexRule indexRule = indexRuleIterator.next();
            IndexAccessor accessor = fixture.directStoreAccess()
                                            .indexes()
                                            .getOnlineAccessor( indexRule.getId(), indexConfig, samplingConfig );
=======
            IndexAccessor accessor = fixture.directStoreAccess().indexes().getOnlineAccessor( indexRule.getId(),
                    new IndexDescriptor( indexRule.getLabel(), indexRule.getPropertyKey() ),
                    indexConfig, samplingConfig );
>>>>>>> 354a4829
            IndexUpdater updater = accessor.newUpdater( IndexUpdateMode.ONLINE );
            updater.process( IndexEntryUpdate.add( 42, indexRule.getIndexDescriptor(), "value" ) );
            updater.close();
            accessor.close();
        }

        // when
        ConsistencySummaryStatistics stats = check();

        // then
        on( stats ).verify( RecordType.NODE, 1 )
                   .verify( RecordType.INDEX, 2 )
                   .andThatsAllFolks();
    }

    @Test
    public void shouldReportMissingMandatoryNodeProperty() throws Exception
    {
        // given
        fixture.apply( new GraphStoreFixture.Transaction()
        {
            @Override
            protected void transactionData( GraphStoreFixture.TransactionDataBuilder tx,
                    GraphStoreFixture.IdGenerator next )
            {
                // structurally correct, but does not have the 'mandatory' property with the 'draconian' label
                NodeRecord node = new NodeRecord( next.node(), false, -1, next.property() );
                node.setInUse( true );
                node.setLabelField( inlinedLabelsLongRepresentation( draconian ),
                        Collections.<DynamicRecord>emptySet() );
                PropertyRecord property = new PropertyRecord( node.getNextProp(), node );
                property.setInUse( true );
                PropertyBlock block = new PropertyBlock();
                block.setSingleBlock( key | (((long) PropertyType.INT.intValue()) << 24) | (1337L << 28) );
                property.addPropertyBlock( block );
                tx.create( node );
                tx.create( property );
            }
        } );

        createNodePropertyExistenceConstraint( draconian, mandatory );

        // when
        ConsistencySummaryStatistics stats = check();

        // then
        on( stats ).verify( RecordType.NODE, 1 )
                .andThatsAllFolks();
    }

    @Test
    public void shouldReportMissingMandatoryRelationshipProperty() throws Exception
    {
        // given
        fixture.apply( new GraphStoreFixture.Transaction()
        {
            @Override
            protected void transactionData( GraphStoreFixture.TransactionDataBuilder tx,
                    GraphStoreFixture.IdGenerator next )
            {
                long nodeId1 = next.node();
                long nodeId2 = next.node();
                long relId = next.relationship();
                long propId = next.property();

                NodeRecord node1 = new NodeRecord( nodeId1, true, false, relId, NO_NEXT_PROPERTY.intValue(),
                        NO_LABELS_FIELD.intValue() );
                NodeRecord node2 = new NodeRecord( nodeId2, true, false, relId, NO_NEXT_PROPERTY.intValue(),
                        NO_LABELS_FIELD.intValue() );

                // structurally correct, but does not have the 'mandatory' property with the 'M' rel type
                RelationshipRecord relationship = new RelationshipRecord( relId, true, nodeId1, nodeId2, M,
                        NO_PREV_RELATIONSHIP.intValue(), NO_NEXT_RELATIONSHIP.intValue(),
                        NO_PREV_RELATIONSHIP.intValue(), NO_NEXT_RELATIONSHIP.intValue(), true, true );
                relationship.setNextProp( propId );

                PropertyRecord property = new PropertyRecord( propId, relationship );
                property.setInUse( true );
                PropertyBlock block = new PropertyBlock();
                block.setSingleBlock( key | (((long) PropertyType.INT.intValue()) << 24) | (1337L << 28) );
                property.addPropertyBlock( block );

                tx.create( node1 );
                tx.create( node2 );
                tx.create( relationship );
                tx.create( property );
                tx.incrementRelationshipCount( ANY_LABEL, ANY_RELATIONSHIP_TYPE, ANY_LABEL, 1 );
                tx.incrementRelationshipCount( ANY_LABEL, M, ANY_LABEL, 1 );
            }
        } );

        createRelationshipPropertyExistenceConstraint( M, mandatory );

        // when
        ConsistencySummaryStatistics stats = check();

        // then
        on( stats ).verify( RecordType.RELATIONSHIP, 1 )
                .andThatsAllFolks();
    }

    private long inlinedLabelsLongRepresentation( long... labelIds )
    {
        long header = (long) labelIds.length << 36;
        byte bitsPerLabel = (byte) (36 / labelIds.length);
        Bits bits = bits( 5 );
        for ( long labelId : labelIds )
        {
            bits.put( labelId, bitsPerLabel );
        }
        return header | bits.getLongs()[0];
    }

    @Test
    public void shouldReportCyclesInDynamicRecordsWithLabels() throws Exception
    {
        // given
        final List<DynamicRecord> chain = chainOfDynamicRecordsWithLabelsForANode( 176/*3 full records*/ ).first();
        assertEquals( "number of records in chain", 3, chain.size() );
        assertEquals( "all records full", chain.get( 0 ).getLength(), chain.get( 2 ).getLength() );
        fixture.apply( new GraphStoreFixture.Transaction()
        {
            @Override
            protected void transactionData( GraphStoreFixture.TransactionDataBuilder tx,
                                            GraphStoreFixture.IdGenerator next )
            {
                long nodeId = ((long[]) getRightArray( readFullByteArrayFromHeavyRecords( chain, ARRAY ) ))[0];
                NodeRecord before = inUse( new NodeRecord( nodeId, false, -1, -1 ) );
                NodeRecord after = inUse( new NodeRecord( nodeId, false, -1, -1 ) );
                DynamicRecord record1 = chain.get( 0 ).clone();
                DynamicRecord record2 = chain.get( 1 ).clone();
                DynamicRecord record3 = chain.get( 2 ).clone();

                record3.setNextBlock( record2.getId() );
                before.setLabelField( dynamicPointer( chain ), chain );
                after.setLabelField( dynamicPointer( chain ), asList( record1, record2, record3 ) );
                tx.update( before, after );
            }
        } );

        // when
        ConsistencySummaryStatistics stats = check();

        // then
        on( stats ).verify( RecordType.NODE, 1 )
                   .verify( RecordType.COUNTS, 177 )
                   .andThatsAllFolks();
    }

    private Pair<List<DynamicRecord>, List<Integer>> chainOfDynamicRecordsWithLabelsForANode( int labelCount ) throws TransactionFailureException
    {
        final long[] labels = new long[labelCount+1]; // allocate enough labels to need three records
        final List<Integer> createdLabels = new ArrayList<>(  );
        try ( Applier applier = fixture.createApplier() )
        {
            for ( int i = 1/*leave space for the node id*/; i < labels.length; i++ )
            {
                final int offset = i;
                applier.apply( new GraphStoreFixture.Transaction()
                { // Neo4j can create no more than one label per transaction...
                    @Override
                    protected void transactionData( GraphStoreFixture.TransactionDataBuilder tx,
                                                    GraphStoreFixture.IdGenerator next )
                    {
                        Integer label = next.label();
                        tx.nodeLabel( (int) (labels[offset] = label), "label:" + offset );
                        createdLabels.add( label );
                    }
                } );
            }
        }
        final List<DynamicRecord> chain = new ArrayList<>();
        fixture.apply( new GraphStoreFixture.Transaction()
        {
            @Override
            protected void transactionData( GraphStoreFixture.TransactionDataBuilder tx,
                                            GraphStoreFixture.IdGenerator next )
            {
                NodeRecord nodeRecord = new NodeRecord( next.node(), false, -1, -1 );
                DynamicRecord record1 = inUse( new DynamicRecord( next.nodeLabel() ) );
                DynamicRecord record2 = inUse( new DynamicRecord( next.nodeLabel() ) );
                DynamicRecord record3 = inUse( new DynamicRecord( next.nodeLabel() ) );
                labels[0] = nodeRecord.getId(); // the first id should not be a label id, but the id of the node
                ReusableRecordsAllocator allocator = new ReusableRecordsAllocator( 60, record1, record2, record3 );
                allocateFromNumbers( chain, labels, allocator );

                nodeRecord.setLabelField( dynamicPointer( chain ), chain );

                tx.create( nodeRecord );
            }
        } );
        return Pair.of( chain, createdLabels );
    }

    @Test
    public void shouldReportNodeDynamicLabelContainingDuplicateLabelAsNodeInconsistency() throws Exception
    {
        // given
        fixture.apply( new GraphStoreFixture.Transaction()
        {
            @Override
            protected void transactionData( GraphStoreFixture.TransactionDataBuilder tx,
                                            GraphStoreFixture.IdGenerator next )
            {
                tx.nodeLabel( 42, "Label" );

                NodeRecord nodeRecord = new NodeRecord( next.node(), false, -1, -1 );
                DynamicRecord record = inUse( new DynamicRecord( next.nodeLabel() ) );
                Collection<DynamicRecord> newRecords = new ArrayList<>();
                allocateFromNumbers( newRecords,
                        prependNodeId( nodeRecord.getId(), new long[]{42L, 42L} ),
                        new ReusableRecordsAllocator( 60, record ) );
                nodeRecord.setLabelField( dynamicPointer( newRecords ), newRecords );

                tx.create( nodeRecord );
            }
        } );

        // when
        ConsistencySummaryStatistics stats = check();

        // then
        on( stats ).verify( RecordType.NODE, 1 )
                   .verify( RecordType.COUNTS, 1 )
                   .andThatsAllFolks();
    }

    @Test
    public void shouldReportOrphanedNodeDynamicLabelAsNodeInconsistency() throws Exception
    {
        // given
        fixture.apply( new GraphStoreFixture.Transaction()
        {
            @Override
            protected void transactionData( GraphStoreFixture.TransactionDataBuilder tx,
                                            GraphStoreFixture.IdGenerator next )
            {
                tx.nodeLabel( 42, "Label" );

                NodeRecord nodeRecord = new NodeRecord( next.node(), false, -1, -1 );
                DynamicRecord record = inUse( new DynamicRecord( next.nodeLabel() ) );
                Collection<DynamicRecord> newRecords = new ArrayList<>();
                allocateFromNumbers( newRecords, prependNodeId( next.node(), new long[]{42L} ),
                        new ReusableRecordsAllocator( 60, record ) );
                nodeRecord.setLabelField( dynamicPointer( newRecords ), newRecords );

                tx.create( nodeRecord );
            }
        } );

        // when
        ConsistencySummaryStatistics stats = check();

        // then
        on( stats ).verify( RecordType.NODE_DYNAMIC_LABEL, 1 )
                   .andThatsAllFolks();
    }

    @Test
    public void shouldReportRelationshipInconsistencies() throws Exception
    {
        // given
        fixture.apply( new GraphStoreFixture.Transaction()
        {
            @Override
            protected void transactionData( GraphStoreFixture.TransactionDataBuilder tx,
                                            GraphStoreFixture.IdGenerator next )
            {
                tx.create( new RelationshipRecord( next.relationship(), 1, 2, C ) );
            }
        } );

        // when
        ConsistencySummaryStatistics stats = check();

        // then
        on( stats ).verify( RecordType.RELATIONSHIP, 2 )
                   .verify( RecordType.COUNTS, 3 )
                   .andThatsAllFolks();
    }

    @Test
    public void shouldReportRelationshipOtherNodeInconsistencies() throws Exception
    {
        // given
        fixture.apply( new GraphStoreFixture.Transaction()
        {
            @Override
            protected void transactionData( GraphStoreFixture.TransactionDataBuilder tx,
                    GraphStoreFixture.IdGenerator next )
            {
                long node1 = next.node();
                long node2 = next.node();
                long rel = next.relationship();
                tx.create( inUse( new RelationshipRecord( rel, node1, node2, 0 ) ) );
                tx.create( inUse( new NodeRecord( node1, false, rel + 1, -1 ) ) );
                tx.create( inUse( new NodeRecord( node2, false, rel + 2, -1 ) ) );
            }
        } );

        // when
        ConsistencySummaryStatistics stats = check();

        // then
        on( stats ).verify( RecordType.RELATIONSHIP, 2 )
                   .verify( RecordType.NODE, 2 )
                   .verify( RecordType.COUNTS, 2 )
                   .andThatsAllFolks();
    }

    @Test
    public void shouldReportPropertyInconsistencies() throws Exception
    {
        // given
        fixture.apply( new GraphStoreFixture.Transaction()
        {
            @Override
            protected void transactionData( GraphStoreFixture.TransactionDataBuilder tx,
                                            GraphStoreFixture.IdGenerator next )
            {
                NodeRecord node = new NodeRecord( next.node() );
                PropertyRecord property = new PropertyRecord( next.property() );
                node.setNextProp( property.getId() );

                // Mess up the prev/next pointers a bit
                property.setNextProp( 1_000 );

                PropertyBlock block = new PropertyBlock();
                block.setSingleBlock( next.propertyKey() | (((long) PropertyType.INT.intValue()) << 24) | (666L << 28) );
                property.addPropertyBlock( block );
                tx.create( node );
                tx.create( property );
            }
        } );

        // when
        ConsistencySummaryStatistics stats = check();

        // then
        on( stats ).verify( RecordType.PROPERTY, 2 )
                   .verify( RecordType.NODE, 1 )
                   .andThatsAllFolks();
    }

    @Test
    public void shouldReportStringPropertyInconsistencies() throws Exception
    {
        // given
        fixture.apply( new GraphStoreFixture.Transaction()
        {
            @Override
            protected void transactionData( GraphStoreFixture.TransactionDataBuilder tx,
                                            GraphStoreFixture.IdGenerator next )
            {
                DynamicRecord string = new DynamicRecord( next.stringProperty() );
                string.setInUse( true );
                string.setCreated();
                string.setType( PropertyType.STRING.intValue() );
                string.setNextBlock( next.stringProperty() );
                string.setData( UTF8.encode( "hello world" ) );

                PropertyBlock block = new PropertyBlock();
                block.setSingleBlock( (((long) PropertyType.STRING.intValue()) << 24) | (string.getId() << 28) );
                block.addValueRecord( string );

                PropertyRecord property = new PropertyRecord( next.property() );
                property.addPropertyBlock( block );

                tx.create( property );
            }
        } );

        // when
        ConsistencySummaryStatistics stats = check();

        // then
        on( stats ).verify( RecordType.STRING_PROPERTY, 1 )
                   .andThatsAllFolks();
    }

    @Test
    public void shouldReportBrokenSchemaRecordChain() throws Exception
    {
        // given
        fixture.apply( new GraphStoreFixture.Transaction()
        {
            @Override
            protected void transactionData( GraphStoreFixture.TransactionDataBuilder tx,
                                            GraphStoreFixture.IdGenerator next )
            {
                DynamicRecord schema = new DynamicRecord( next.schema() );
                DynamicRecord schemaBefore = schema.clone();

                schema.setNextBlock( next.schema() ); // Point to a record that isn't in use.
                IndexRule rule = indexRule( schema.getId(), label1, key, DESCRIPTOR );
                schema.setData( new RecordSerializer().append( rule ).serialize() );

                tx.createSchema( asList( schemaBefore ), asList( schema ), rule );
            }
        } );

        // when
        ConsistencySummaryStatistics stats = check();

        // then
        on( stats ).verify( RecordType.SCHEMA, 3 )
                   .andThatsAllFolks();
    }

    @Test
    public void shouldReportDuplicateConstraintReferences() throws Exception
    {
        // given
        fixture.apply( new GraphStoreFixture.Transaction()
        {
            @Override
            protected void transactionData( GraphStoreFixture.TransactionDataBuilder tx,
                                            GraphStoreFixture.IdGenerator next )
            {
                int ruleId1 = (int) next.schema();
                int ruleId2 = (int) next.schema();
                int labelId = next.label();
                int propertyKeyId = next.propertyKey();

                DynamicRecord record1 = new DynamicRecord( ruleId1 );
                DynamicRecord record2 = new DynamicRecord( ruleId2 );
                DynamicRecord record1Before = record1.clone();
                DynamicRecord record2Before = record2.clone();

                IndexRule rule1 = constraintIndexRule( ruleId1, labelId, propertyKeyId, DESCRIPTOR, (long) ruleId1 );
                IndexRule rule2 = constraintIndexRule( ruleId2, labelId, propertyKeyId, DESCRIPTOR, (long) ruleId1 );

                Collection<DynamicRecord> records1 = serializeRule( rule1, record1 );
                Collection<DynamicRecord> records2 = serializeRule( rule2, record2 );

                assertEquals( asList( record1 ), records1 );
                assertEquals( asList( record2 ), records2 );

                tx.nodeLabel( labelId, "label" );
                tx.propertyKey( propertyKeyId, "property" );

                tx.createSchema( asList(record1Before), records1, rule1 );
                tx.createSchema( asList(record2Before), records2, rule2 );
            }
        } );

        // when
        ConsistencySummaryStatistics stats = check();

        // then
        on( stats ).verify( RecordType.SCHEMA, 4 )
                   .andThatsAllFolks();
    }

    @Test
    public void shouldReportInvalidConstraintBackReferences() throws Exception
    {
        // given
        fixture.apply( new GraphStoreFixture.Transaction()
        {
            @Override
            protected void transactionData( GraphStoreFixture.TransactionDataBuilder tx,
                                            GraphStoreFixture.IdGenerator next )
            {
                int ruleId1 = (int) next.schema();
                int ruleId2 = (int) next.schema();
                int labelId = next.label();
                int propertyKeyId = next.propertyKey();

                DynamicRecord record1 = new DynamicRecord( ruleId1 );
                DynamicRecord record2 = new DynamicRecord( ruleId2 );
                DynamicRecord record1Before = record1.clone();
                DynamicRecord record2Before = record2.clone();

                IndexRule rule1 = constraintIndexRule( ruleId1, labelId, propertyKeyId, DESCRIPTOR, (long) ruleId2 );
                ConstraintRule rule2 = uniquenessConstraintRule( ruleId2, labelId, propertyKeyId, ruleId2 );

                Collection<DynamicRecord> records1 = serializeRule( rule1, record1 );
                Collection<DynamicRecord> records2 = serializeRule( rule2, record2 );

                assertEquals( asList( record1 ), records1 );
                assertEquals( asList( record2 ), records2 );

                tx.nodeLabel( labelId, "label" );
                tx.propertyKey( propertyKeyId, "property" );

                tx.createSchema( asList(record1Before), records1, rule1 );
                tx.createSchema( asList(record2Before), records2, rule2 );
            }
        } );

        // when
        ConsistencySummaryStatistics stats = check();

        // then
        on( stats ).verify( RecordType.SCHEMA, 2 )
                   .andThatsAllFolks();
    }

    public static Collection<DynamicRecord> serializeRule( SchemaRule rule, DynamicRecord... records )
    {
        return serializeRule( rule, asList( records ) );
    }

    public static Collection<DynamicRecord> serializeRule( SchemaRule rule, Collection<DynamicRecord> records )
    {
        RecordSerializer serializer = new RecordSerializer();
        serializer.append( rule );

        byte[] data = serializer.serialize();
        ReusableRecordsAllocator dynamicRecordAllocator = new ReusableRecordsAllocator( data.length, records );
        Collection<DynamicRecord> result = new ArrayList<>();
        AbstractDynamicStore.allocateRecordsFromBytes( result, data, dynamicRecordAllocator );
        return result;
    }

    @Test
    public void shouldReportArrayPropertyInconsistencies() throws Exception
    {
        // given
        fixture.apply( new GraphStoreFixture.Transaction()
        {
            @Override
            protected void transactionData( GraphStoreFixture.TransactionDataBuilder tx,
                                            GraphStoreFixture.IdGenerator next )
            {
                DynamicRecord array = new DynamicRecord( next.arrayProperty() );
                array.setInUse( true );
                array.setCreated();
                array.setType( ARRAY.intValue() );
                array.setNextBlock( next.arrayProperty() );
                array.setData( UTF8.encode( "hello world" ) );

                PropertyBlock block = new PropertyBlock();
                block.setSingleBlock( (((long) ARRAY.intValue()) << 24) | (array.getId() << 28) );
                block.addValueRecord( array );

                PropertyRecord property = new PropertyRecord( next.property() );
                property.addPropertyBlock( block );

                tx.create( property );
            }
        } );

        // when
        ConsistencySummaryStatistics stats = check();

        // then
        on( stats ).verify( RecordType.ARRAY_PROPERTY, 1 )
                   .andThatsAllFolks();
    }

    @Test
    public void shouldReportRelationshipLabelNameInconsistencies() throws Exception
    {
        // given
        final Reference<Integer> inconsistentName = new Reference<>();
        fixture.apply( new GraphStoreFixture.Transaction()
        {
            @Override
            protected void transactionData( GraphStoreFixture.TransactionDataBuilder tx,
                                            GraphStoreFixture.IdGenerator next )
            {
                inconsistentName.set( next.relationshipType() );
                tx.relationshipType( inconsistentName.get(), "FOO" );
            }
        } );
        StoreAccess access = fixture.directStoreAccess().nativeStores();
        DynamicRecord record = access.getRelationshipTypeNameStore().getRecord( inconsistentName.get(),
                access.getRelationshipTypeNameStore().newRecord(), FORCE );
        record.setNextBlock( record.getId() );
        access.getRelationshipTypeNameStore().updateRecord( record );

        // when
        ConsistencySummaryStatistics stats = check();

        // then
        on( stats ).verify( RecordType.RELATIONSHIP_TYPE_NAME, 1 )
                   .andThatsAllFolks();
    }

    @Test
    public void shouldReportPropertyKeyNameInconsistencies() throws Exception
    {
        // given
        final Reference<Integer> inconsistentName = new Reference<>();
        fixture.apply( new GraphStoreFixture.Transaction()
        {
            @Override
            protected void transactionData( GraphStoreFixture.TransactionDataBuilder tx,
                                            GraphStoreFixture.IdGenerator next )
            {
                inconsistentName.set( next.propertyKey() );
                tx.propertyKey( inconsistentName.get(), "FOO" );
            }
        } );
        StoreAccess access = fixture.directStoreAccess().nativeStores();
        DynamicRecord record = access.getPropertyKeyNameStore().getRecord( inconsistentName.get()+1,
                access.getPropertyKeyNameStore().newRecord(), FORCE );
        record.setNextBlock( record.getId() );
        access.getPropertyKeyNameStore().updateRecord( record );

        // when
        ConsistencySummaryStatistics stats = check();

        // then
        on( stats ).verify( RecordType.PROPERTY_KEY_NAME, 1 )
                   .andThatsAllFolks();
    }

    @Test
    public void shouldReportRelationshipTypeInconsistencies() throws Exception
    {
        // given
        StoreAccess access = fixture.directStoreAccess().nativeStores();
        RecordStore<RelationshipTypeTokenRecord> relTypeStore = access.getRelationshipTypeTokenStore();
        RelationshipTypeTokenRecord record = relTypeStore.getRecord( (int) relTypeStore.nextId(),
                relTypeStore.newRecord(), FORCE );
        record.setNameId( 20 );
        record.setInUse( true );
        relTypeStore.updateRecord( record );

        // when
        ConsistencySummaryStatistics stats = check();

        // then
        access.close();
        on( stats ).verify( RecordType.RELATIONSHIP_TYPE, 1 )
                   .andThatsAllFolks();
    }

    @Test
    public void shouldReportLabelInconsistencies() throws Exception
    {
        // given
        StoreAccess access = fixture.directStoreAccess().nativeStores();
        LabelTokenRecord record = access.getLabelTokenStore().getRecord( 1,
                access.getLabelTokenStore().newRecord(), FORCE );
        record.setNameId( 20 );
        record.setInUse( true );
        access.getLabelTokenStore().updateRecord( record );

        // when
        ConsistencySummaryStatistics stats = check();

        // then
        on( stats ).verify( RecordType.LABEL, 1 )
                   .andThatsAllFolks();
    }

    @Test
    public void shouldReportPropertyKeyInconsistencies() throws Exception
    {
        // given
        final Reference<Integer> inconsistentKey = new Reference<>();
        fixture.apply( new GraphStoreFixture.Transaction()
        {
            @Override
            protected void transactionData( GraphStoreFixture.TransactionDataBuilder tx,
                                            GraphStoreFixture.IdGenerator next )
            {
                inconsistentKey.set( next.propertyKey() );
                tx.propertyKey( inconsistentKey.get(), "FOO" );
            }
        } );
        StoreAccess access = fixture.directStoreAccess().nativeStores();
        DynamicRecord record = access.getPropertyKeyNameStore().getRecord( inconsistentKey.get()+1,
                access.getPropertyKeyNameStore().newRecord(), FORCE );
        record.setInUse( false );
        access.getPropertyKeyNameStore().updateRecord( record );

        // when
        ConsistencySummaryStatistics stats = check();

        // then
        on( stats ).verify( RecordType.PROPERTY_KEY, 1 )
                   .andThatsAllFolks();
    }

    @Test
    public void shouldReportRelationshipGroupTypeInconsistencies() throws Exception
    {
        // given
        fixture.apply( new GraphStoreFixture.Transaction()
        {
            @Override
            protected void transactionData( GraphStoreFixture.TransactionDataBuilder tx,
                                            GraphStoreFixture.IdGenerator next )
            {
                long node = next.node();
                long group = next.relationshipGroup();
                int nonExistentType = next.relationshipType() + 1;
                tx.create( inUse( new NodeRecord( node, true, group, NO_NEXT_PROPERTY.intValue() ) ) );
                tx.create( withOwner( inUse( new RelationshipGroupRecord( group, nonExistentType ) ), node ) );
            }
        } );

        // when
        ConsistencySummaryStatistics stats = check();

        // then
        on( stats ).verify( RecordType.RELATIONSHIP_GROUP, 1 )
                   .andThatsAllFolks();
    }

    @Test
    public void shouldReportRelationshipGroupChainInconsistencies() throws Exception
    {
        // given
        fixture.apply( new GraphStoreFixture.Transaction()
        {
            @Override
            protected void transactionData( GraphStoreFixture.TransactionDataBuilder tx,
                    GraphStoreFixture.IdGenerator next )
            {
                long node = next.node();
                long group = next.relationshipGroup();
                tx.create( inUse( new NodeRecord( node, true, group, NO_NEXT_PROPERTY.intValue() ) ) );
                tx.create( withOwner( withNext( inUse( new RelationshipGroupRecord( group, C ) ),
                        group+1 /*non-existent group id*/ ), node ) );
            }
        } );

        // when
        ConsistencySummaryStatistics stats = check();

        // then
        on( stats ).verify( RecordType.RELATIONSHIP_GROUP, 1 )
                   .andThatsAllFolks();
    }

    @Test
    public void shouldReportRelationshipGroupUnsortedChainInconsistencies() throws Exception
    {
        // given
        fixture.apply( new GraphStoreFixture.Transaction()
        {
            @Override
            protected void transactionData( GraphStoreFixture.TransactionDataBuilder tx,
                    GraphStoreFixture.IdGenerator next )
            {
                long node = next.node();
                long firstGroupId = next.relationshipGroup();
                long otherGroupId = next.relationshipGroup();
                tx.create( inUse( new NodeRecord( node, true, firstGroupId, NO_NEXT_PROPERTY.intValue() ) ) );
                tx.create( withOwner( withNext( inUse( new RelationshipGroupRecord( firstGroupId, T ) ),
                        otherGroupId ), node ) );
                tx.create( withOwner( inUse( new RelationshipGroupRecord( otherGroupId, C ) ), node ) );
            }
        } );

        // when
        ConsistencySummaryStatistics stats = check();

        // then
        on( stats ).verify( RecordType.RELATIONSHIP_GROUP, 1 )
                   .andThatsAllFolks();
    }

    @Test
    public void shouldReportRelationshipGroupRelationshipNotInUseInconsistencies() throws Exception
    {
        // given
        fixture.apply( new GraphStoreFixture.Transaction()
        {
            @Override
            protected void transactionData( GraphStoreFixture.TransactionDataBuilder tx,
                    GraphStoreFixture.IdGenerator next )
            {
                long node = next.node();
                long groupId = next.relationshipGroup();
                long rel = next.relationship();
                tx.create( inUse( new NodeRecord( node, true, groupId, NO_NEXT_PROPERTY.intValue() ) ) );
                tx.create( withOwner( withRelationships( inUse( new RelationshipGroupRecord( groupId, C ) ),
                        rel, rel, rel ), node ) );
            }
        } );

        // when
        ConsistencySummaryStatistics stats = check();

        // then
        on( stats ).verify( RecordType.RELATIONSHIP_GROUP, 3 )
                   .andThatsAllFolks();
    }

    @Test
    public void shouldReportRelationshipGroupRelationshipNotFirstInconsistencies() throws Exception
    {
        // given
        fixture.apply( new GraphStoreFixture.Transaction()
        {
            @Override
            protected void transactionData( GraphStoreFixture.TransactionDataBuilder tx,
                    GraphStoreFixture.IdGenerator next )
            {
                /*
                 *   node ----------------> group
                 *                             |
                 *                             v
                 *   otherNode <--> relA <--> relB
                 */
                long node = next.node();
                long otherNode = next.node();
                long group = next.relationshipGroup();
                long relA = next.relationship();
                long relB = next.relationship();
                tx.create( inUse( new NodeRecord( node, true, group, NO_NEXT_PROPERTY.intValue() ) ) );
                tx.create( inUse( new NodeRecord( otherNode, false, relA, NO_NEXT_PROPERTY.intValue() ) ) );
                tx.create( withNext( inUse( new RelationshipRecord( relA, otherNode, otherNode, C ) ), relB ) );
                tx.create( withPrev( inUse( new RelationshipRecord( relB, otherNode, otherNode, C ) ), relA ) );
                tx.create( withOwner( withRelationships( inUse( new RelationshipGroupRecord( group, C ) ), relB, relB, relB ), node ) );
                tx.incrementRelationshipCount( ANY_LABEL, ANY_RELATIONSHIP_TYPE, ANY_LABEL, 2 );
                tx.incrementRelationshipCount( ANY_LABEL, C, ANY_LABEL, 2 );
            }
        } );

        // when
        ConsistencySummaryStatistics stats = check();

        // then
        on( stats ).verify( RecordType.RELATIONSHIP_GROUP, 3 )
                   .andThatsAllFolks();
    }

    @Test
    public void shouldReportFirstRelationshipGroupOwnerInconsistency() throws Exception
    {
        // given
        fixture.apply( new GraphStoreFixture.Transaction()
        {
            @Override
            protected void transactionData( GraphStoreFixture.TransactionDataBuilder tx,
                    GraphStoreFixture.IdGenerator next )
            {
                // node -[first]-> group -[owner]-> otherNode
                long node = next.node();
                long otherNode = next.node();
                long group = next.relationshipGroup();
                tx.create( inUse( new NodeRecord( node, true, group, NO_NEXT_PROPERTY.intValue() ) ) );
                tx.create( inUse( new NodeRecord( otherNode, false, NO_NEXT_RELATIONSHIP.intValue(),
                        NO_NEXT_PROPERTY.intValue() ) ) );
                tx.create( withOwner( inUse( new RelationshipGroupRecord( group, C ) ), otherNode ) );
            }
        } );

        // when
        ConsistencySummaryStatistics stats = check();

        // then
        // - next group has other owner that its previous
        // - first group has other owner
        on( stats ).verify( RecordType.NODE, 1 )
                   .andThatsAllFolks();
    }

    @Test
    public void shouldReportChainedRelationshipGroupOwnerInconsistency() throws Exception
    {
        // given
        fixture.apply( new GraphStoreFixture.Transaction()
        {
            @Override
            protected void transactionData( GraphStoreFixture.TransactionDataBuilder tx,
                    GraphStoreFixture.IdGenerator next )
            {
                /* node -[first]-> groupA -[next]-> groupB
                 *    ^               /                |
                 *     \--[owner]----               [owner]
                 *                                     v
                 *                                  otherNode
                 */
                long node = next.node();
                long otherNode = next.node();
                long groupA = next.relationshipGroup();
                long groupB = next.relationshipGroup();
                tx.create( inUse( new NodeRecord( node, true, groupA, NO_NEXT_PROPERTY.intValue() ) ) );
                tx.create( inUse( new NodeRecord( otherNode, false, NO_NEXT_RELATIONSHIP.intValue(),
                        NO_NEXT_PROPERTY.intValue() ) ) );
                tx.create( withNext( withOwner( inUse( new RelationshipGroupRecord( groupA, C ) ),
                        node ), groupB ) );
                tx.create( withOwner( inUse( new RelationshipGroupRecord( groupB, T ) ), otherNode ) );
            }
        } );

        // when
        ConsistencySummaryStatistics stats = check();

        // then
        on( stats ).verify( RecordType.RELATIONSHIP_GROUP, 1 )
                   .andThatsAllFolks();
    }

    @Test
    public void shouldReportRelationshipGroupOwnerNotInUse() throws Exception
    {
        // given
        fixture.apply( new GraphStoreFixture.Transaction()
        {
            @Override
            protected void transactionData( GraphStoreFixture.TransactionDataBuilder tx,
                    GraphStoreFixture.IdGenerator next )
            {
                // group -[owner]-> <not-in-use node>
                long node = next.node();
                long group = next.relationshipGroup();
                tx.create( withOwner( inUse( new RelationshipGroupRecord( group, C ) ), node ) );
            }
        } );

        // when
        ConsistencySummaryStatistics stats = check();

        // then
        on( stats ).verify( RecordType.RELATIONSHIP_GROUP, 1 )
                   .andThatsAllFolks();
    }

    @Test
    public void shouldReportRelationshipGroupOwnerInvalidValue() throws Exception
    {
        // given
        fixture.apply( new GraphStoreFixture.Transaction()
        {
            @Override
            protected void transactionData( GraphStoreFixture.TransactionDataBuilder tx,
                    GraphStoreFixture.IdGenerator next )
            {
                // node -[first]-> group -[owner]-> -1
                long group = next.relationshipGroup();
                tx.create( withOwner( inUse( new RelationshipGroupRecord( group, C ) ), -1 ) );
            }
        } );

        // when
        ConsistencySummaryStatistics stats = check();

        // then
        on( stats ).verify( RecordType.RELATIONSHIP_GROUP, 1 )
                   .andThatsAllFolks();
    }

    protected RelationshipRecord withNext( RelationshipRecord relationship, long next )
    {
        relationship.setFirstNextRel( next );
        relationship.setSecondNextRel( next );
        return relationship;
    }

    protected RelationshipRecord withPrev( RelationshipRecord relationship, long prev )
    {
        relationship.setFirstInFirstChain( false );
        relationship.setFirstInSecondChain( false );
        relationship.setFirstPrevRel( prev );
        relationship.setSecondPrevRel( prev );
        return relationship;
    }

    @Test
    public void shouldReportRelationshipGroupRelationshipOfOtherTypeInconsistencies() throws Exception
    {
        // given
        fixture.apply( new GraphStoreFixture.Transaction()
        {
            @Override
            protected void transactionData( GraphStoreFixture.TransactionDataBuilder tx,
                    GraphStoreFixture.IdGenerator next )
            {
                /*
                 *   node -----> groupA
                 *                   |
                 *                   v
                 *   otherNode <--> relB
                 */
                long node = next.node();
                long otherNode = next.node();
                long group = next.relationshipGroup();
                long rel = next.relationship();
                tx.create( new NodeRecord( node, true, group, NO_NEXT_PROPERTY.intValue() ) );
                tx.create( new NodeRecord( otherNode, false, rel, NO_NEXT_PROPERTY.intValue() ) );
                tx.create( new RelationshipRecord( rel, otherNode, otherNode, T ) );
                tx.create( withOwner( withRelationships( new RelationshipGroupRecord( group, C ),
                        rel, rel, rel ), node ) );
                tx.incrementRelationshipCount( ANY_LABEL, ANY_RELATIONSHIP_TYPE, ANY_LABEL, 1 );
                tx.incrementRelationshipCount( ANY_LABEL, T, ANY_LABEL, 1 );
            }
        } );

        // when
        ConsistencySummaryStatistics stats = check();

        // then
        on( stats ).verify( RecordType.RELATIONSHIP_GROUP, 3 )
                   .andThatsAllFolks();
    }

    @Test
    public void shouldNotReportRelationshipGroupInconsistenciesForConsistentRecords() throws Exception
    {
        // given
        fixture.apply( new GraphStoreFixture.Transaction()
        {
            @Override
            protected void transactionData( GraphStoreFixture.TransactionDataBuilder tx,
                    GraphStoreFixture.IdGenerator next )
            {
                /* Create a little mini consistent structure:
                 *
                 *    nodeA --> groupA -[next]-> groupB
                 *      ^          |
                 *       \       [out]
                 *        \        v
                 *       [start]- rel -[end]-> nodeB
                 */

                long nodeA = next.node();
                long nodeB = next.node();
                long rel = next.relationship();
                long groupA = next.relationshipGroup();
                long groupB = next.relationshipGroup();

                tx.create( new NodeRecord( nodeA, true, groupA, NO_NEXT_PROPERTY.intValue() ) );
                tx.create( new NodeRecord( nodeB, false, rel, NO_NEXT_PROPERTY.intValue() ) );
                tx.create( firstInChains( new RelationshipRecord( rel, nodeA, nodeB, C ), 1 ) );
                tx.incrementRelationshipCount( ANY_LABEL, ANY_RELATIONSHIP_TYPE, ANY_LABEL, 1 );
                tx.incrementRelationshipCount( ANY_LABEL, C, ANY_LABEL, 1 );

                tx.create( withOwner( withRelationship( withNext( new RelationshipGroupRecord( groupA, C ), groupB ),
                        Direction.OUTGOING, rel ), nodeA ) );
                tx.create( withOwner( new RelationshipGroupRecord( groupB, T ), nodeA ) );
            }
        } );

        // when
        ConsistencySummaryStatistics stats = check();

        // then
        assertTrue( "should be consistent", stats.isConsistent() );
    }

    @Test
    public void shouldReportWrongNodeCountsEntries() throws Exception
    {
        // given
        fixture.apply( new GraphStoreFixture.Transaction()
        {
            @Override
            protected void transactionData( GraphStoreFixture.TransactionDataBuilder tx,
                                            GraphStoreFixture.IdGenerator next )
            {
                tx.incrementNodeCount( label3, 1 );
            }
        } );

        // when
        ConsistencySummaryStatistics stats = check();

        // then
        on( stats ).verify( RecordType.COUNTS, 1 )
                   .andThatsAllFolks();
    }

    @Test
    public void shouldReportWrongRelationshipCountsEntries() throws Exception
    {
        // given
        fixture.apply( new GraphStoreFixture.Transaction()
        {
            @Override
            protected void transactionData( GraphStoreFixture.TransactionDataBuilder tx,
                                            GraphStoreFixture.IdGenerator next )
            {
                tx.incrementRelationshipCount( label1 , C, ANY_LABEL, 1 );
            }
        } );

        // when
        ConsistencySummaryStatistics stats = check();

        // then
        on( stats ).verify( RecordType.COUNTS, 1 )
                   .andThatsAllFolks();
    }

    @Test
    public void shouldReportIfSomeKeysAreMissing() throws Exception
    {
        // given
        fixture.apply( new GraphStoreFixture.Transaction()
        {
            @Override
            protected void transactionData( GraphStoreFixture.TransactionDataBuilder tx,
                                            GraphStoreFixture.IdGenerator next )
            {
                tx.incrementNodeCount( label3, -1 );
            }
        } );

        // when
        ConsistencySummaryStatistics stats = check();

        // then
        on( stats ).verify( RecordType.COUNTS, 1 )
                   .andThatsAllFolks();
    }

    @Test
    public void shouldReportIfThereAreExtraKeys() throws Exception
    {
        // given
        fixture.apply( new GraphStoreFixture.Transaction()
        {
            @Override
            protected void transactionData( GraphStoreFixture.TransactionDataBuilder tx,
                                            GraphStoreFixture.IdGenerator next )
            {
                tx.incrementNodeCount( 1024 /* new label */, 1 );
            }
        } );

        // when
        ConsistencySummaryStatistics stats = check();

        // then
        on( stats ).verify( RecordType.COUNTS, 2 )
                   .andThatsAllFolks();
    }

    @Test
    public void shouldReportDuplicatedIndexRules() throws Exception
    {
        // Given
        int labelId = createLabel();
        int propertyKeyId = createPropertyKey();
        createIndexRule( labelId, propertyKeyId );
        createIndexRule( labelId, propertyKeyId );

        // When
        ConsistencySummaryStatistics stats = check();

        // Then
        on( stats ).verify( RecordType.SCHEMA, 1 ).andThatsAllFolks();
    }

    @Test
    public void shouldReportDuplicatedUniquenessConstraintRules() throws Exception
    {
        // Given
        int labelId = createLabel();
        int propertyKeyId = createPropertyKey();
        createUniquenessConstraintRule( labelId, propertyKeyId );
        createUniquenessConstraintRule( labelId, propertyKeyId );

        // When
        ConsistencySummaryStatistics stats = check();

        // Then
        on( stats ).verify( RecordType.SCHEMA, 2 ) // pair of duplicated indexes & pair of duplicated constraints
                .andThatsAllFolks();
    }

    @Test
    public void shouldReportDuplicatedNodePropertyExistenceConstraintRules() throws Exception
    {
        // Given
        int labelId = createLabel();
        int propertyKeyId = createPropertyKey();
        createNodePropertyExistenceConstraint( labelId, propertyKeyId );
        createNodePropertyExistenceConstraint( labelId, propertyKeyId );

        // When
        ConsistencySummaryStatistics stats = check();

        // Then
        on( stats ).verify( RecordType.SCHEMA, 1 ).andThatsAllFolks();
    }

    @Test
    public void shouldReportDuplicatedRelationshipPropertyExistenceConstraintRules() throws Exception
    {
        // Given
        int relTypeId = createRelType();
        int propertyKeyId = createPropertyKey();
        createRelationshipPropertyExistenceConstraint( relTypeId, propertyKeyId );
        createRelationshipPropertyExistenceConstraint( relTypeId, propertyKeyId );

        // When
        ConsistencySummaryStatistics stats = check();

        // Then
        on( stats ).verify( RecordType.SCHEMA, 1 ).andThatsAllFolks();
    }

    @Test
    public void shouldReportInvalidLabelIdInIndexRule() throws Exception
    {
        // Given
        int labelId = fixture.idGenerator().label();
        int propertyKeyId = createPropertyKey();
        createIndexRule( labelId, propertyKeyId );

        // When
        ConsistencySummaryStatistics stats = check();

        // Then
        on( stats ).verify( RecordType.SCHEMA, 1 ).andThatsAllFolks();
    }

    @Test
    public void shouldReportInvalidLabelIdInUniquenessConstraintRule() throws Exception
    {
        // Given
        int labelId = fixture.idGenerator().label();
        int propertyKeyId = createPropertyKey();
        createUniquenessConstraintRule( labelId, propertyKeyId );

        // When
        ConsistencySummaryStatistics stats = check();

        // Then
        on( stats ).verify( RecordType.SCHEMA, 2 ) // invalid label in both index & owning constraint
                .andThatsAllFolks();
    }

    @Test
    public void shouldReportInvalidLabelIdInNodePropertyExistenceConstraintRule() throws Exception
    {
        // Given
        int labelId = fixture.idGenerator().label();
        int propertyKeyId = createPropertyKey();
        createNodePropertyExistenceConstraint( labelId, propertyKeyId );

        // When
        ConsistencySummaryStatistics stats = check();

        // Then
        on( stats ).verify( RecordType.SCHEMA, 1 ).andThatsAllFolks();
    }

    @Test
    public void shouldReportInvalidPropertyKeyIdInIndexRule() throws Exception
    {
        // Given
        int labelId = createLabel();
        int propertyKeyId = fixture.idGenerator().propertyKey();
        createIndexRule( labelId, propertyKeyId );

        // When
        ConsistencySummaryStatistics stats = check();

        // Then
        on( stats ).verify( RecordType.SCHEMA, 1 ).andThatsAllFolks();
    }

    @Test
    public void shouldReportInvalidPropertyKeyIdInUniquenessConstraintRule() throws Exception
    {
        // Given
        int labelId = createLabel();
        int propertyKeyId = fixture.idGenerator().propertyKey();
        createUniquenessConstraintRule( labelId, propertyKeyId );

        // When
        ConsistencySummaryStatistics stats = check();

        // Then
        on( stats ).verify( RecordType.SCHEMA, 2 ) // invalid property key in both index & owning constraint
                .andThatsAllFolks();
    }

    @Test
    public void shouldReportInvalidPropertyKeyIdInNodePropertyExistenceConstraintRule() throws Exception
    {
        // Given
        int labelId = createLabel();
        int propertyKeyId = fixture.idGenerator().propertyKey();
        createNodePropertyExistenceConstraint( labelId, propertyKeyId );

        // When
        ConsistencySummaryStatistics stats = check();

        // Then
        on( stats ).verify( RecordType.SCHEMA, 1 ).andThatsAllFolks();
    }

    @Test
    public void shouldReportInvalidRelTypeIdInRelationshipPropertyExistenceConstraintRule() throws Exception
    {
        // Given
        int relTypeId = fixture.idGenerator().relationshipType();
        int propertyKeyId = createPropertyKey();
        createRelationshipPropertyExistenceConstraint( relTypeId, propertyKeyId );

        // When
        ConsistencySummaryStatistics stats = check();

        // Then
        on( stats ).verify( RecordType.SCHEMA, 1 ).andThatsAllFolks();
    }

    @Test
    public void shouldReportNothingForUniquenessAndPropertyExistenceConstraintOnSameLabelAndProperty() throws Exception
    {
        // Given
        int labelId = createLabel();
        int propertyKeyId = createPropertyKey();

        createUniquenessConstraintRule( labelId, propertyKeyId );
        createNodePropertyExistenceConstraint( labelId, propertyKeyId );

        // When
        ConsistencySummaryStatistics stats = check();

        // Then
        assertTrue( stats.isConsistent() );
    }

    @Test
    public void shouldManageUnusedRecordsWithWeirdDataIn() throws Exception
    {
        // Given
        final AtomicLong id = new AtomicLong();
        fixture.apply( new GraphStoreFixture.Transaction()
        {
            @Override
            protected void transactionData( TransactionDataBuilder tx, IdGenerator next )
            {
                id.set( next.relationship() );
                RelationshipRecord relationship = new RelationshipRecord( id.get() );
                relationship.setFirstNode( -1 );
                relationship.setSecondNode( -1 );
                relationship.setInUse( true );
                tx.create( relationship );
            }
        } );
        fixture.apply( new GraphStoreFixture.Transaction()
        {
            @Override
            protected void transactionData( TransactionDataBuilder tx, IdGenerator next )
            {
                RelationshipRecord relationship = new RelationshipRecord( id.get() );
                tx.delete( relationship );
            }
        } );

        // When
        ConsistencySummaryStatistics stats = check();

        // Then
        assertTrue( stats.isConsistent() );
    }

    private ConsistencySummaryStatistics check() throws ConsistencyCheckIncompleteException
    {
        return check( fixture.directStoreAccess() );
    }

    private ConsistencySummaryStatistics check( DirectStoreAccess stores ) throws ConsistencyCheckIncompleteException
    {
        Config config = config();
        FullCheck checker = new FullCheck( config, ProgressMonitorFactory.NONE, fixture.getAccessStatistics(),
                defaultConsistencyCheckThreadsNumber() );
        return checker.execute( stores, FormattedLog.toOutputStream( System.out ),
                new ConsistencyReporter.Monitor()
                {
                    @Override
                    public void reported( Class<?> report, String method, String message )
                    {
                        Set<String> types = allReports.get( report );
                        assert types != null;
                        types.remove( method );
                    }
                } );
    }

    private Config config()
    {
        Map<String,String> params = stringMap(
                // Enable property owners check by default in tests:
                ConsistencyCheckSettings.consistency_check_property_owners.name(), "true",
                GraphDatabaseSettings.record_format.name(), getRecordFormatName());
        return Config.embeddedDefaults( params );
    }

    protected static RelationshipGroupRecord withRelationships( RelationshipGroupRecord group, long out,
            long in, long loop )
    {
        group.setFirstOut( out );
        group.setFirstIn( in );
        group.setFirstLoop( loop );
        return group;
    }

    protected static RelationshipGroupRecord withRelationship( RelationshipGroupRecord group, Direction direction,
            long rel )
    {
        switch ( direction )
        {
        case OUTGOING:
            group.setFirstOut( rel );
            break;
        case INCOMING:
            group.setFirstIn( rel );
            break;
        case BOTH:
            group.setFirstLoop( rel );
            break;
        default:
            throw new IllegalArgumentException( direction.name() );
        }
        return group;
    }

    protected static RelationshipRecord firstInChains( RelationshipRecord relationship, int count )
    {
        relationship.setFirstInFirstChain( true );
        relationship.setFirstPrevRel( count );
        relationship.setFirstInSecondChain( true );
        relationship.setSecondPrevRel( count );
        return relationship;
    }

    protected static RelationshipGroupRecord withNext( RelationshipGroupRecord group, long next )
    {
        group.setNext( next );
        return group;
    }

    protected static RelationshipGroupRecord withOwner( RelationshipGroupRecord record, long owner )
    {
        record.setOwningNode( owner );
        return record;
    }

    protected String getRecordFormatName()
    {
        return StringUtils.EMPTY;
    }

    private int createLabel() throws Exception
    {
        final MutableInt id = new MutableInt( -1 );

        fixture.apply( new GraphStoreFixture.Transaction()
        {
            @Override
            protected void transactionData( GraphStoreFixture.TransactionDataBuilder tx,
                    GraphStoreFixture.IdGenerator next )
            {
                int labelId = next.label();
                tx.nodeLabel( labelId, "label" );
                id.setValue( labelId );
            }
        } );

        return id.intValue();
    }

    private int createPropertyKey() throws Exception
    {
        final MutableInt id = new MutableInt( -1 );

        fixture.apply( new GraphStoreFixture.Transaction()
        {
            @Override
            protected void transactionData( GraphStoreFixture.TransactionDataBuilder tx,
                    GraphStoreFixture.IdGenerator next )
            {
                int propertyKeyId = next.propertyKey();
                tx.propertyKey( propertyKeyId, "property" );
                id.setValue( propertyKeyId );
            }
        } );

        return id.intValue();
    }

    private int createRelType() throws Exception
    {
        final MutableInt id = new MutableInt( -1 );

        fixture.apply( new GraphStoreFixture.Transaction()
        {
            @Override
            protected void transactionData( GraphStoreFixture.TransactionDataBuilder tx,
                    GraphStoreFixture.IdGenerator next )
            {
                int relTypeId = next.relationshipType();
                tx.relationshipType( relTypeId, "relType" );
                id.setValue( relTypeId );
            }
        } );

        return id.intValue();
    }

    private void createIndexRule( final int labelId, final int propertyKeyId ) throws Exception
    {
        fixture.apply( new GraphStoreFixture.Transaction()
        {
            @Override
            protected void transactionData( GraphStoreFixture.TransactionDataBuilder tx,
                    GraphStoreFixture.IdGenerator next )
            {
                int id = (int) next.schema();

                DynamicRecord recordBefore = new DynamicRecord( id );
                DynamicRecord recordAfter = recordBefore.clone();

                IndexRule rule = indexRule( id, labelId, propertyKeyId, DESCRIPTOR );
                Collection<DynamicRecord> records = serializeRule( rule, recordAfter );

                tx.createSchema( singleton( recordBefore ), records, rule );
            }
        } );
    }

    private void createUniquenessConstraintRule( final int labelId, final int propertyKeyId ) throws Exception
    {
        fixture.apply( new GraphStoreFixture.Transaction()
        {
            @Override
            protected void transactionData( GraphStoreFixture.TransactionDataBuilder tx,
                    GraphStoreFixture.IdGenerator next )
            {
                int ruleId1 = (int) next.schema();
                int ruleId2 = (int) next.schema();

                DynamicRecord record1 = new DynamicRecord( ruleId1 );
                DynamicRecord record2 = new DynamicRecord( ruleId2 );
                DynamicRecord record1Before = record1.clone();
                DynamicRecord record2Before = record2.clone();

                IndexRule rule1 = constraintIndexRule( ruleId1, labelId, propertyKeyId, DESCRIPTOR, (long) ruleId2 );
                ConstraintRule rule2 = uniquenessConstraintRule( ruleId2, labelId, propertyKeyId, ruleId1 );

                Collection<DynamicRecord> records1 = serializeRule( rule1, record1 );
                Collection<DynamicRecord> records2 = serializeRule( rule2, record2 );

                assertEquals( asList( record1 ), records1 );
                assertEquals( asList( record2 ), records2 );

                tx.createSchema( asList( record1Before ), records1, rule1 );
                tx.createSchema( asList( record2Before ), records2, rule2 );
            }
        } );
    }

    private void createNodePropertyExistenceConstraint( int labelId, int propertyKeyId )
    {
        SchemaStore schemaStore = (SchemaStore) fixture.directStoreAccess().nativeStores().getSchemaStore();
        ConstraintRule rule = nodePropertyExistenceConstraintRule( schemaStore.nextId(), labelId, propertyKeyId );
        Collection<DynamicRecord> records = schemaStore.allocateFrom( rule );
        for ( DynamicRecord record : records )
        {
            schemaStore.updateRecord( record );
        }
    }

    private void createRelationshipPropertyExistenceConstraint( int relTypeId, int propertyKeyId )
    {
        SchemaStore schemaStore = (SchemaStore) fixture.directStoreAccess().nativeStores().getSchemaStore();
        ConstraintRule rule = relPropertyExistenceConstraintRule( schemaStore.nextId(), relTypeId, propertyKeyId );
        Collection<DynamicRecord> records = schemaStore.allocateFrom( rule );
        for ( DynamicRecord record : records )
        {
            schemaStore.updateRecord( record );
        }
    }

    private static ReadOperations readOperationsOn( GraphDatabaseService db )
    {
        return statementOn( db ).readOperations();
    }

    private static TokenWriteOperations tokenWriteOperationsOn( GraphDatabaseService db )
    {
        return statementOn( db ).tokenWriteOperations();
    }

    private static KernelStatement statementOn( GraphDatabaseService db )
    {
        DependencyResolver resolver = ((GraphDatabaseAPI) db).getDependencyResolver();
        ThreadToStatementContextBridge bridge = resolver.resolveDependency( ThreadToStatementContextBridge.class );
        return (KernelStatement) bridge.get();
    }

    private static class Reference<T>
    {
        private T value;

        void set(T value)
        {
            this.value = value;
        }

        T get()
        {
            return value;
        }

        @Override
        public String toString()
        {
            return String.valueOf( value );
        }
    }

    public static final class ConsistencySummaryVerifier
    {
        private final ConsistencySummaryStatistics stats;
        private final Set<RecordType> types = new HashSet<>();
        private long total;

        public static ConsistencySummaryVerifier on( ConsistencySummaryStatistics stats )
        {
            return new ConsistencySummaryVerifier( stats );
        }

        private ConsistencySummaryVerifier( ConsistencySummaryStatistics stats )
        {
            this.stats = stats;
        }

        public ConsistencySummaryVerifier verify( RecordType type, int inconsistencies )
        {
            if ( !types.add( type ) )
            {
                throw new IllegalStateException( "Tried to verify the same type twice: " + type );
            }
            assertEquals( "Inconsistencies of type: " + type, inconsistencies,
                    stats.getInconsistencyCountForRecordType( type ) );
            total += inconsistencies;
            return this;
        }

        public void andThatsAllFolks()
        {
            assertEquals( "Total number of inconsistencies: " + stats, total, stats.getTotalInconsistencyCount() );
        }
    }
}<|MERGE_RESOLUTION|>--- conflicted
+++ resolved
@@ -75,6 +75,7 @@
 import org.neo4j.kernel.api.labelscan.LabelScanWriter;
 import org.neo4j.kernel.api.labelscan.NodeLabelUpdate;
 import org.neo4j.kernel.api.schema.IndexDescriptor;
+import org.neo4j.kernel.api.schema.IndexDescriptorFactory;
 import org.neo4j.kernel.api.schema_new.index.IndexBoundary;
 import org.neo4j.kernel.configuration.Config;
 import org.neo4j.kernel.impl.annotations.Documented;
@@ -529,7 +530,7 @@
         {
             IndexRule indexRule = indexRuleIterator.next();
             IndexAccessor accessor = fixture.directStoreAccess().indexes().getOnlineAccessor(
-                    indexRule.getId(), new IndexDescriptor( indexRule.getLabel(), indexRule.getPropertyKey() ),
+                    indexRule.getId(), IndexBoundary.map( indexRule.getIndexDescriptor() ),
                     IndexConfiguration.of( indexRule ), samplingConfig );
             IndexUpdater updater = accessor.newUpdater( IndexUpdateMode.ONLINE );
             updater.remove( asPrimitiveLongSet( indexedNodes ) );
@@ -555,16 +556,13 @@
                 new SchemaStorage( fixture.directStoreAccess().nativeStores().getSchemaStore() ).indexesGetAll();
         while ( indexRuleIterator.hasNext() )
         {
-<<<<<<< HEAD
             IndexRule indexRule = indexRuleIterator.next();
             IndexAccessor accessor = fixture.directStoreAccess()
                                             .indexes()
-                                            .getOnlineAccessor( indexRule.getId(), indexConfig, samplingConfig );
-=======
-            IndexAccessor accessor = fixture.directStoreAccess().indexes().getOnlineAccessor( indexRule.getId(),
-                    new IndexDescriptor( indexRule.getLabel(), indexRule.getPropertyKey() ),
-                    indexConfig, samplingConfig );
->>>>>>> 354a4829
+                                            .getOnlineAccessor( indexRule.getId(),
+                                                    IndexBoundary.map( indexRule.getIndexDescriptor() ),
+                                                    indexConfig,
+                                                    samplingConfig );
             IndexUpdater updater = accessor.newUpdater( IndexUpdateMode.ONLINE );
             updater.process( IndexEntryUpdate.add( 42, indexRule.getIndexDescriptor(), "value" ) );
             updater.close();
