--- conflicted
+++ resolved
@@ -32,6 +32,8 @@
 import org.neo4j.kernel.extension.KernelExtensions;
 import org.neo4j.kernel.extension.UnsatisfiedDependencyStrategies;
 import org.neo4j.kernel.impl.api.scan.LabelScanStoreProvider;
+import org.neo4j.kernel.impl.logging.LogService;
+import org.neo4j.kernel.impl.spi.KernelContext;
 import org.neo4j.kernel.impl.store.NeoStore;
 import org.neo4j.kernel.impl.store.NodeStore;
 import org.neo4j.kernel.impl.store.PropertyStore;
@@ -40,16 +42,11 @@
 import org.neo4j.kernel.impl.store.StoreFactory;
 import org.neo4j.kernel.impl.store.UnderlyingStorageException;
 import org.neo4j.kernel.impl.store.counts.CountsTracker;
-<<<<<<< HEAD
+import org.neo4j.kernel.impl.transaction.state.NeoStoreSupplier;
 import org.neo4j.logging.LogProvider;
 import org.neo4j.logging.NullLogProvider;
-=======
-import org.neo4j.kernel.impl.transaction.state.NeoStoreProvider;
 import org.neo4j.kernel.impl.util.Dependencies;
-import org.neo4j.kernel.impl.util.StringLogger;
 import org.neo4j.kernel.lifecycle.LifeSupport;
-import org.neo4j.kernel.logging.Logging;
->>>>>>> 15510a22
 import org.neo4j.kernel.monitoring.Monitors;
 import org.neo4j.unsafe.impl.batchimport.AdditionalInitialIds;
 import org.neo4j.unsafe.impl.batchimport.Configuration;
@@ -69,7 +66,7 @@
  * Creator and accessor of {@link NeoStore} with some logic to provide very batch friendly services to the
  * {@link NeoStore} when instantiating it. Different services for specific purposes.
  */
-public class BatchingNeoStore implements AutoCloseable, NeoStoreProvider
+public class BatchingNeoStore implements AutoCloseable, NeoStoreSupplier
 {
     private final FileSystemAbstraction fileSystem;
     private final Monitors monitors;
@@ -86,13 +83,13 @@
     private final LabelScanStore labelScanStore;
 
     public BatchingNeoStore( FileSystemAbstraction fileSystem, File storeDir,
-                             Configuration config, Monitor writeMonitor, LogProvider logProvider,
+                             Configuration config, Monitor writeMonitor, LogService logService,
                              Monitors monitors, WriterFactory writerFactory, AdditionalInitialIds initialIds )
     {
         this.fileSystem = fileSystem;
         this.monitors = monitors;
         this.writerFactory = writerFactory;
-        this.logProvider = logProvider;
+        this.logProvider = logService.getInternalLogProvider();
         this.storeDir = storeDir;
         this.neo4jConfig = new Config( stringMap( dense_node_threshold.name(), valueOf( config.denseNodeThreshold() ) ),
                         GraphDatabaseSettings.class );
@@ -128,10 +125,24 @@
         dependencies.satisfyDependency( neo4jConfig );
         dependencies.satisfyDependency( fileSystem );
         dependencies.satisfyDependency( this );
-        dependencies.satisfyDependency( logging );
+        dependencies.satisfyDependency( logService );
+        KernelContext kernelContext = new KernelContext()
+        {
+            @Override
+            public FileSystemAbstraction fileSystem()
+            {
+                return BatchingNeoStore.this.fileSystem;
+            }
+
+            @Override
+            public File storeDir()
+            {
+                return BatchingNeoStore.this.storeDir;
+            }
+        };
         @SuppressWarnings( { "unchecked", "rawtypes" } )
         KernelExtensions extensions = life.add( new KernelExtensions(
-                (Iterable) Service.load( KernelExtensionFactory.class ),
+                kernelContext, (Iterable) Service.load( KernelExtensionFactory.class ),
                 dependencies, UnsatisfiedDependencyStrategies.ignore() ) );
         life.start();
         labelScanStore = life.add( extensions.resolveDependency( LabelScanStoreProvider.class,
@@ -245,7 +256,7 @@
     }
 
     @Override
-    public NeoStore evaluate()
+    public NeoStore get()
     {
         return neoStore;
     }
