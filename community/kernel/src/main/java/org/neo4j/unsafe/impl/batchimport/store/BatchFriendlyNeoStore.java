/**
 * Copyright (c) 2002-2014 "Neo Technology,"
 * Network Engine for Objects in Lund AB [http://neotechnology.com]
 *
 * This file is part of Neo4j.
 *
 * Neo4j is free software: you can redistribute it and/or modify
 * it under the terms of the GNU General Public License as published by
 * the Free Software Foundation, either version 3 of the License, or
 * (at your option) any later version.
 *
 * This program is distributed in the hope that it will be useful,
 * but WITHOUT ANY WARRANTY; without even the implied warranty of
 * MERCHANTABILITY or FITNESS FOR A PARTICULAR PURPOSE.  See the
 * GNU General Public License for more details.
 *
 * You should have received a copy of the GNU General Public License
 * along with this program.  If not, see <http://www.gnu.org/licenses/>.
 */
package org.neo4j.unsafe.impl.batchimport.store;

import static java.lang.String.valueOf;
import static org.neo4j.graphdb.factory.GraphDatabaseSettings.dense_node_threshold;
import static org.neo4j.helpers.collection.MapUtil.stringMap;
import static org.neo4j.kernel.impl.nioneo.store.StoreFactory.configForStoreDir;
import static org.neo4j.unsafe.impl.batchimport.store.BatchFriendlyWindowPoolFactory.Mode.APPEND_ONLY;
import static org.neo4j.unsafe.impl.batchimport.store.BatchFriendlyWindowPoolFactory.Mode.UPDATE;
import static org.neo4j.unsafe.impl.batchimport.store.BatchFriendlyWindowPoolFactory.SYNCHRONOUS;

import java.io.File;

<<<<<<< HEAD
=======
import org.neo4j.graphdb.factory.GraphDatabaseSettings;
import org.neo4j.io.fs.FileSystemAbstraction;
import org.neo4j.io.pagecache.PageCache;
import org.neo4j.kernel.DefaultTxHook;
>>>>>>> 8a6c706c
import org.neo4j.kernel.configuration.Config;
import org.neo4j.kernel.impl.nioneo.store.NeoStore;
import org.neo4j.kernel.impl.nioneo.store.NodeStore;
import org.neo4j.kernel.impl.nioneo.store.PropertyStore;
import org.neo4j.kernel.impl.nioneo.store.RelationshipGroupStore;
import org.neo4j.kernel.impl.nioneo.store.RelationshipStore;
import org.neo4j.kernel.impl.nioneo.store.StoreFactory;
import org.neo4j.kernel.impl.pagecache.LifecycledPageCache;
import org.neo4j.kernel.impl.util.Neo4jJobScheduler;
import org.neo4j.kernel.impl.util.StringLogger;
import org.neo4j.kernel.lifecycle.LifeSupport;
import org.neo4j.kernel.logging.Logging;
import org.neo4j.kernel.monitoring.Monitors;
import org.neo4j.unsafe.impl.batchimport.Configuration;
import org.neo4j.unsafe.impl.batchimport.store.BatchingTokenRepository.BatchingLabelTokenRepository;
import org.neo4j.unsafe.impl.batchimport.store.BatchingTokenRepository.BatchingPropertyKeyTokenRepository;
import org.neo4j.unsafe.impl.batchimport.store.BatchingTokenRepository.BatchingRelationshipTypeTokenRepository;

<<<<<<< HEAD
=======
import static java.lang.String.valueOf;

import static org.neo4j.graphdb.factory.GraphDatabaseSettings.dense_node_threshold;
import static org.neo4j.helpers.collection.MapUtil.stringMap;
import static org.neo4j.kernel.impl.nioneo.store.StoreFactory.configForStoreDir;

>>>>>>> 8a6c706c
/**
 * Creator and accessor of {@link NeoStore} with some logic to provide very batch friendly services to the
 * {@link NeoStore} when instantiating it. Different services for specific purposes.
 */
public class BatchFriendlyNeoStore implements AutoCloseable
{
    private final LifeSupport life = new LifeSupport();
    private final ChannelReusingFileSystemAbstraction fileSystem;
    private final Monitors monitors;
    private NeoStore neoStore;
    private final BatchingPropertyKeyTokenRepository propertyKeyRepository;
    private final BatchingLabelTokenRepository labelRepository;
    private final BatchingRelationshipTypeTokenRepository relationshipTypeRepository;
    private final StringLogger logger;
    private final Config neo4jConfig;
<<<<<<< HEAD
=======
    private final File neoStoreFileName;
    private final LifecycledPageCache pageCache;
>>>>>>> 8a6c706c

    public BatchFriendlyNeoStore( FileSystemAbstraction fileSystem, String storeDir,
                                  Configuration config, Logging logging, Monitors monitors )
    {
        this.monitors = monitors;
        this.fileSystem = life.add( new ChannelReusingFileSystemAbstraction( fileSystem ) );

        this.logger = logging.getMessagesLog( getClass() );
        this.neo4jConfig = configForStoreDir(
                new Config( stringMap( dense_node_threshold.name(), valueOf( config.denseNodeThreshold() ) ),
                        GraphDatabaseSettings.class ),
                new File( storeDir ) );
        Neo4jJobScheduler jobScheduler = life.add( new Neo4jJobScheduler() );
        pageCache = life.add( new LifecycledPageCache( fileSystem, jobScheduler, neo4jConfig ) );

        this.neoStore = newBatchWritingNeoStore( pageCache );
        this.propertyKeyRepository = new BatchingPropertyKeyTokenRepository( neoStore.getPropertyKeyTokenStore() );
        this.labelRepository = new BatchingLabelTokenRepository( neoStore.getLabelTokenStore() );
        this.relationshipTypeRepository =
                new BatchingRelationshipTypeTokenRepository( neoStore.getRelationshipTypeTokenStore() );
        life.start();
    }

    private NeoStore newNeoStore( PageCache pageCache )
    {
<<<<<<< HEAD
        StoreFactory storeFactory = new StoreFactory( neo4jConfig, new BatchingIdGeneratorFactory(),
                windowPoolFactory, fileSystem, logger );
        return storeFactory.newNeoStore( true );
=======
        StoreFactory storeFactory = new StoreFactory(
                neo4jConfig,
                new BatchingIdGeneratorFactory(),
                pageCache,
                fileSystem,
                logger,
                new DefaultTxHook(),
                monitors );
        if ( fileSystem.fileExists( neoStoreFileName ) )
        {
            return storeFactory.newNeoStore( neoStoreFileName );
        }
        return storeFactory.createNeoStore( neoStoreFileName );
>>>>>>> 8a6c706c
    }

    private NeoStore newBatchWritingNeoStore( PageCache pageCache )
    {
        return newNeoStore( pageCache );
    }

    public NodeStore getNodeStore()
    {
        return neoStore.getNodeStore();
    }

    public PropertyStore getPropertyStore()
    {
        return neoStore.getPropertyStore();
    }

    public BatchingTokenRepository<?> getPropertyKeyRepository()
    {
        return propertyKeyRepository;
    }

    public BatchingTokenRepository<?> getLabelRepository()
    {
        return labelRepository;
    }

    public BatchingTokenRepository<?> getRelationshipTypeRepository()
    {
        return relationshipTypeRepository;
    }

    public RelationshipStore getRelationshipStore()
    {
        return neoStore.getRelationshipStore();
    }

    public RelationshipGroupStore getRelationshipGroupStore()
    {
        return neoStore.getRelationshipGroupStore();
    }

    public void switchNodeAndRelationshipStoresToReverseUpdatingMode()
    {
        // Close token repositories, not needed beyond this point.
        propertyKeyRepository.close();
        labelRepository.close();
        relationshipTypeRepository.close();
        // Close neo store as a whole
        neoStore.close();
        neoStore = null;

        // Open store optimized for reverse update batching
        neoStore = newNeoStore( pageCache );
    }

    public void flushAll()
    {
        if(neoStore != null)
        {
            neoStore.flush();
        }
    }

    @Override
    public void close()
    {
        if ( neoStore != null )
        {
            neoStore.close();
            neoStore = null;
        }
        life.shutdown();
    }
}<|MERGE_RESOLUTION|>--- conflicted
+++ resolved
@@ -19,23 +19,11 @@
  */
 package org.neo4j.unsafe.impl.batchimport.store;
 
-import static java.lang.String.valueOf;
-import static org.neo4j.graphdb.factory.GraphDatabaseSettings.dense_node_threshold;
-import static org.neo4j.helpers.collection.MapUtil.stringMap;
-import static org.neo4j.kernel.impl.nioneo.store.StoreFactory.configForStoreDir;
-import static org.neo4j.unsafe.impl.batchimport.store.BatchFriendlyWindowPoolFactory.Mode.APPEND_ONLY;
-import static org.neo4j.unsafe.impl.batchimport.store.BatchFriendlyWindowPoolFactory.Mode.UPDATE;
-import static org.neo4j.unsafe.impl.batchimport.store.BatchFriendlyWindowPoolFactory.SYNCHRONOUS;
-
 import java.io.File;
 
-<<<<<<< HEAD
-=======
 import org.neo4j.graphdb.factory.GraphDatabaseSettings;
 import org.neo4j.io.fs.FileSystemAbstraction;
 import org.neo4j.io.pagecache.PageCache;
-import org.neo4j.kernel.DefaultTxHook;
->>>>>>> 8a6c706c
 import org.neo4j.kernel.configuration.Config;
 import org.neo4j.kernel.impl.nioneo.store.NeoStore;
 import org.neo4j.kernel.impl.nioneo.store.NodeStore;
@@ -54,15 +42,12 @@
 import org.neo4j.unsafe.impl.batchimport.store.BatchingTokenRepository.BatchingPropertyKeyTokenRepository;
 import org.neo4j.unsafe.impl.batchimport.store.BatchingTokenRepository.BatchingRelationshipTypeTokenRepository;
 
-<<<<<<< HEAD
-=======
 import static java.lang.String.valueOf;
 
 import static org.neo4j.graphdb.factory.GraphDatabaseSettings.dense_node_threshold;
 import static org.neo4j.helpers.collection.MapUtil.stringMap;
 import static org.neo4j.kernel.impl.nioneo.store.StoreFactory.configForStoreDir;
 
->>>>>>> 8a6c706c
 /**
  * Creator and accessor of {@link NeoStore} with some logic to provide very batch friendly services to the
  * {@link NeoStore} when instantiating it. Different services for specific purposes.
@@ -78,11 +63,7 @@
     private final BatchingRelationshipTypeTokenRepository relationshipTypeRepository;
     private final StringLogger logger;
     private final Config neo4jConfig;
-<<<<<<< HEAD
-=======
-    private final File neoStoreFileName;
     private final LifecycledPageCache pageCache;
->>>>>>> 8a6c706c
 
     public BatchFriendlyNeoStore( FileSystemAbstraction fileSystem, String storeDir,
                                   Configuration config, Logging logging, Monitors monitors )
@@ -108,25 +89,9 @@
 
     private NeoStore newNeoStore( PageCache pageCache )
     {
-<<<<<<< HEAD
         StoreFactory storeFactory = new StoreFactory( neo4jConfig, new BatchingIdGeneratorFactory(),
-                windowPoolFactory, fileSystem, logger );
+                pageCache, fileSystem, logger, monitors );
         return storeFactory.newNeoStore( true );
-=======
-        StoreFactory storeFactory = new StoreFactory(
-                neo4jConfig,
-                new BatchingIdGeneratorFactory(),
-                pageCache,
-                fileSystem,
-                logger,
-                new DefaultTxHook(),
-                monitors );
-        if ( fileSystem.fileExists( neoStoreFileName ) )
-        {
-            return storeFactory.newNeoStore( neoStoreFileName );
-        }
-        return storeFactory.createNeoStore( neoStoreFileName );
->>>>>>> 8a6c706c
     }
 
     private NeoStore newBatchWritingNeoStore( PageCache pageCache )
