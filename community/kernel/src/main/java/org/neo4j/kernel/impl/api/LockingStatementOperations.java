/*
 * Copyright (c) 2002-2016 "Neo Technology,"
 * Network Engine for Objects in Lund AB [http://neotechnology.com]
 *
 * This file is part of Neo4j.
 *
 * Neo4j is free software: you can redistribute it and/or modify
 * it under the terms of the GNU General Public License as published by
 * the Free Software Foundation, either version 3 of the License, or
 * (at your option) any later version.
 *
 * This program is distributed in the hope that it will be useful,
 * but WITHOUT ANY WARRANTY; without even the implied warranty of
 * MERCHANTABILITY or FITNESS FOR A PARTICULAR PURPOSE.  See the
 * GNU General Public License for more details.
 *
 * You should have received a copy of the GNU General Public License
 * along with this program.  If not, see <http://www.gnu.org/licenses/>.
 */
package org.neo4j.kernel.impl.api;

import java.util.Iterator;

import org.neo4j.function.Function;
import org.neo4j.kernel.api.Statement;
import org.neo4j.kernel.api.constraints.NodePropertyConstraint;
import org.neo4j.kernel.api.constraints.NodePropertyExistenceConstraint;
import org.neo4j.kernel.api.constraints.PropertyConstraint;
import org.neo4j.kernel.api.constraints.RelationshipPropertyConstraint;
import org.neo4j.kernel.api.constraints.RelationshipPropertyExistenceConstraint;
import org.neo4j.kernel.api.constraints.UniquenessConstraint;
import org.neo4j.kernel.api.exceptions.EntityNotFoundException;
import org.neo4j.kernel.api.exceptions.ProcedureException;
import org.neo4j.kernel.api.exceptions.index.IndexNotFoundKernelException;
import org.neo4j.kernel.api.exceptions.schema.AlreadyConstrainedException;
import org.neo4j.kernel.api.exceptions.schema.AlreadyIndexedException;
import org.neo4j.kernel.api.exceptions.schema.ConstraintValidationKernelException;
import org.neo4j.kernel.api.exceptions.schema.CreateConstraintFailureException;
import org.neo4j.kernel.api.exceptions.schema.DropConstraintFailureException;
import org.neo4j.kernel.api.exceptions.schema.DropIndexFailureException;
import org.neo4j.kernel.api.exceptions.schema.ProcedureConstraintViolation;
import org.neo4j.kernel.api.exceptions.schema.SchemaRuleNotFoundException;
import org.neo4j.kernel.api.index.IndexDescriptor;
import org.neo4j.kernel.api.index.InternalIndexState;
import org.neo4j.kernel.api.procedures.ProcedureDescriptor;
import org.neo4j.kernel.api.procedures.ProcedureSignature;
import org.neo4j.kernel.api.procedures.ProcedureSignature.ProcedureName;
import org.neo4j.kernel.api.properties.DefinedProperty;
import org.neo4j.kernel.api.properties.Property;
import org.neo4j.kernel.impl.api.operations.EntityReadOperations;
import org.neo4j.kernel.impl.api.operations.EntityWriteOperations;
import org.neo4j.kernel.impl.api.operations.LockOperations;
import org.neo4j.kernel.impl.api.operations.SchemaReadOperations;
import org.neo4j.kernel.impl.api.operations.SchemaStateOperations;
import org.neo4j.kernel.impl.api.operations.SchemaWriteOperations;
import org.neo4j.kernel.impl.locking.Locks;
import org.neo4j.kernel.impl.locking.ResourceTypes;
import org.neo4j.kernel.impl.store.SchemaStorage;

import static java.lang.Math.max;
import static java.lang.Math.min;
import static org.neo4j.kernel.impl.locking.ResourceTypes.PROCEDURE;
import static org.neo4j.kernel.impl.locking.ResourceTypes.SCHEMA;
import static org.neo4j.kernel.impl.locking.ResourceTypes.procedureResourceId;
import static org.neo4j.kernel.impl.locking.ResourceTypes.schemaResource;

public class LockingStatementOperations implements
        EntityWriteOperations,
        SchemaReadOperations,
        SchemaWriteOperations,
        SchemaStateOperations,
        LockOperations
{
    private final EntityReadOperations entityReadDelegate;
    private final EntityWriteOperations entityWriteDelegate;
    private final SchemaReadOperations schemaReadDelegate;
    private final SchemaWriteOperations schemaWriteDelegate;
    private final SchemaStateOperations schemaStateDelegate;

    public LockingStatementOperations(
            EntityReadOperations entityReadDelegate,
            EntityWriteOperations entityWriteDelegate,
            SchemaReadOperations schemaReadDelegate,
            SchemaWriteOperations schemaWriteDelegate,
            SchemaStateOperations schemaStateDelegate )
    {
        this.entityReadDelegate = entityReadDelegate;
        this.entityWriteDelegate = entityWriteDelegate;
        this.schemaReadDelegate = schemaReadDelegate;
        this.schemaWriteDelegate = schemaWriteDelegate;
        this.schemaStateDelegate = schemaStateDelegate;
    }

    @Override
    public boolean nodeAddLabel( KernelStatement state, long nodeId, int labelId )
            throws ConstraintValidationKernelException, EntityNotFoundException
    {
        // TODO (BBC, 22/11/13):
        // In order to enforce constraints we need to check whether this change violates constraints; we therefore need
        // the schema lock to ensure that our view of constraints is consistent.
        //
        // We would like this locking to be done naturally when ConstraintEnforcingEntityOperations calls
        // SchemaReadOperations#constraintsGetForLabel, but the SchemaReadOperations object that
        // ConstraintEnforcingEntityOperations has a reference to does not lock because of the way the cake is
        // constructed.
        //
        // It would be cleaner if the schema and data cakes were separated so that the SchemaReadOperations object used
        // by ConstraintEnforcingEntityOperations included the full cake, with locking included.
        state.locks().acquireShared( ResourceTypes.SCHEMA, schemaResource() );

        state.locks().acquireExclusive( ResourceTypes.NODE, nodeId );
        state.assertOpen();

        return entityWriteDelegate.nodeAddLabel( state, nodeId, labelId );
    }

    @Override
    public boolean nodeRemoveLabel( KernelStatement state, long nodeId, int labelId ) throws EntityNotFoundException
    {
        state.locks().acquireExclusive( ResourceTypes.NODE, nodeId );
        state.assertOpen();
        return entityWriteDelegate.nodeRemoveLabel( state, nodeId, labelId );
    }

    @Override
    public IndexDescriptor indexCreate( KernelStatement state, int labelId, int propertyKey )
            throws AlreadyIndexedException, AlreadyConstrainedException
    {
        state.locks().acquireExclusive( ResourceTypes.SCHEMA, schemaResource() );
        state.assertOpen();
        return schemaWriteDelegate.indexCreate( state, labelId, propertyKey );
    }

    @Override
    public void indexDrop( KernelStatement state, IndexDescriptor descriptor ) throws DropIndexFailureException
    {
        state.locks().acquireExclusive( ResourceTypes.SCHEMA, schemaResource() );
        state.assertOpen();
        schemaWriteDelegate.indexDrop( state, descriptor );
    }

    @Override
    public void uniqueIndexDrop( KernelStatement state, IndexDescriptor descriptor ) throws DropIndexFailureException
    {
        state.locks().acquireExclusive( ResourceTypes.SCHEMA, schemaResource() );
        state.assertOpen();
        schemaWriteDelegate.uniqueIndexDrop( state, descriptor );
    }

    @Override
    public <K, V> V schemaStateGetOrCreate( KernelStatement state, K key, Function<K,V> creator )
    {
        state.locks().acquireShared( ResourceTypes.SCHEMA, schemaResource() );
        state.assertOpen();
        return schemaStateDelegate.schemaStateGetOrCreate( state, key, creator );
    }

    @Override
    public <K> boolean schemaStateContains( KernelStatement state, K key )
    {
        state.locks().acquireShared( ResourceTypes.SCHEMA, schemaResource() );
        state.assertOpen();
        return schemaStateDelegate.schemaStateContains( state, key );
    }

    @Override
    public void schemaStateFlush( KernelStatement state )
    {
        state.locks().acquireShared( ResourceTypes.SCHEMA, schemaResource() );
        state.assertOpen();
        schemaStateDelegate.schemaStateFlush( state );
    }

    @Override
    public Iterator<IndexDescriptor> indexesGetForLabel( KernelStatement state, int labelId )
    {
        state.locks().acquireShared( ResourceTypes.SCHEMA, schemaResource() );
        state.assertOpen();
        return schemaReadDelegate.indexesGetForLabel( state, labelId );
    }

    @Override
    public IndexDescriptor indexesGetForLabelAndPropertyKey( KernelStatement state, int labelId, int propertyKey )
    {
        state.locks().acquireShared( ResourceTypes.SCHEMA, schemaResource() );
        state.assertOpen();
        return schemaReadDelegate.indexesGetForLabelAndPropertyKey( state, labelId, propertyKey );
    }

    @Override
    public Iterator<IndexDescriptor> indexesGetAll( KernelStatement state )
    {
        state.locks().acquireShared( ResourceTypes.SCHEMA, schemaResource() );
        state.assertOpen();
        return schemaReadDelegate.indexesGetAll( state );
    }

    @Override
<<<<<<< HEAD
    public InternalIndexState indexGetState( KernelStatement state,
            IndexDescriptor descriptor ) throws IndexNotFoundKernelException
=======
    public InternalIndexState indexGetState( KernelStatement state, IndexDescriptor descriptor )
            throws IndexNotFoundKernelException
>>>>>>> 466446d0
    {
        state.locks().acquireShared( ResourceTypes.SCHEMA, schemaResource() );
        state.assertOpen();
        return schemaReadDelegate.indexGetState( state, descriptor );
    }

    @Override
<<<<<<< HEAD
    public long indexSize( KernelStatement state, IndexDescriptor descriptor ) throws IndexNotFoundKernelException
    {
        state.locks().acquireShared( ResourceTypes.SCHEMA, schemaResource() );
        state.assertOpen();
        return schemaReadDelegate.indexSize( state, descriptor );
    }

    @Override
    public double indexUniqueValuesPercentage( KernelStatement state,
            IndexDescriptor descriptor ) throws IndexNotFoundKernelException
=======
    public double indexUniqueValuesPercentage( KernelStatement state, IndexDescriptor descriptor )
            throws IndexNotFoundKernelException
>>>>>>> 466446d0
    {
        state.locks().acquireShared( ResourceTypes.SCHEMA, schemaResource() );
        state.assertOpen();
        return schemaReadDelegate.indexUniqueValuesPercentage( state, descriptor );
    }

    @Override
<<<<<<< HEAD
    public Long indexGetOwningUniquenessConstraintId( KernelStatement state,
            IndexDescriptor index ) throws SchemaRuleNotFoundException
=======
    public Long indexGetOwningUniquenessConstraintId( KernelStatement state, IndexDescriptor index )
            throws SchemaRuleNotFoundException
>>>>>>> 466446d0
    {
        state.locks().acquireShared( ResourceTypes.SCHEMA, schemaResource() );
        state.assertOpen();
        return schemaReadDelegate.indexGetOwningUniquenessConstraintId( state, index );
    }

    @Override
    public long indexGetCommittedId( KernelStatement state, IndexDescriptor index, SchemaStorage.IndexRuleKind kind )
            throws SchemaRuleNotFoundException
    {
        state.locks().acquireShared( ResourceTypes.SCHEMA, schemaResource() );
        state.assertOpen();
        return schemaReadDelegate.indexGetCommittedId( state, index, kind );
    }

    @Override
    public Iterator<IndexDescriptor> uniqueIndexesGetForLabel( KernelStatement state, int labelId )
    {
        state.locks().acquireShared( ResourceTypes.SCHEMA, schemaResource() );
        state.assertOpen();
        return schemaReadDelegate.uniqueIndexesGetForLabel( state, labelId );
    }

    @Override
    public Iterator<IndexDescriptor> uniqueIndexesGetAll( KernelStatement state )
    {
        state.locks().acquireShared( ResourceTypes.SCHEMA, schemaResource() );
        state.assertOpen();
        return schemaReadDelegate.uniqueIndexesGetAll( state );
    }

    @Override
    public void nodeDelete( KernelStatement state, long nodeId ) throws EntityNotFoundException
    {
        state.locks().acquireExclusive( ResourceTypes.NODE, nodeId );
        state.assertOpen();
        entityWriteDelegate.nodeDelete( state, nodeId );
    }

    @Override
    public long nodeCreate( KernelStatement statement )
    {
        return entityWriteDelegate.nodeCreate( statement );
    }

    @Override
    public long relationshipCreate( KernelStatement state,
            int relationshipTypeId,
            long startNodeId,
            long endNodeId )
            throws EntityNotFoundException
    {
        state.locks().acquireShared( ResourceTypes.SCHEMA, schemaResource() );
        lockRelationshipNodes( state, startNodeId, endNodeId );
        return entityWriteDelegate.relationshipCreate( state, relationshipTypeId, startNodeId, endNodeId );
    }

    @Override
    public void relationshipDelete( final KernelStatement state, long relationshipId ) throws EntityNotFoundException
    {
        entityReadDelegate.relationshipVisit( state, relationshipId,
                new RelationshipVisitor<RuntimeException>()
                {
<<<<<<< HEAD
                    @Override
                    public void visit( long relId, int type, long startNode, long endNode )
                    {
                        lockRelationshipNodes( state, startNode, endNode );
                    }
                } );
=======
                    lockRelationshipNodes( state, startNode, endNode );
                }
            } );
        }
        catch ( EntityNotFoundException e )
        {
            throw new IllegalStateException(
                    "Unable to delete relationship[" + relationshipId + "] since it is already deleted." );
        }
>>>>>>> 466446d0
        state.locks().acquireExclusive( ResourceTypes.RELATIONSHIP, relationshipId );
        state.assertOpen();
        entityWriteDelegate.relationshipDelete( state, relationshipId );
    }

    private void lockRelationshipNodes( KernelStatement state, long startNodeId, long endNodeId )
    {
        // Order the locks to lower the risk of deadlocks with other threads creating/deleting rels concurrently
        state.locks().acquireExclusive( ResourceTypes.NODE, min( startNodeId, endNodeId ) );
        if ( startNodeId != endNodeId )
        {
            state.locks().acquireExclusive( ResourceTypes.NODE, max( startNodeId, endNodeId ) );
        }
    }

    @Override
    public UniquenessConstraint uniquePropertyConstraintCreate( KernelStatement state, int labelId, int propertyKeyId )
            throws CreateConstraintFailureException, AlreadyConstrainedException, AlreadyIndexedException
    {
        state.locks().acquireExclusive( ResourceTypes.SCHEMA, schemaResource() );
        state.assertOpen();
        return schemaWriteDelegate.uniquePropertyConstraintCreate( state, labelId, propertyKeyId );
    }

    @Override
<<<<<<< HEAD
    public NodePropertyExistenceConstraint nodePropertyExistenceConstraintCreate( KernelStatement state, int labelId,
            int propertyKeyId ) throws AlreadyConstrainedException, CreateConstraintFailureException
    {
        state.locks().acquireExclusive( ResourceTypes.SCHEMA, schemaResource() );
        state.assertOpen();
        return schemaWriteDelegate.nodePropertyExistenceConstraintCreate( state, labelId, propertyKeyId );
    }

    @Override
    public RelationshipPropertyExistenceConstraint relationshipPropertyExistenceConstraintCreate( KernelStatement state,
            int relTypeId, int propertyKeyId ) throws AlreadyConstrainedException, CreateConstraintFailureException
    {
        state.locks().acquireExclusive( ResourceTypes.SCHEMA, schemaResource() );
        state.assertOpen();
        return schemaWriteDelegate.relationshipPropertyExistenceConstraintCreate( state, relTypeId, propertyKeyId );
    }

    @Override
    public Iterator<NodePropertyConstraint> constraintsGetForLabelAndPropertyKey( KernelStatement state,
            int labelId,
=======
    public Iterator<UniquenessConstraint> constraintsGetForLabelAndPropertyKey( KernelStatement state, int labelId,
>>>>>>> 466446d0
            int propertyKeyId )
    {
        state.locks().acquireShared( ResourceTypes.SCHEMA, schemaResource() );
        state.assertOpen();
        return schemaReadDelegate.constraintsGetForLabelAndPropertyKey( state, labelId, propertyKeyId );
    }

    @Override
    public Iterator<NodePropertyConstraint> constraintsGetForLabel( KernelStatement state, int labelId )
    {
        state.locks().acquireShared( ResourceTypes.SCHEMA, schemaResource() );
        state.assertOpen();
        return schemaReadDelegate.constraintsGetForLabel( state, labelId );
    }

    @Override
    public Iterator<RelationshipPropertyConstraint> constraintsGetForRelationshipTypeAndPropertyKey(
            KernelStatement state,
            int relTypeId, int propertyKeyId )
    {
        state.locks().acquireShared( ResourceTypes.SCHEMA, schemaResource() );
        state.assertOpen();
        return schemaReadDelegate.constraintsGetForRelationshipTypeAndPropertyKey( state, relTypeId, propertyKeyId );
    }

    @Override
    public Iterator<RelationshipPropertyConstraint> constraintsGetForRelationshipType( KernelStatement state,
            int typeId )
    {
        state.locks().acquireShared( ResourceTypes.SCHEMA, schemaResource() );
        state.assertOpen();
        return schemaReadDelegate.constraintsGetForRelationshipType( state, typeId );
    }

    @Override
    public Iterator<PropertyConstraint> constraintsGetAll( KernelStatement state )
    {
        state.locks().acquireShared( ResourceTypes.SCHEMA, schemaResource() );
        state.assertOpen();
        return schemaReadDelegate.constraintsGetAll( state );
    }

    @Override
    public void constraintDrop( KernelStatement state, NodePropertyConstraint constraint )
            throws DropConstraintFailureException
    {
        state.locks().acquireExclusive( ResourceTypes.SCHEMA, schemaResource() );
        state.assertOpen();
        schemaWriteDelegate.constraintDrop( state, constraint );
    }

    @Override
    public void constraintDrop( KernelStatement state, RelationshipPropertyConstraint constraint )
            throws DropConstraintFailureException
    {
        state.locks().acquireExclusive( ResourceTypes.SCHEMA, schemaResource() );
        state.assertOpen();
        schemaWriteDelegate.constraintDrop( state, constraint );
    }

    @Override
    public void procedureCreate( KernelStatement state, ProcedureSignature signature, String language, String code )
            throws ProcedureException, ProcedureConstraintViolation
    {
        // TODO: Document locking logic
        // In order to keep other processes from creating procedures with conflicting names, we lock the procedure
        // name. We don't exclusively lock the schema, since creating a new procedure will not influence any running
        // operation.
        state.locks().acquireExclusive( PROCEDURE, procedureResourceId( signature.name() ) );
        schemaWriteDelegate.procedureCreate( state, signature, language, code );
    }

    @Override
    public void procedureDrop( KernelStatement state, ProcedureName name ) throws ProcedureConstraintViolation, ProcedureException
    {
        state.locks().acquireExclusive( SCHEMA, schemaResource() );
        state.locks().acquireExclusive( PROCEDURE, procedureResourceId( name ) );
        schemaWriteDelegate.procedureDrop( state, name );
    }

    @Override
    public Iterator<ProcedureDescriptor> proceduresGetAll( KernelStatement statement )
    {
        return schemaReadDelegate.proceduresGetAll( statement );
    }

    @Override
    public ProcedureDescriptor procedureGet( KernelStatement statement, ProcedureName signature ) throws ProcedureException
    {
        return schemaReadDelegate.procedureGet( statement, signature );
    }

    @Override
    public Property nodeSetProperty( KernelStatement state, long nodeId, DefinedProperty property )
            throws ConstraintValidationKernelException, EntityNotFoundException
    {
        // TODO (BBC, 22/11/13):
        // In order to enforce constraints we need to check whether this change violates constraints; we therefore need
        // the schema lock to ensure that our view of constraints is consistent.
        //
        // We would like this locking to be done naturally when ConstraintEnforcingEntityOperations calls
        // SchemaReadOperations#constraintsGetForLabel, but the SchemaReadOperations object that
        // ConstraintEnforcingEntityOperations has a reference to does not lock because of the way the cake is
        // constructed.
        //
        // It would be cleaner if the schema and data cakes were separated so that the SchemaReadOperations object used
        // by ConstraintEnforcingEntityOperations included the full cake, with locking included.
        state.locks().acquireShared( ResourceTypes.SCHEMA, schemaResource() );

        state.locks().acquireExclusive( ResourceTypes.NODE, nodeId );
        state.assertOpen();
        return entityWriteDelegate.nodeSetProperty( state, nodeId, property );
    }

    @Override
    public Property nodeRemoveProperty( KernelStatement state, long nodeId, int propertyKeyId )
            throws EntityNotFoundException
    {
        state.locks().acquireExclusive( ResourceTypes.NODE, nodeId );
        state.assertOpen();
        return entityWriteDelegate.nodeRemoveProperty( state, nodeId, propertyKeyId );
    }

    @Override
    public Property relationshipSetProperty( KernelStatement state,
            long relationshipId,
            DefinedProperty property ) throws EntityNotFoundException
    {
        state.locks().acquireExclusive( ResourceTypes.RELATIONSHIP, relationshipId );
        state.assertOpen();
        return entityWriteDelegate.relationshipSetProperty( state, relationshipId, property );
    }

    @Override
    public Property relationshipRemoveProperty( KernelStatement state,
            long relationshipId,
            int propertyKeyId ) throws EntityNotFoundException
    {
        state.locks().acquireExclusive( ResourceTypes.RELATIONSHIP, relationshipId );
        state.assertOpen();
        return entityWriteDelegate.relationshipRemoveProperty( state, relationshipId, propertyKeyId );
    }

    @Override
    public Property graphSetProperty( KernelStatement state, DefinedProperty property )
    {
        state.locks().acquireExclusive( ResourceTypes.GRAPH_PROPS, ResourceTypes.graphPropertyResource() );
        state.assertOpen();
        return entityWriteDelegate.graphSetProperty( state, property );
    }

    @Override
    public Property graphRemoveProperty( KernelStatement state, int propertyKeyId )
    {
        state.locks().acquireExclusive( ResourceTypes.GRAPH_PROPS, ResourceTypes.graphPropertyResource() );
        state.assertOpen();
        return entityWriteDelegate.graphRemoveProperty( state, propertyKeyId );
    }

    @Override
    public void acquireExclusive( KernelStatement state, Locks.ResourceType resourceType, long resourceId )
    {
        state.locks().acquireExclusive( resourceType, resourceId );
        state.assertOpen();
    }

    @Override
<<<<<<< HEAD
    public void acquireShared( KernelStatement state, Locks.ResourceType resourceType, long resourceId )
=======
    public void acquireShared( KernelStatement state, Locks.ResourceType resourceType, long[] resourceId )
>>>>>>> 466446d0
    {
        state.locks().acquireShared( resourceType, resourceId );
        state.assertOpen();
    }

    @Override
    public void releaseExclusive( KernelStatement state, Locks.ResourceType type, long resourceId )
    {
        state.locks().releaseExclusive( type, resourceId );
        state.assertOpen();
    }

    @Override
    public void releaseShared( KernelStatement state, Locks.ResourceType type, long resourceId )
    {
        state.locks().releaseShared( type, resourceId );
        state.assertOpen();
    }

    // === TODO Below is unnecessary delegate methods
    @Override
    public String indexGetFailure( Statement state, IndexDescriptor descriptor )
            throws IndexNotFoundKernelException
    {
        return schemaReadDelegate.indexGetFailure( state, descriptor );
    }
}<|MERGE_RESOLUTION|>--- conflicted
+++ resolved
@@ -196,13 +196,8 @@
     }
 
     @Override
-<<<<<<< HEAD
-    public InternalIndexState indexGetState( KernelStatement state,
-            IndexDescriptor descriptor ) throws IndexNotFoundKernelException
-=======
     public InternalIndexState indexGetState( KernelStatement state, IndexDescriptor descriptor )
             throws IndexNotFoundKernelException
->>>>>>> 466446d0
     {
         state.locks().acquireShared( ResourceTypes.SCHEMA, schemaResource() );
         state.assertOpen();
@@ -210,7 +205,6 @@
     }
 
     @Override
-<<<<<<< HEAD
     public long indexSize( KernelStatement state, IndexDescriptor descriptor ) throws IndexNotFoundKernelException
     {
         state.locks().acquireShared( ResourceTypes.SCHEMA, schemaResource() );
@@ -221,10 +215,6 @@
     @Override
     public double indexUniqueValuesPercentage( KernelStatement state,
             IndexDescriptor descriptor ) throws IndexNotFoundKernelException
-=======
-    public double indexUniqueValuesPercentage( KernelStatement state, IndexDescriptor descriptor )
-            throws IndexNotFoundKernelException
->>>>>>> 466446d0
     {
         state.locks().acquireShared( ResourceTypes.SCHEMA, schemaResource() );
         state.assertOpen();
@@ -232,13 +222,7 @@
     }
 
     @Override
-<<<<<<< HEAD
-    public Long indexGetOwningUniquenessConstraintId( KernelStatement state,
-            IndexDescriptor index ) throws SchemaRuleNotFoundException
-=======
-    public Long indexGetOwningUniquenessConstraintId( KernelStatement state, IndexDescriptor index )
-            throws SchemaRuleNotFoundException
->>>>>>> 466446d0
+    public Long indexGetOwningUniquenessConstraintId( KernelStatement state, IndexDescriptor index ) throws SchemaRuleNotFoundException
     {
         state.locks().acquireShared( ResourceTypes.SCHEMA, schemaResource() );
         state.assertOpen();
@@ -299,27 +283,22 @@
     @Override
     public void relationshipDelete( final KernelStatement state, long relationshipId ) throws EntityNotFoundException
     {
-        entityReadDelegate.relationshipVisit( state, relationshipId,
-                new RelationshipVisitor<RuntimeException>()
+        try
+        {
+            entityReadDelegate.relationshipVisit( state, relationshipId, new RelationshipVisitor<RuntimeException>()
+            {
+                @Override
+                public void visit( long relId, int type, long startNode, long endNode )
                 {
-<<<<<<< HEAD
-                    @Override
-                    public void visit( long relId, int type, long startNode, long endNode )
-                    {
-                        lockRelationshipNodes( state, startNode, endNode );
-                    }
-                } );
-=======
                     lockRelationshipNodes( state, startNode, endNode );
                 }
-            } );
+            });
         }
         catch ( EntityNotFoundException e )
         {
             throw new IllegalStateException(
-                    "Unable to delete relationship[" + relationshipId + "] since it is already deleted." );
+                    "Unable to delete relationship[" + relationshipId+ "] since it is already deleted." );
         }
->>>>>>> 466446d0
         state.locks().acquireExclusive( ResourceTypes.RELATIONSHIP, relationshipId );
         state.assertOpen();
         entityWriteDelegate.relationshipDelete( state, relationshipId );
@@ -345,7 +324,6 @@
     }
 
     @Override
-<<<<<<< HEAD
     public NodePropertyExistenceConstraint nodePropertyExistenceConstraintCreate( KernelStatement state, int labelId,
             int propertyKeyId ) throws AlreadyConstrainedException, CreateConstraintFailureException
     {
@@ -366,9 +344,6 @@
     @Override
     public Iterator<NodePropertyConstraint> constraintsGetForLabelAndPropertyKey( KernelStatement state,
             int labelId,
-=======
-    public Iterator<UniquenessConstraint> constraintsGetForLabelAndPropertyKey( KernelStatement state, int labelId,
->>>>>>> 466446d0
             int propertyKeyId )
     {
         state.locks().acquireShared( ResourceTypes.SCHEMA, schemaResource() );
@@ -536,11 +511,7 @@
     }
 
     @Override
-<<<<<<< HEAD
-    public void acquireShared( KernelStatement state, Locks.ResourceType resourceType, long resourceId )
-=======
-    public void acquireShared( KernelStatement state, Locks.ResourceType resourceType, long[] resourceId )
->>>>>>> 466446d0
+    public void acquireShared(KernelStatement state, Locks.ResourceType resourceType, long resourceId )
     {
         state.locks().acquireShared( resourceType, resourceId );
         state.assertOpen();
