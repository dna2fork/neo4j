/*
 * Copyright (c) 2002-2016 "Neo Technology,"
 * Network Engine for Objects in Lund AB [http://neotechnology.com]
 *
 * This file is part of Neo4j.
 *
 * Neo4j is free software: you can redistribute it and/or modify
 * it under the terms of the GNU General Public License as published by
 * the Free Software Foundation, either version 3 of the License, or
 * (at your option) any later version.
 *
 * This program is distributed in the hope that it will be useful,
 * but WITHOUT ANY WARRANTY; without even the implied warranty of
 * MERCHANTABILITY or FITNESS FOR A PARTICULAR PURPOSE.  See the
 * GNU General Public License for more details.
 *
 * You should have received a copy of the GNU General Public License
 * along with this program.  If not, see <http://www.gnu.org/licenses/>.
 */
package org.neo4j.kernel.impl.locking;

import java.util.concurrent.atomic.AtomicInteger;

/**
 * State control class for Locks.Clients.
 * Client state represent current Locks.Client state: <b>ACTIVE/STOPPED </b> and number of active clients.
 * <p/>
 * Client states are:
 * <ul>
 * <li><b>ACTIVE</b> state of fully functional locks client without any restriction or operations limitations</li>
 * <li><b>STOPPED</b> all current lock acquisitions will be interrupted/terminated without obtaining
 * corresponding lock, new acquisitions will not be possible anymore, all locks that client holds are preserved.</li>
 * </ul>
 */
public final class LockClientStateHolder
{
    private static final int FLAG_BITS = 1;
    private static final int CLIENT_BITS = Integer.SIZE - FLAG_BITS;
    private static final int STATE_BIT_MASK = 1 << CLIENT_BITS;
    private static final int STOPPED = 1 << CLIENT_BITS;
    private static final int INITIAL_STATE = 0;
    private AtomicInteger clientState = new AtomicInteger( INITIAL_STATE );

    /**
     * Check if we still have any active client
     *
     * @return true if have any open client, false otherwise.
     */
    public boolean hasActiveClients()
    {
        return getActiveClients( clientState.get() ) > 0;
    }

    /**
     * Closing current client
     */
    public void stopClient()
    {
        int currentValue;
        do
        {
            currentValue = clientState.get();
        }
        while ( !clientState.compareAndSet( currentValue, stateWithNewStatus( currentValue, STOPPED ) ) );
    }

    /**
     * Increment active number of clients that use current state instance.
     *
<<<<<<< HEAD
     * @return false if already stopped and not possible to increment active clients counter, true in case if counter
     * was successfully incremented.
=======
     * @param client the locks client associated with this state; used only to create pretty exception
     * with {@link LockClientStoppedException#LockClientStoppedException(Locks.Client)}.
     * @throws LockClientStoppedException when stopped.
>>>>>>> aa254fd5
     */
    public void incrementActiveClients( Locks.Client client )
    {
        int currentState;
        do
        {
            currentState = clientState.get();
            if ( isStopped( currentState ) )
            {
                throw new LockClientStoppedException( client );
            }
        }
<<<<<<< HEAD
        while ( !clientState.compareAndSet( currentState, incrementActiveClients( currentState ) ) );
        return true;
=======
        while ( !clientState.compareAndSet( currentState, statusWithUpdatedClients( currentState, 1 ) ) );
>>>>>>> aa254fd5
    }

    /**
     * Decrement number of active clients that use current client state object.
     */
    public void decrementActiveClients()
    {
        int currentState;
        do
        {
            currentState = clientState.get();
        }
        while ( !clientState.compareAndSet( currentState, decrementActiveClients( currentState ) ) );
    }

    /**
     * Check if stopped
     *
     * @return true if client is stopped, false otherwise
     */
    public boolean isStopped()
    {
        return isStopped( clientState.get() );
    }

    /**
     * Reset state to initial state disregard any current state or number of active clients
     */
    public void reset()
    {
        clientState.set( INITIAL_STATE );
    }

    private boolean isStopped( int clientState )
    {
        return getStatus( clientState ) == STOPPED;
    }

    private int getStatus( int clientState )
    {
        return clientState & STATE_BIT_MASK;
    }

    private int getActiveClients( int clientState )
    {
        return clientState & ~STATE_BIT_MASK;
    }

    private int stateWithNewStatus( int clientState, int newStatus )
    {
        return newStatus | getActiveClients( clientState );
    }

    private int incrementActiveClients( int clientState )
    {
        return getStatus( clientState ) | Math.incrementExact( getActiveClients( clientState ) );
    }

    private int decrementActiveClients( int clientState )
    {
        return getStatus( clientState ) | Math.decrementExact( getActiveClients( clientState ) );
    }
}<|MERGE_RESOLUTION|>--- conflicted
+++ resolved
@@ -67,14 +67,9 @@
     /**
      * Increment active number of clients that use current state instance.
      *
-<<<<<<< HEAD
-     * @return false if already stopped and not possible to increment active clients counter, true in case if counter
-     * was successfully incremented.
-=======
      * @param client the locks client associated with this state; used only to create pretty exception
      * with {@link LockClientStoppedException#LockClientStoppedException(Locks.Client)}.
      * @throws LockClientStoppedException when stopped.
->>>>>>> aa254fd5
      */
     public void incrementActiveClients( Locks.Client client )
     {
@@ -87,12 +82,7 @@
                 throw new LockClientStoppedException( client );
             }
         }
-<<<<<<< HEAD
         while ( !clientState.compareAndSet( currentState, incrementActiveClients( currentState ) ) );
-        return true;
-=======
-        while ( !clientState.compareAndSet( currentState, statusWithUpdatedClients( currentState, 1 ) ) );
->>>>>>> aa254fd5
     }
 
     /**
