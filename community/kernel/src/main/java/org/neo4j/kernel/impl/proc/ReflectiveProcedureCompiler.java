--- conflicted
+++ resolved
@@ -771,12 +771,7 @@
 
     private static class ReflectiveUserFunction extends ReflectiveBase implements CallableUserFunction
     {
-<<<<<<< HEAD
         private final TypeMappers.TypeChecker typeChecker;
-=======
-
-        private final TypeMappers.NeoValueConverter valueConverter;
->>>>>>> 611e7462
         private final UserFunctionSignature signature;
         private final MethodHandle constructor;
         private final Method udfMethod;
