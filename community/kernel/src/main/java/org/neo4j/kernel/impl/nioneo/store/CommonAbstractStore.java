--- conflicted
+++ resolved
@@ -42,15 +42,6 @@
 import org.neo4j.kernel.impl.util.FileUtils.FileOperation;
 import org.neo4j.kernel.impl.util.StringLogger;
 
-<<<<<<< HEAD
-import static java.nio.ByteBuffer.wrap;
-
-import static org.neo4j.helpers.Exceptions.launderedException;
-import static org.neo4j.helpers.UTF8.encode;
-import static org.neo4j.kernel.impl.util.FileUtils.windowsSafeIOOperation;
-
-=======
->>>>>>> 77a2cef0
 /**
  * Contains common implementation for {@link AbstractStore} and
  * {@link AbstractDynamicStore}.
@@ -68,11 +59,7 @@
     }
 
     public static final String ALL_STORES_VERSION = "v0.A.3";
-<<<<<<< HEAD
-    public static final String UNKNOWN_VERSION = "Uknown";
-=======
     public static final String UNKNOWN_VERSION = "Unknown";
->>>>>>> 77a2cef0
 
     protected Config configuration;
     private final IdGeneratorFactory idGeneratorFactory;
