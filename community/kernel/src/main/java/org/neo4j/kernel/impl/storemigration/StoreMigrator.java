--- conflicted
+++ resolved
@@ -183,13 +183,8 @@
                                                             new Configuration.OverrideFromConfig( config ), logging, executionMonitor );
         Iterable<InputNode> nodes = legacyNodesAsInput( legacyStore );
         Iterable<InputRelationship> relationships = legacyRelationshipsAsInput( legacyStore );
-<<<<<<< HEAD
-        IdMapper idMapper = IdMappers.actualIds();
-        importer.doImport( nodes, relationships, idMapper );
-=======
         importer.doImport( nodes, relationships, IdMappings.actual() );
         progressMonitor.finished();
->>>>>>> 43b8c10a
 
         // Finish the import of nodes and relationships
         importer.shutdown();
