--- conflicted
+++ resolved
@@ -24,29 +24,18 @@
 import java.util.HashMap;
 import java.util.Map;
 import java.util.concurrent.ConcurrentHashMap;
-<<<<<<< HEAD
-
-public class ReferenceCache<E extends EntityWithSizeObject> implements Cache<E>
-{
-
-    private final ConcurrentHashMap<Long,ReferenceWithKey<Long,E>> cache = new ConcurrentHashMap<>();
-    private final ReferenceWithKeyQueue<Long,E> refQueue = new ReferenceWithKeyQueue<>();
-    private final String name;
-    private final HitCounter counter = new HitCounter();
-=======
 import java.util.concurrent.atomic.AtomicInteger;
 
 public class ReferenceCache<E extends EntityWithSizeObject> implements Cache<E>
 {
     final static int MAX_NUM_PUT_BEFORE_POLL = 5000;
 
-    private final ConcurrentHashMap<Long, ReferenceWithKey<Long, E>> cache = new ConcurrentHashMap<Long, ReferenceWithKey<Long, E>>();
-    private final ReferenceWithKeyQueue<Long, E> refQueue = new ReferenceWithKeyQueue<Long, E>();
+    private final ConcurrentHashMap<Long, ReferenceWithKey<Long, E>> cache = new ConcurrentHashMap<>();
+    private final ReferenceWithKeyQueue<Long, E> refQueue = new ReferenceWithKeyQueue<>();
     private final String name;
 
     private final HitCounter hitCounter = new HitCounter();
     private final AtomicInteger putCounter = new AtomicInteger();
->>>>>>> 282724cf
 
     private final ReferenceWithKey.Factory referenceFactory;
 
@@ -60,33 +49,6 @@
     public E put( E value )
     {
         Long key = value.getId();
-<<<<<<< HEAD
-        ReferenceWithKey<Long,E> ref = referenceFactory.newReference( key, value, (ReferenceQueue) refQueue );
-
-        // The block below retries until successful. The reason it needs to retry is that we are racing against GC
-        // collecting the weak reference, and need to account for that happening at any time.
-        do
-        {
-            ReferenceWithKey<Long, E> previous = cache.putIfAbsent( key, ref );
-
-            if(previous != null)
-            {
-                E prevValue = previous.get();
-                if(prevValue == null)
-                {
-                    pollClearedValues();
-                    // Re-run the loop body, re-attempting to get-or-set the reference in the cache.
-                    continue;
-                }
-
-                return prevValue;
-            }
-            else
-            {
-                return value;
-            }
-        } while(true);
-=======
         ReferenceWithKey<Long, E> ref = referenceFactory.<Long, E>newReference( key, value, (ReferenceQueue) refQueue );
 
         try
@@ -119,24 +81,12 @@
         {
             recordPutAndPollIfNeeded( 1 );
         }
->>>>>>> 282724cf
     }
 
     @Override
     public void putAll( Collection<E> entities )
     {
-<<<<<<< HEAD
-        Map<Long,ReferenceWithKey<Long,E>> softMap = new HashMap<>( entities.size() * 2 );
-        for ( E entity : entities )
-        {
-            Long key = entity.getId();
-            ReferenceWithKey<Long,E> ref = referenceFactory.newReference( key, entity, (ReferenceQueue) refQueue );
-            softMap.put( key, ref );
-        }
-        cache.putAll( softMap );
-        pollClearedValues();
-=======
-        Map<Long, ReferenceWithKey<Long, E>> softMap = new HashMap<Long, ReferenceWithKey<Long, E>>( entities.size() * 2 );
+        Map<Long, ReferenceWithKey<Long, E>> softMap = new HashMap<>( entities.size() * 2 );
         for ( E entity : entities )
         {
             Long key = entity.getId();
@@ -145,7 +95,6 @@
         }
         cache.putAll( softMap );
         recordPutAndPollIfNeeded( softMap.size() );
->>>>>>> 282724cf
     }
 
     @Override
@@ -155,15 +104,6 @@
         if ( ref != null )
         {
             E value = ref.get();
-<<<<<<< HEAD
-            if ( value == null )
-            {
-                cache.remove( key );
-            }
-            return counter.count( value );
-        }
-        return counter.count( null );
-=======
             if ( value != null )
             {
                 return hitCounter.count( value );
@@ -171,7 +111,6 @@
             pollClearedValues();
         }
         return hitCounter.count( null );
->>>>>>> 282724cf
     }
 
     @Override
@@ -180,16 +119,12 @@
         ReferenceWithKey<Long, E> ref = cache.remove( key );
         if ( ref != null )
         {
-<<<<<<< HEAD
-            return ref.get();
-=======
             E value = ref.get();
             if ( value != null )
             {
                 return value;
             }
             pollClearedValues();
->>>>>>> 282724cf
         }
         return null;
     }
@@ -209,21 +144,13 @@
     @Override
     public long hitCount()
     {
-<<<<<<< HEAD
-        return counter.getHitsCount();
-=======
         return hitCounter.getHitsCount();
->>>>>>> 282724cf
     }
 
     @Override
     public long missCount()
     {
-<<<<<<< HEAD
-        return counter.getMissCount();
-=======
         return hitCounter.getMissCount();
->>>>>>> 282724cf
     }
 
     @Override
@@ -244,11 +171,6 @@
         // do nothing
     }
 
-<<<<<<< HEAD
-    private void pollClearedValues()
-    {
-        ReferenceWithKey<Long,E> clearedValue = refQueue.safePoll();
-=======
     private void recordPutAndPollIfNeeded( int elementsCount )
     {
         int count = putCounter.addAndGet( elementsCount );
@@ -262,7 +184,6 @@
     {
         putCounter.set( 0 );
         ReferenceWithKey<Long, E> clearedValue = refQueue.safePoll();
->>>>>>> 282724cf
         while ( clearedValue != null )
         {
             cache.remove( clearedValue.key() );
