/**
 * Copyright (c) 2002-2014 "Neo Technology,"
 * Network Engine for Objects in Lund AB [http://neotechnology.com]
 *
 * This file is part of Neo4j.
 *
 * Neo4j is free software: you can redistribute it and/or modify
 * it under the terms of the GNU General Public License as published by
 * the Free Software Foundation, either version 3 of the License, or
 * (at your option) any later version.
 *
 * This program is distributed in the hope that it will be useful,
 * but WITHOUT ANY WARRANTY; without even the implied warranty of
 * MERCHANTABILITY or FITNESS FOR A PARTICULAR PURPOSE.  See the
 * GNU General Public License for more details.
 *
 * You should have received a copy of the GNU General Public License
 * along with this program.  If not, see <http://www.gnu.org/licenses/>.
 */
package org.neo4j.kernel.impl.nioneo.store;

import static java.lang.String.format;

import java.io.File;
import java.io.IOException;
import java.nio.ByteBuffer;
import java.util.ArrayList;
import java.util.List;
import java.util.concurrent.atomic.AtomicLong;

import org.neo4j.graphdb.config.Setting;
import org.neo4j.graphdb.factory.GraphDatabaseSettings;
import org.neo4j.kernel.IdGeneratorFactory;
import org.neo4j.kernel.IdType;
import org.neo4j.kernel.configuration.Config;
import org.neo4j.kernel.impl.nioneo.store.windowpool.WindowPoolFactory;
import org.neo4j.kernel.impl.transaction.RemoteTxHook;
import org.neo4j.kernel.impl.util.Bits;
import org.neo4j.kernel.impl.util.StringLogger;

/**
 * This class contains the references to the "NodeStore,RelationshipStore,
 * PropertyStore and RelationshipTypeStore". NeoStore doesn't actually "store"
 * anything but extends the AbstractStore for the "type and version" validation
 * performed in there.
 */
public class NeoStore extends AbstractStore
{
    public RelationshipTypeTokenStore getRelationshipTypeTokenStore()
    {
        return relTypeStore;
    }

    public static abstract class Configuration
        extends AbstractStore.Configuration
    {
        public static final Setting<Integer> relationship_grab_size = GraphDatabaseSettings.relationship_grab_size;
        public static final Setting<Integer> dense_node_threshold = GraphDatabaseSettings.dense_node_threshold;
    }

    public static final String TYPE_DESCRIPTOR = "NeoStore";

    /*
     *  7 longs in header (long + in use), time | random | version | txid | store version | graph next prop | latest constraint tx
     */
    public static final int RECORD_SIZE = 9;

    public static final String DEFAULT_NAME = "neostore";

    // Positions of meta-data records

    private static final int TIME_POSITION = 0;
    private static final int RANDOM_POSITION = 1;
    private static final int VERSION_POSITION = 2;
    private static final int LATEST_TX_POSITION = 3;
    private static final int STORE_VERSION_POSITION = 4;
    private static final int NEXT_GRAPH_PROP_POSITION = 5;
    private static final int LATEST_CONSTRAINT_TX_POSITION = 6;

    public static boolean isStorePresent( FileSystemAbstraction fs, Config config )
    {
        File neoStore = config.get( org.neo4j.kernel.impl.nioneo.store.CommonAbstractStore.Configuration.neo_store );
        return fs.fileExists( neoStore );
    }

    private NodeStore nodeStore;
    private PropertyStore propStore;
    private RelationshipStore relStore;
    private RelationshipTypeTokenStore relTypeStore;
    private LabelTokenStore labelTokenStore;
    private SchemaStore schemaStore;
    private RelationshipGroupStore relGroupStore;
    private final RemoteTxHook txHook;
<<<<<<< HEAD
    private AtomicLong lastCommittedTx = new AtomicLong( -1 );
    private AtomicLong latestConstraintIntroducingTx = new AtomicLong( -1 );
    private final int denseNodeThreshold;
=======
    private final AtomicLong lastCommittedTx = new AtomicLong( -1 );
    private final AtomicLong latestConstraintIntroducingTx = new AtomicLong( -1 );
>>>>>>> 77a2cef0

    private final int REL_GRAB_SIZE;

    public NeoStore( File fileName, Config conf,
                     IdGeneratorFactory idGeneratorFactory, WindowPoolFactory windowPoolFactory,
                     FileSystemAbstraction fileSystemAbstraction,
                     StringLogger stringLogger, RemoteTxHook txHook,
                     RelationshipTypeTokenStore relTypeStore, LabelTokenStore labelTokenStore,
                     PropertyStore propStore, RelationshipStore relStore,
<<<<<<< HEAD
                     NodeStore nodeStore, SchemaStore schemaStore, RelationshipGroupStore relGroupStore )
=======
                     NodeStore nodeStore, SchemaStore schemaStore, RelationshipGroupStore relGroupStore,
                     StoreVersionMismatchHandler versionMismatchHandler )
>>>>>>> 77a2cef0
    {
        super( fileName, conf, IdType.NEOSTORE_BLOCK, idGeneratorFactory, windowPoolFactory,
                fileSystemAbstraction, stringLogger, versionMismatchHandler );
        this.relTypeStore = relTypeStore;
        this.labelTokenStore = labelTokenStore;
        this.propStore = propStore;
        this.relStore = relStore;
        this.nodeStore = nodeStore;
        this.schemaStore = schemaStore;
        this.relGroupStore = relGroupStore;
        REL_GRAB_SIZE = conf.get( Configuration.relationship_grab_size );
        this.txHook = txHook;
        this.denseNodeThreshold = conf.get( Configuration.dense_node_threshold );

        /* [MP:2012-01-03] Fix for the problem in 1.5.M02 where store version got upgraded but
         * corresponding store version record was not added. That record was added in the release
         * thereafter so this missing record doesn't trigger an upgrade of the neostore file and so any
         * unclean shutdown on such a db with 1.5.M02 < neo4j version <= 1.6.M02 would make that
         * db unable to start for that version with a "Mismatching store version found" exception.
         *
         * This will make a cleanly shut down 1.5.M02, then started and cleanly shut down with 1.6.M03 (or higher)
         * successfully add the missing record.
         */
        setRecovered();
        try
        {
            if ( getCreationTime() != 0 /*Store that wasn't just now created*/ &&
                    getStoreVersion() == 0 /*Store is missing the store version record*/ )
            {
                setStoreVersion( versionStringToLong( CommonAbstractStore.ALL_STORES_VERSION ) );
                updateHighId();
            }
        }
        finally
        {
            unsetRecovered();
        }
    }

    @Override
    protected void checkVersion()
    {
        try
        {
            verifyCorrectTypeDescriptorAndVersion();
            /*
             * If the trailing version string check returns normally, either
             * the store is not ok and needs recovery or everything is fine. The
             * latter is boring. The first case however is interesting. If we
             * need recovery we have no idea what the store version is - we erase
             * that information on startup and write it back out on clean shutdown.
             * So, if the above passes and the store is not ok, we check the
             * version field in our store vs the expected one. If it is the same,
             * we can recover and proceed, otherwise we are allowed to die a horrible death.
             */
            if ( !getStoreOk() )
            {
                /*
                 * Could we check that before? Well, yes. But. When we would read in the store version
                 * field it could very well overshoot and read in the version descriptor if the
                 * store is cleanly shutdown. If we are here though the store is not ok, so no
                 * version descriptor so the file is actually smaller than expected so we won't read
                 * in garbage.
                 * Yes, this has to be fixed to be prettier.
                 */
                String foundVersion = versionLongToString( getStoreVersion(fileSystemAbstraction, configuration.get( org.neo4j.kernel.impl.nioneo.store.CommonAbstractStore.Configuration.neo_store) ));
                if ( !CommonAbstractStore.ALL_STORES_VERSION.equals( foundVersion ) )
                {
                    throw new IllegalStateException( format(
                            "Mismatching store version found (%s while expecting %s). The store cannot be automatically upgraded since it isn't cleanly shutdown." +
                            " Recover by starting the database using the previous Neo4j version, followed by a clean shutdown. Then start with this version again.",
                            foundVersion, CommonAbstractStore.ALL_STORES_VERSION ) );
                }
            }
        }
        catch ( IOException e )
        {
            throw new UnderlyingStorageException( "Unable to check version "
                    + getStorageFileName(), e );
        }
    }

    @Override
    protected void verifyFileSizeAndTruncate() throws IOException
    {
        super.verifyFileSizeAndTruncate();

        /* MP: 2011-11-23
         * A little silent upgrade for the "next prop" record. It adds one record last to the neostore file.
         * It's backwards compatible, that's why it can be a silent and automatic upgrade.
         */
        if ( getFileChannel().size() == RECORD_SIZE*5 )
        {
            insertRecord( NEXT_GRAPH_PROP_POSITION, -1 );
            registerIdFromUpdateRecord( NEXT_GRAPH_PROP_POSITION );
        }

        /* Silent upgrade for latest constraint introducing tx
         */
        if ( getFileChannel().size() == RECORD_SIZE*6 )
        {
            insertRecord( LATEST_CONSTRAINT_TX_POSITION, 0 );
            registerIdFromUpdateRecord( LATEST_CONSTRAINT_TX_POSITION );
        }
    }

    private void insertRecord( int recordPosition, long value ) throws IOException
    {
        try
        {
            StoreChannel channel = getFileChannel();
            long previousPosition = channel.position();
            channel.position( RECORD_SIZE*recordPosition );
            int trail = (int) (channel.size()-channel.position());
            ByteBuffer trailBuffer = null;
            if ( trail > 0 )
            {
                trailBuffer = ByteBuffer.allocate( trail );
                channel.read( trailBuffer );
                trailBuffer.flip();
            }
            ByteBuffer buffer = ByteBuffer.allocate( RECORD_SIZE );
            buffer.put( Record.IN_USE.byteValue() );
            buffer.putLong( value );
            buffer.flip();
            channel.position( RECORD_SIZE*recordPosition );
            channel.write( buffer );
            if ( trail > 0 )
            {
                channel.write( trailBuffer );
            }
            channel.position( previousPosition );
        }
        catch ( IOException e )
        {
            throw new RuntimeException( e );
        }
    }

    /**
     * Closes the node,relationship,property and relationship type stores.
     */
    @Override
    protected void closeStorage()
    {
        if ( relTypeStore != null )
        {
            relTypeStore.close();
            relTypeStore = null;
        }
        if ( labelTokenStore != null )
        {
            labelTokenStore.close();
            labelTokenStore = null;
        }
        if ( propStore != null )
        {
            propStore.close();
            propStore = null;
        }
        if ( relStore != null )
        {
            relStore.close();
            relStore = null;
        }
        if ( nodeStore != null )
        {
            nodeStore.close();
            nodeStore = null;
        }
        if ( schemaStore != null )
        {
            schemaStore.close();
            schemaStore = null;
        }
        if ( relGroupStore != null )
        {
            relGroupStore.close();
            relGroupStore = null;
        }
    }

    @Override
    public void flushAll()
    {
        if ( relTypeStore == null || labelTokenStore == null || propStore == null || relStore == null ||
                nodeStore == null || schemaStore == null || relGroupStore == null )
        {
            return;
        }
        super.flushAll();
        relTypeStore.flushAll();
        labelTokenStore.flushAll();
        propStore.flushAll();
        relStore.flushAll();
        nodeStore.flushAll();
        schemaStore.flushAll();
        relGroupStore.flushAll();
    }

    @Override
    public String getTypeDescriptor()
    {
        return TYPE_DESCRIPTOR;
    }

    @Override
    public int getRecordSize()
    {
        return RECORD_SIZE;
    }

    public boolean freeIdsDuringRollback()
    {
        return txHook.freeIdsDuringRollback();
    }

    /**
     * Sets the version for the given {@code neoStore} file.
     * @param neoStore the NeoStore file.
     * @param version the version to set.
     * @return the previous version before writing.
     */
    public static long setVersion( FileSystemAbstraction fileSystem, File neoStore, long version )
    {
        return setRecord( fileSystem, neoStore, VERSION_POSITION, version );
    }
<<<<<<< HEAD
    
=======

>>>>>>> 77a2cef0
    /**
     * Sets the store version for the given {@code neoStore} file.
     * @param neoStore the NeoStore file.
     * @param storeVersion the version to set.
     * @return the previous version before writing.
     */
    public static long setStoreVersion( FileSystemAbstraction fileSystem, File neoStore, long storeVersion )
    {
        return setRecord( fileSystem, neoStore, STORE_VERSION_POSITION, storeVersion );
    }
<<<<<<< HEAD
    
=======

>>>>>>> 77a2cef0
    private static long setRecord( FileSystemAbstraction fileSystem, File neoStore, int position, long value )
    {
        try ( StoreChannel channel = fileSystem.open( neoStore, "rw" ) )
        {
            channel.position( RECORD_SIZE*position+1/*inUse*/ );
            ByteBuffer buffer = ByteBuffer.allocate( 8 );
            channel.read( buffer );
            buffer.flip();
            long previous = buffer.getLong();
            channel.position( RECORD_SIZE*position+1/*inUse*/ );
            buffer.clear();
            buffer.putLong( value ).flip();
            channel.write( buffer );
            return previous;
        }
        catch ( IOException e )
        {
            throw new RuntimeException( e );
        }
    }

    public static long getStoreVersion( FileSystemAbstraction fs, File neoStore )
    {
        return getRecord( fs, neoStore, 4 );
    }

    public static long getTxId( FileSystemAbstraction fs, File neoStore )
    {
        return getRecord( fs, neoStore, 3 );
    }

    private static long getRecord( FileSystemAbstraction fs, File neoStore, int recordPosition )
    {
        try ( StoreChannel channel = fs.open( neoStore, "r" ) )
        {
            /*
             * We have to check size, because the store version
             * field was introduced with 1.5, so if there is a non-clean
             * shutdown we may have a buffer underflow.
             */
            if ( recordPosition > 3 && channel.size() < RECORD_SIZE * 5 )
            {
                return -1;
            }
            channel.position( RECORD_SIZE * recordPosition + 1/*inUse*/);
            ByteBuffer buffer = ByteBuffer.allocate( 8 );
            channel.read( buffer );
            buffer.flip();
            return buffer.getLong();
        }
        catch ( IOException e )
        {
            throw new RuntimeException( e );
        }
    }

    public StoreId getStoreId()
    {
<<<<<<< HEAD
        return new StoreId( getCreationTime(), getRandomNumber(), getStoreVersion() );
=======
        return new StoreId( getCreationTime(), getRandomNumber() );
>>>>>>> 77a2cef0
    }

    public long getCreationTime()
    {
        return getRecord( 0 );
    }

    public void setCreationTime( long time )
    {
        setRecord( 0, time );
    }

    public long getRandomNumber()
    {
        return getRecord( 1 );
    }

    public void setRandomNumber( long nr )
    {
        setRecord( 1, nr );
    }

    public void setRecoveredStatus( boolean status )
    {
        if ( status )
        {
            setRecovered();
            nodeStore.setRecovered();
            propStore.setRecovered();
            relStore.setRecovered();
            relTypeStore.setRecovered();
            labelTokenStore.setRecovered();
            schemaStore.setRecovered();
            relGroupStore.setRecovered();
        }
        else
        {
            unsetRecovered();
            nodeStore.unsetRecovered();
            propStore.unsetRecovered();
            relStore.unsetRecovered();
            relTypeStore.unsetRecovered();
            labelTokenStore.unsetRecovered();
            schemaStore.unsetRecovered();
            relGroupStore.unsetRecovered();
        }
    }

    public long getVersion()
    {
        return getRecord( 2 );
    }

    public void setVersion( long version )
    {
        setRecord( 2, version );
    }

    public synchronized void setLastCommittedTx( long txId )
    {
        long current = getLastCommittedTx();
        if ( (current + 1) != txId && !isInRecoveryMode() )
        {
            throw new InvalidRecordException( "Could not set tx commit id[" +
                txId + "] since the current one is[" + current + "]" );
        }
        setRecord( 3, txId );
        lastCommittedTx.set( txId );
    }

    public long getLastCommittedTx()
    {
        long txId = lastCommittedTx.get();
        if ( txId == -1 )
        {
            synchronized ( this )
            {
                txId = getRecord( 3 );
                lastCommittedTx.compareAndSet( -1, txId ); // CAS since multiple threads may pass the if check above
            }
        }
        return txId;
    }

    public long getLatestConstraintIntroducingTx()
    {
        long txId = latestConstraintIntroducingTx.get();
        if( txId == -1)
        {
            synchronized ( this )
            {
                txId = getRecord( LATEST_CONSTRAINT_TX_POSITION );
                latestConstraintIntroducingTx.compareAndSet( -1, txId );
            }
        }
        return txId;
    }

    public void setLatestConstraintIntroducingTx( long latestConstraintIntroducingTx )
    {
        setRecord( LATEST_CONSTRAINT_TX_POSITION, latestConstraintIntroducingTx );
        this.latestConstraintIntroducingTx.set( latestConstraintIntroducingTx );
    }

    public long incrementVersion()
    {
        long current = getVersion();
        setVersion( current + 1 );
        return current;
    }

    private long getRecord( long id )
    {
        PersistenceWindow window = acquireWindow( id, OperationType.READ );
        try
        {
            Buffer buffer = window.getOffsettedBuffer( id );
            buffer.get();
            return buffer.getLong();
        }
        finally
        {
            releaseWindow( window );
        }
    }

    private void setRecord( long id, long value )
    {
        PersistenceWindow window = acquireWindow( id, OperationType.WRITE );
        try
        {
            Buffer buffer = window.getOffsettedBuffer( id );
            buffer.put( Record.IN_USE.byteValue() ).putLong( value );
            registerIdFromUpdateRecord( id );
        }
        finally
        {
            releaseWindow( window );
        }
    }

    public long getStoreVersion()
    {
        return getRecord( 4 );
    }

    public void setStoreVersion( long version )
    {
        setRecord( 4, version );
    }

    public long getGraphNextProp()
    {
        return getRecord( 5 );
    }

    public void setGraphNextProp( long propId )
    {
        setRecord( 5, propId );
    }

    /**
     * Returns the node store.
     *
     * @return The node store
     */
    public NodeStore getNodeStore()
    {
        return nodeStore;
    }

    /**
     * @return the schema store.
     */
    public SchemaStore getSchemaStore()
    {
        return schemaStore;
    }

    /**
     * The relationship store.
     *
     * @return The relationship store
     */
    public RelationshipStore getRelationshipStore()
    {
        return relStore;
    }

    /**
     * Returns the relationship type store.
     *
     * @return The relationship type store
     */
    public RelationshipTypeTokenStore getRelationshipTypeStore()
    {
        return relTypeStore;
    }

    /**
     * Returns the label store.
     *
     * @return The label store
     */
    public LabelTokenStore getLabelTokenStore()
    {
        return labelTokenStore;
    }

    /**
     * Returns the property store.
     *
     * @return The property store
     */
    public PropertyStore getPropertyStore()
    {
        return propStore;
    }
    
    public RelationshipGroupStore getRelationshipGroupStore()
    {
        return relGroupStore;
    }

    /**
     * @return the {@link PropertyKeyTokenStore}
     */
    public PropertyKeyTokenStore getPropertyKeyTokenStore()
    {
        return propStore.getPropertyKeyTokenStore();
    }

    /**
     * @return the {@link RelationshipGroupStore}
     */
    public RelationshipGroupStore getRelationshipGroupStore()
    {
        return relGroupStore;
    }

    @Override
    public void makeStoreOk()
    {
        relTypeStore.makeStoreOk();
        labelTokenStore.makeStoreOk();
        propStore.makeStoreOk();
        relStore.makeStoreOk();
        nodeStore.makeStoreOk();
        schemaStore.makeStoreOk();
        relGroupStore.makeStoreOk();
        super.makeStoreOk();
    }

    @Override
    public void rebuildIdGenerators()
    {
        relTypeStore.rebuildIdGenerators();
        labelTokenStore.rebuildIdGenerators();
        propStore.rebuildIdGenerators();
        relStore.rebuildIdGenerators();
        nodeStore.rebuildIdGenerators();
        schemaStore.rebuildIdGenerators();
        relGroupStore.rebuildIdGenerators();
        super.rebuildIdGenerators();
    }

    public void updateIdGenerators()
    {
        this.updateHighId();
        relTypeStore.updateIdGenerators();
        labelTokenStore.updateIdGenerators();
        propStore.updateIdGenerators();
        relStore.updateHighId();
        nodeStore.updateIdGenerators();
        schemaStore.updateHighId();
        relGroupStore.updateHighId();
    }

    public int getRelationshipGrabSize()
    {
        return REL_GRAB_SIZE;
    }

    @Override
    public List<WindowPoolStats> getAllWindowPoolStats()
    {
        // Reverse order from everything else
        List<WindowPoolStats> list = new ArrayList<WindowPoolStats>();
        // TODO no stats for schema store?
        list.addAll( nodeStore.getAllWindowPoolStats() );
        list.addAll( propStore.getAllWindowPoolStats() );
        list.addAll( relStore.getAllWindowPoolStats() );
        list.addAll( relTypeStore.getAllWindowPoolStats() );
        list.addAll( labelTokenStore.getAllWindowPoolStats() );
        list.addAll( relGroupStore.getAllWindowPoolStats() );
        return list;
    }

    @Override
    public void logAllWindowPoolStats( StringLogger.LineLogger logger )
    {
        super.logAllWindowPoolStats( logger );
        // TODO no stats for schema store?
        nodeStore.logAllWindowPoolStats( logger );
        relStore.logAllWindowPoolStats( logger );
        relTypeStore.logAllWindowPoolStats( logger );
        labelTokenStore.logAllWindowPoolStats( logger );
        propStore.logAllWindowPoolStats( logger );
        relGroupStore.logAllWindowPoolStats( logger );
    }

    public boolean isStoreOk()
    {
        return getStoreOk() && relTypeStore.getStoreOk() && labelTokenStore.getStoreOk() &&
            propStore.getStoreOk() && relStore.getStoreOk() && nodeStore.getStoreOk() && schemaStore.getStoreOk() &&
            relGroupStore.getStoreOk();
    }

    @Override
    public void logVersions( StringLogger.LineLogger msgLog)
    {
        msgLog.logLine( "Store versions:" );

        super.logVersions( msgLog );
        schemaStore.logVersions( msgLog );
        nodeStore.logVersions( msgLog );
        relStore.logVersions( msgLog );
        relTypeStore.logVersions( msgLog );
        labelTokenStore.logVersions( msgLog );
        propStore.logVersions( msgLog );
        relGroupStore.logVersions( msgLog );

        stringLogger.flush();
    }

    @Override
    public void logIdUsage( StringLogger.LineLogger msgLog )
    {
        msgLog.logLine( "Id usage:" );
        schemaStore.logIdUsage( msgLog );
        nodeStore.logIdUsage( msgLog );
        relStore.logIdUsage( msgLog );
        relTypeStore.logIdUsage( msgLog );
        labelTokenStore.logIdUsage( msgLog );
        propStore.logIdUsage( msgLog );
        relGroupStore.logIdUsage( msgLog );
<<<<<<< HEAD
        
=======

>>>>>>> 77a2cef0
        stringLogger.flush();
    }

    public NeoStoreRecord asRecord()
    {
        NeoStoreRecord result = new NeoStoreRecord();
        result.setNextProp( getRecord( 5 ) );
        return result;
    }

    /*
     * The following two methods encode and decode a string that is presumably
     * the store version into a long via Latin1 encoding. This leaves room for
     * 7 characters and 1 byte for the length. Current string is
     * 0.A.0 which is 5 chars, so we have room for expansion. When that
     * becomes a problem we will be in a yacht, sipping alcoholic
     * beverages of our choice. Or taking turns crashing golden
     * helicopters. Anyway, it should suffice for some time and by then
     * it should have become SEP.
     */

    public static long versionStringToLong( String storeVersion )
    {
        if ( CommonAbstractStore.UNKNOWN_VERSION.equals( storeVersion ) )
        {
            return -1;
        }
        Bits bits = Bits.bits(8);
        int length = storeVersion.length();
        if ( length == 0 || length > 7 )
        {
            throw new IllegalArgumentException(
                    String.format(
                            "The given string %s is not of proper size for a store version string",
                            storeVersion ) );
        }
        bits.put( length, 8 );
        for ( int i = 0; i < length; i++ )
        {
            char c = storeVersion.charAt( i );
            if ( c < 0 || c >= 256 )
            {
                throw new IllegalArgumentException(
                        String.format(
                                "Store version strings should be encode-able as Latin1 - %s is not",
                                storeVersion ) );
            }
            bits.put( c, 8 ); // Just the lower byte
        }
        return bits.getLong();
    }

    public static String versionLongToString( long storeVersion )
    {
        if ( storeVersion == -1 )
        {
            return CommonAbstractStore.UNKNOWN_VERSION;
        }
        Bits bits = Bits.bitsFromLongs(new long[]{storeVersion});
        int length = bits.getShort( 8 );
        if ( length == 0 || length > 7 )
        {
            throw new IllegalArgumentException( String.format(
                    "The read in version string length %d is not proper.",
                    length ) );
        }
        char[] result = new char[length];
        for ( int i = 0; i < length; i++ )
        {
            result[i] = (char) bits.getShort( 8 );
        }
        return new String( result );
    }

    public int getDenseNodeThreshold()
    {
        return getRelationshipGroupStore().getDenseNodeThreshold();
    }
}<|MERGE_RESOLUTION|>--- conflicted
+++ resolved
@@ -91,14 +91,8 @@
     private SchemaStore schemaStore;
     private RelationshipGroupStore relGroupStore;
     private final RemoteTxHook txHook;
-<<<<<<< HEAD
-    private AtomicLong lastCommittedTx = new AtomicLong( -1 );
-    private AtomicLong latestConstraintIntroducingTx = new AtomicLong( -1 );
-    private final int denseNodeThreshold;
-=======
     private final AtomicLong lastCommittedTx = new AtomicLong( -1 );
     private final AtomicLong latestConstraintIntroducingTx = new AtomicLong( -1 );
->>>>>>> 77a2cef0
 
     private final int REL_GRAB_SIZE;
 
@@ -108,12 +102,8 @@
                      StringLogger stringLogger, RemoteTxHook txHook,
                      RelationshipTypeTokenStore relTypeStore, LabelTokenStore labelTokenStore,
                      PropertyStore propStore, RelationshipStore relStore,
-<<<<<<< HEAD
-                     NodeStore nodeStore, SchemaStore schemaStore, RelationshipGroupStore relGroupStore )
-=======
                      NodeStore nodeStore, SchemaStore schemaStore, RelationshipGroupStore relGroupStore,
                      StoreVersionMismatchHandler versionMismatchHandler )
->>>>>>> 77a2cef0
     {
         super( fileName, conf, IdType.NEOSTORE_BLOCK, idGeneratorFactory, windowPoolFactory,
                 fileSystemAbstraction, stringLogger, versionMismatchHandler );
@@ -126,7 +116,6 @@
         this.relGroupStore = relGroupStore;
         REL_GRAB_SIZE = conf.get( Configuration.relationship_grab_size );
         this.txHook = txHook;
-        this.denseNodeThreshold = conf.get( Configuration.dense_node_threshold );
 
         /* [MP:2012-01-03] Fix for the problem in 1.5.M02 where store version got upgraded but
          * corresponding store version record was not added. That record was added in the release
@@ -341,11 +330,7 @@
     {
         return setRecord( fileSystem, neoStore, VERSION_POSITION, version );
     }
-<<<<<<< HEAD
-    
-=======
-
->>>>>>> 77a2cef0
+
     /**
      * Sets the store version for the given {@code neoStore} file.
      * @param neoStore the NeoStore file.
@@ -356,11 +341,7 @@
     {
         return setRecord( fileSystem, neoStore, STORE_VERSION_POSITION, storeVersion );
     }
-<<<<<<< HEAD
-    
-=======
-
->>>>>>> 77a2cef0
+
     private static long setRecord( FileSystemAbstraction fileSystem, File neoStore, int position, long value )
     {
         try ( StoreChannel channel = fileSystem.open( neoStore, "rw" ) )
@@ -419,11 +400,7 @@
 
     public StoreId getStoreId()
     {
-<<<<<<< HEAD
-        return new StoreId( getCreationTime(), getRandomNumber(), getStoreVersion() );
-=======
         return new StoreId( getCreationTime(), getRandomNumber() );
->>>>>>> 77a2cef0
     }
 
     public long getCreationTime()
@@ -641,11 +618,6 @@
     public PropertyStore getPropertyStore()
     {
         return propStore;
-    }
-    
-    public RelationshipGroupStore getRelationshipGroupStore()
-    {
-        return relGroupStore;
     }
 
     /**
@@ -770,11 +742,7 @@
         labelTokenStore.logIdUsage( msgLog );
         propStore.logIdUsage( msgLog );
         relGroupStore.logIdUsage( msgLog );
-<<<<<<< HEAD
-        
-=======
-
->>>>>>> 77a2cef0
+
         stringLogger.flush();
     }
 
