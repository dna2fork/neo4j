/*
 * Copyright (c) 2002-2016 "Neo Technology,"
 * Network Engine for Objects in Lund AB [http://neotechnology.com]
 *
 * This file is part of Neo4j.
 *
 * Neo4j is free software: you can redistribute it and/or modify
 * it under the terms of the GNU General Public License as published by
 * the Free Software Foundation, either version 3 of the License, or
 * (at your option) any later version.
 *
 * This program is distributed in the hope that it will be useful,
 * but WITHOUT ANY WARRANTY; without even the implied warranty of
 * MERCHANTABILITY or FITNESS FOR A PARTICULAR PURPOSE.  See the
 * GNU General Public License for more details.
 *
 * You should have received a copy of the GNU General Public License
 * along with this program.  If not, see <http://www.gnu.org/licenses/>.
 */
package org.neo4j.kernel.impl.core;

import org.junit.ClassRule;
import org.junit.Rule;
import org.junit.Test;
import org.junit.rules.ExpectedException;

import java.lang.Thread.State;
import java.util.Iterator;
import java.util.Map;
import java.util.concurrent.atomic.AtomicBoolean;

import org.neo4j.graphdb.ConstraintViolationException;
import org.neo4j.graphdb.GraphDatabaseService;
import org.neo4j.graphdb.Node;
import org.neo4j.graphdb.NotFoundException;
import org.neo4j.graphdb.PropertyContainer;
import org.neo4j.graphdb.RelationshipType;
import org.neo4j.graphdb.Transaction;
import org.neo4j.test.DatabaseRule;
import org.neo4j.test.GraphTransactionRule;
import org.neo4j.test.ImpermanentDatabaseRule;

import static org.junit.Assert.assertEquals;
import static org.junit.Assert.assertFalse;
import static org.junit.Assert.assertTrue;
import static org.junit.Assert.fail;
<<<<<<< HEAD
import static org.neo4j.helpers.Exceptions.launderedException;
=======
>>>>>>> c1352872

public class NodeTest
{
    @ClassRule
    public static DatabaseRule db = new ImpermanentDatabaseRule();

    @Rule
    public GraphTransactionRule tx = new GraphTransactionRule( db );

    @Rule
    public ExpectedException exception = ExpectedException.none();

    @Test
    public void shouldGiveHelpfulExceptionWhenDeletingNodeWithRels() throws Exception
    {
        // Given
        Node node;

        node = db.createNode();
        Node node2 = db.createNode();
        node.createRelationshipTo( node2, RelationshipType.withName( "MAYOR_OF" ) );
        tx.success();

        // And given a transaction deleting just the node
        tx.begin();
        node.delete();

        // Expect
        exception.expect( ConstraintViolationException.class );
        exception.expectMessage( "Cannot delete node<"+node.getId()+">, because it still has relationships. " +
                                 "To delete this node, you must first delete its relationships." );

        // When I commit
        tx.success();
    }

    @Test
    public void testNodeCreateAndDelete()
    {
        Node node = getGraphDb().createNode();
        long nodeId = node.getId();
        getGraphDb().getNodeById( nodeId );
        node.delete();

        tx.success();
        tx.begin();
        try
        {
            getGraphDb().getNodeById( nodeId );
            fail( "Node[" + nodeId + "] should be deleted." );
        }
        catch ( NotFoundException e )
        {
        }
    }

    @Test
    public void testDeletedNode()
    {
        // do some evil stuff
        Node node = getGraphDb().createNode();
        node.delete();
        try
        {
            node.setProperty( "key1", new Integer( 1 ) );
            fail( "Adding stuff to deleted node should throw exception" );
        }
        catch ( Exception e )
        { // good
        }
    }

    @Test
    public void testNodeAddProperty()
    {
        Node node1 = getGraphDb().createNode();
        Node node2 = getGraphDb().createNode();
        try
        {
            node1.setProperty( null, null );
            fail( "Null argument should result in exception." );
        }
        catch ( IllegalArgumentException e )
        {
        }
        String key1 = "key1";
        String key2 = "key2";
        String key3 = "key3";
        Integer int1 = new Integer( 1 );
        Integer int2 = new Integer( 2 );
        String string1 = new String( "1" );
        String string2 = new String( "2" );

        // add property
        node1.setProperty( key1, int1 );
        node2.setProperty( key1, string1 );
        node1.setProperty( key2, string2 );
        node2.setProperty( key2, int2 );
        assertTrue( node1.hasProperty( key1 ) );
        assertTrue( node2.hasProperty( key1 ) );
        assertTrue( node1.hasProperty( key2 ) );
        assertTrue( node2.hasProperty( key2 ) );
        assertTrue( !node1.hasProperty( key3 ) );
        assertTrue( !node2.hasProperty( key3 ) );
        assertEquals( int1, node1.getProperty( key1 ) );
        assertEquals( string1, node2.getProperty( key1 ) );
        assertEquals( string2, node1.getProperty( key2 ) );
        assertEquals( int2, node2.getProperty( key2 ) );

//        getTransaction().failure();
    }

    @Test
    public void testNodeRemoveProperty()
    {
        String key1 = "key1";
        String key2 = "key2";
        Integer int1 = new Integer( 1 );
        Integer int2 = new Integer( 2 );
        String string1 = new String( "1" );
        String string2 = new String( "2" );

        Node node1 = getGraphDb().createNode();
        Node node2 = getGraphDb().createNode();

        try
        {
            if ( node1.removeProperty( key1 ) != null )
            {
                fail( "Remove of non existing property should return null" );
            }
        }
        catch ( NotFoundException e )
        {
        }
        try
        {
            node1.removeProperty( null );
            fail( "Remove null property should throw exception." );
        }
        catch ( IllegalArgumentException e )
        {
        }

        node1.setProperty( key1, int1 );
        node2.setProperty( key1, string1 );
        node1.setProperty( key2, string2 );
        node2.setProperty( key2, int2 );
        try
        {
            node1.removeProperty( null );
            fail( "Null argument should result in exception." );
        }
        catch ( IllegalArgumentException e )
        {
        }

        // test remove property
        assertEquals( int1, node1.removeProperty( key1 ) );
        assertEquals( string1, node2.removeProperty( key1 ) );
        // test remove of non existing property
        try
        {
            if ( node2.removeProperty( key1 ) != null )
            {
                fail( "Remove of non existing property return null." );
            }
        }
        catch ( NotFoundException e )
        {
            // must mark as rollback only
        }
 //       getTransaction().failure();
    }

    @Test
    public void testNodeChangeProperty()
    {
        String key1 = "key1";
        String key2 = "key2";
        String key3 = "key3";
        Integer int1 = new Integer( 1 );
        Integer int2 = new Integer( 2 );
        String string1 = new String( "1" );
        String string2 = new String( "2" );
        Boolean bool1 = new Boolean( true );
        Boolean bool2 = new Boolean( false );

        Node node1 = getGraphDb().createNode();
        Node node2 = getGraphDb().createNode();
        node1.setProperty( key1, int1 );
        node2.setProperty( key1, string1 );
        node1.setProperty( key2, string2 );
        node2.setProperty( key2, int2 );

        try
        {
            node1.setProperty( null, null );
            fail( "Null argument should result in exception." );
        }
        catch ( IllegalArgumentException e )
        {
        }
        catch ( NotFoundException e )
        {
            fail( "wrong exception" );
        }

        // test change property
        node1.setProperty( key1, int2 );
        node2.setProperty( key1, string2 );
        assertEquals( string2, node2.getProperty( key1 ) );
        node1.setProperty( key3, bool1 );
        node1.setProperty( key3, bool2 );
        assertEquals( string2, node2.getProperty( key1 ) );
        node1.delete();
        node2.delete();
    }

    @Test
    public void testNodeChangeProperty2()
    {
        String key1 = "key1";
        Integer int1 = new Integer( 1 );
        Integer int2 = new Integer( 2 );
        String string1 = new String( "1" );
        String string2 = new String( "2" );
        Boolean bool1 = new Boolean( true );
        Boolean bool2 = new Boolean( false );
        Node node1 = getGraphDb().createNode();
        node1.setProperty( key1, int1 );
        node1.setProperty( key1, int2 );
        assertEquals( int2, node1.getProperty( key1 ) );
        node1.removeProperty( key1 );
        node1.setProperty( key1, string1 );
        node1.setProperty( key1, string2 );
        assertEquals( string2, node1.getProperty( key1 ) );
        node1.removeProperty( key1 );
        node1.setProperty( key1, bool1 );
        node1.setProperty( key1, bool2 );
        assertEquals( bool2, node1.getProperty( key1 ) );
        node1.removeProperty( key1 );
        node1.delete();
    }

    @Test
    public void testNodeGetProperties()
    {
        String key1 = "key1";
        String key2 = "key2";
        String key3 = "key3";
        Integer int1 = new Integer( 1 );
        Integer int2 = new Integer( 2 );
        String string = new String( "3" );

        Node node1 = getGraphDb().createNode();
        try
        {
            node1.getProperty( key1 );
            fail( "get non existing property din't throw exception" );
        }
        catch ( NotFoundException e )
        {
        }
        try
        {
            node1.getProperty( null );
            fail( "get of null key din't throw exception" );
        }
        catch ( IllegalArgumentException e )
        {
        }
        assertTrue( !node1.hasProperty( key1 ) );
        assertTrue( !node1.hasProperty( null ) );
        node1.setProperty( key1, int1 );
        node1.setProperty( key2, int2 );
        node1.setProperty( key3, string );
        Iterator<String> keys = node1.getPropertyKeys().iterator();
        keys.next();
        keys.next();
        keys.next();
        Map<String, Object> properties = node1.getAllProperties();
        assertTrue( properties.get( key1 ).equals( int1 ) );
        assertTrue( properties.get( key2 ).equals( int2 ) );
        assertTrue( properties.get( key3 ).equals( string ) );
        properties = node1.getProperties( key1, key2 );
        assertTrue( properties.get( key1 ).equals( int1 ) );
        assertTrue( properties.get( key2 ).equals( int2 ) );
        assertFalse( properties.containsKey( key3 ) );

        properties = node1.getProperties();
        assertTrue( properties.isEmpty() );

        try
        {
            String[] names = null;
            node1.getProperties( names );
            fail();
        }
        catch ( NullPointerException e )
        {
            // Ok
        }

        try
        {
            String[] names = new String[]{null};
            node1.getProperties( names );
            fail();
        }
        catch ( NullPointerException e )
        {
            // Ok
        }

        try
        {
            node1.removeProperty( key3 );
        }
        catch ( NotFoundException e )
        {
            fail( "Remove of property failed." );
        }
        assertTrue( !node1.hasProperty( key3 ) );
        assertTrue( !node1.hasProperty( null ) );
        node1.delete();
    }

    @Test
    public void testAddPropertyThenDelete()
    {
        Node node = getGraphDb().createNode();
        node.setProperty( "test", "test" );

        tx.success();
        tx.begin();
        node.setProperty( "test2", "test2" );
        node.delete();

        tx.success();
    }

    @Test
    public void testChangeProperty()
    {
        Node node = getGraphDb().createNode();
        node.setProperty( "test", "test1" );
        tx.success();
        tx.begin();
        node.setProperty( "test", "test2" );
        node.removeProperty( "test" );
        node.setProperty( "test", "test3" );
        assertEquals( "test3", node.getProperty( "test" ) );
        node.removeProperty( "test" );
        node.setProperty( "test", "test4" );
        tx.success();
        tx.begin();
        assertEquals( "test4", node.getProperty( "test" ) );
    }

    @Test
    public void testChangeProperty2()
    {
        Node node = getGraphDb().createNode();
        node.setProperty( "test", "test1" );
        tx.success();
        tx.begin();
        node.removeProperty( "test" );
        node.setProperty( "test", "test3" );
        assertEquals( "test3", node.getProperty( "test" ) );
        tx.success();
        tx.begin();
        assertEquals( "test3", node.getProperty( "test" ) );
        node.removeProperty( "test" );
        node.setProperty( "test", "test4" );
        tx.success();
        tx.begin();
        assertEquals( "test4", node.getProperty( "test" ) );
    }
<<<<<<< HEAD

    @Test
    public void testNodeLockingProblem() throws InterruptedException
    {
        testLockProblem( getGraphDb().createNode() );
    }

    @Test
    public void testRelationshipLockingProblem() throws InterruptedException
    {
        Node node = getGraphDb().createNode();
        Node node2 = getGraphDb().createNode();
        testLockProblem( node.createRelationshipTo( node2,
                RelationshipType.withName( "lock-rel" ) ) );
    }

    private void testLockProblem( final PropertyContainer entity ) throws InterruptedException
    {
        entity.setProperty( "key", "value" );
        final AtomicBoolean gotTheLock = new AtomicBoolean();
        Thread thread = new Thread()
        {
            @Override
            public void run()
            {
                try( Transaction tx = getGraphDb().beginTx() )
                {
                    tx.acquireWriteLock( entity );
                    gotTheLock.set( true );
                    tx.success();
                }
                catch ( Exception e )
                {
                    e.printStackTrace();
                    throw launderedException( e );
                }
            }
        };
        thread.start();
        long endTime = System.currentTimeMillis() + 5000;
        while ( thread.getState() != State.TERMINATED )
        {
            if ( thread.getState() == Thread.State.WAITING || thread.getState() == State.TIMED_WAITING)
            {
                break;
            }
            Thread.sleep( 1 );
            if ( System.currentTimeMillis() > endTime ) break;
        }
        boolean gotLock = gotTheLock.get();
        tx.success();
        tx.begin();
        assertFalse( gotLock );
        thread.join();
    }

=======
    
>>>>>>> c1352872
    private GraphDatabaseService getGraphDb()
    {
        return db.getGraphDatabaseAPI();
    }
}<|MERGE_RESOLUTION|>--- conflicted
+++ resolved
@@ -24,18 +24,14 @@
 import org.junit.Test;
 import org.junit.rules.ExpectedException;
 
-import java.lang.Thread.State;
 import java.util.Iterator;
 import java.util.Map;
-import java.util.concurrent.atomic.AtomicBoolean;
 
 import org.neo4j.graphdb.ConstraintViolationException;
 import org.neo4j.graphdb.GraphDatabaseService;
 import org.neo4j.graphdb.Node;
 import org.neo4j.graphdb.NotFoundException;
-import org.neo4j.graphdb.PropertyContainer;
 import org.neo4j.graphdb.RelationshipType;
-import org.neo4j.graphdb.Transaction;
 import org.neo4j.test.DatabaseRule;
 import org.neo4j.test.GraphTransactionRule;
 import org.neo4j.test.ImpermanentDatabaseRule;
@@ -44,10 +40,6 @@
 import static org.junit.Assert.assertFalse;
 import static org.junit.Assert.assertTrue;
 import static org.junit.Assert.fail;
-<<<<<<< HEAD
-import static org.neo4j.helpers.Exceptions.launderedException;
-=======
->>>>>>> c1352872
 
 public class NodeTest
 {
@@ -427,66 +419,7 @@
         tx.begin();
         assertEquals( "test4", node.getProperty( "test" ) );
     }
-<<<<<<< HEAD
-
-    @Test
-    public void testNodeLockingProblem() throws InterruptedException
-    {
-        testLockProblem( getGraphDb().createNode() );
-    }
-
-    @Test
-    public void testRelationshipLockingProblem() throws InterruptedException
-    {
-        Node node = getGraphDb().createNode();
-        Node node2 = getGraphDb().createNode();
-        testLockProblem( node.createRelationshipTo( node2,
-                RelationshipType.withName( "lock-rel" ) ) );
-    }
-
-    private void testLockProblem( final PropertyContainer entity ) throws InterruptedException
-    {
-        entity.setProperty( "key", "value" );
-        final AtomicBoolean gotTheLock = new AtomicBoolean();
-        Thread thread = new Thread()
-        {
-            @Override
-            public void run()
-            {
-                try( Transaction tx = getGraphDb().beginTx() )
-                {
-                    tx.acquireWriteLock( entity );
-                    gotTheLock.set( true );
-                    tx.success();
-                }
-                catch ( Exception e )
-                {
-                    e.printStackTrace();
-                    throw launderedException( e );
-                }
-            }
-        };
-        thread.start();
-        long endTime = System.currentTimeMillis() + 5000;
-        while ( thread.getState() != State.TERMINATED )
-        {
-            if ( thread.getState() == Thread.State.WAITING || thread.getState() == State.TIMED_WAITING)
-            {
-                break;
-            }
-            Thread.sleep( 1 );
-            if ( System.currentTimeMillis() > endTime ) break;
-        }
-        boolean gotLock = gotTheLock.get();
-        tx.success();
-        tx.begin();
-        assertFalse( gotLock );
-        thread.join();
-    }
-
-=======
-    
->>>>>>> c1352872
+
     private GraphDatabaseService getGraphDb()
     {
         return db.getGraphDatabaseAPI();
