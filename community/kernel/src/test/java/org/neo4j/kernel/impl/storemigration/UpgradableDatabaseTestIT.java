/**
 * Copyright (c) 2002-2014 "Neo Technology,"
 * Network Engine for Objects in Lund AB [http://neotechnology.com]
 *
 * This file is part of Neo4j.
 *
 * Neo4j is free software: you can redistribute it and/or modify
 * it under the terms of the GNU General Public License as published by
 * the Free Software Foundation, either version 3 of the License, or
 * (at your option) any later version.
 *
 * This program is distributed in the hope that it will be useful,
 * but WITHOUT ANY WARRANTY; without even the implied warranty of
 * MERCHANTABILITY or FITNESS FOR A PARTICULAR PURPOSE.  See the
 * GNU General Public License for more details.
 *
 * You should have received a copy of the GNU General Public License
 * along with this program.  If not, see <http://www.gnu.org/licenses/>.
 */
package org.neo4j.kernel.impl.storemigration;

<<<<<<< HEAD
=======
import static org.junit.Assert.assertFalse;
import static org.junit.Assert.assertTrue;
import static org.neo4j.kernel.impl.storemigration.MigrationTestUtils.changeVersionNumber;
import static org.neo4j.kernel.impl.storemigration.MigrationTestUtils.truncateFile;
import static org.neo4j.kernel.impl.storemigration.MigrationTestUtils.truncateToFixedLength;

import java.io.File;
import java.io.IOException;

import org.junit.Before;
import org.junit.Test;

import org.neo4j.helpers.UTF8;
import org.neo4j.kernel.DefaultFileSystemAbstraction;
import org.neo4j.kernel.impl.nioneo.store.FileSystemAbstraction;

>>>>>>> 0665214e
import static org.hamcrest.core.Is.is;
import static org.junit.Assert.assertThat;
import static org.junit.Assert.fail;
<<<<<<< HEAD
import static org.junit.Assume.assumeTrue;
import static org.neo4j.kernel.impl.storemigration.MigrationTestUtils.changeVersionNumber;
import static org.neo4j.kernel.impl.storemigration.MigrationTestUtils.truncateFile;
import static org.neo4j.kernel.impl.storemigration.MigrationTestUtils.truncateToFixedLength;
=======

>>>>>>> 0665214e
import static org.neo4j.kernel.impl.storemigration.legacystore.LegacyStore.LEGACY_VERSION;

import java.io.File;
import java.io.IOException;

import org.junit.Before;
import org.junit.Rule;
import org.junit.Test;
import org.neo4j.helpers.UTF8;
import org.neo4j.kernel.DefaultFileSystemAbstraction;
import org.neo4j.kernel.impl.nioneo.store.FileSystemAbstraction;
import org.neo4j.kernel.impl.storemigration.legacystore.LegacyStore;
import org.neo4j.kernel.impl.util.FileUtils;
import org.neo4j.test.TargetDirectory;
import org.neo4j.test.Unzip;

public class UpgradableDatabaseTestIT
{
<<<<<<< HEAD
    @Rule
    public final TargetDirectory.TestDirectory directory = TargetDirectory.testDirForTest( getClass() );

    @Before
    public void checkOperatingSystem() {
        assumeTrue( !System.getProperty( "os.name" ).startsWith( "Windows" ) );
    }

=======
>>>>>>> 0665214e
    @Test
    public void shouldAcceptTheStoresInTheSampleDatabaseAsBeingEligibleForUpgrade()
    {
<<<<<<< HEAD
        File resourceDirectory = Unzip.unzip( LegacyStore.class, "exampledb.zip" );
        File workingDirectory = directory.directory();

        FileUtils.deleteRecursively( workingDirectory );
        assertTrue( workingDirectory.mkdirs() );

        copyRecursively( resourceDirectory, workingDirectory );

=======
>>>>>>> 0665214e
        assertTrue( new UpgradableDatabase( new StoreVersionCheck( fileSystem ) ).storeFilesUpgradeable( new File( workingDirectory, "neostore" ) ) );
    }

    @Test
    public void shouldRejectStoresIfOneFileHasIncorrectVersion() throws IOException
    {
<<<<<<< HEAD
        File resourceDirectory = Unzip.unzip( LegacyStore.class, "exampledb.zip" );
        File workingDirectory = directory.directory();

        FileUtils.deleteRecursively( workingDirectory );
        assertTrue( workingDirectory.mkdirs() );

        copyRecursively( resourceDirectory, workingDirectory );

=======
>>>>>>> 0665214e
        changeVersionNumber( fileSystem, new File( workingDirectory, "neostore.nodestore.db" ), "v0.9.5" );

        assertFalse( new UpgradableDatabase( new StoreVersionCheck( fileSystem ) ).storeFilesUpgradeable( new File( workingDirectory, "neostore" ) ) );
    }

    @Test
    public void shouldRejectStoresIfOneFileHasNoVersionAsIfNotShutDownCleanly() throws IOException
    {
<<<<<<< HEAD
        File resourceDirectory = Unzip.unzip( LegacyStore.class, "exampledb.zip" );
        File workingDirectory = directory.directory();

        FileUtils.deleteRecursively( workingDirectory );
        assertTrue( workingDirectory.mkdirs() );

        copyRecursively( resourceDirectory, workingDirectory );

=======
>>>>>>> 0665214e
        truncateFile( fileSystem, new File( workingDirectory, "neostore.nodestore.db" ), "StringPropertyStore " + LEGACY_VERSION );

        assertFalse( new UpgradableDatabase( new StoreVersionCheck( fileSystem ) ).storeFilesUpgradeable( new File( workingDirectory, "neostore" ) ) );
    }

    @Test
    public void shouldRejectStoresIfOneFileShorterThanExpectedVersionString() throws IOException
    {
<<<<<<< HEAD
        File resourceDirectory = Unzip.unzip( LegacyStore.class, "exampledb.zip" );
        File workingDirectory = directory.directory();

        FileUtils.deleteRecursively( workingDirectory );
        assertTrue( workingDirectory.mkdirs() );

        copyRecursively( resourceDirectory, workingDirectory );

=======
>>>>>>> 0665214e
        int shortFileLength = 5 /* (RelationshipTypeStore.RECORD_SIZE) */ * 3;
        assertTrue( shortFileLength < UTF8.encode( "StringPropertyStore " + LEGACY_VERSION ).length );
        truncateToFixedLength( fileSystem, new File( workingDirectory, "neostore.relationshiptypestore.db" ), shortFileLength );

        assertFalse( new UpgradableDatabase( new StoreVersionCheck( fileSystem ) ).storeFilesUpgradeable( new File( workingDirectory, "neostore" ) ) );
    }

    @Test
    public void shouldCommunicateWhatCausesInabilityToUpgrade() throws IOException
    {
<<<<<<< HEAD
        File resourceDirectory = Unzip.unzip( LegacyStore.class, "exampledb.zip" );
        File workingDirectory = directory.directory();

        FileUtils.deleteRecursively( workingDirectory );
        assertTrue( workingDirectory.mkdirs() );

        copyRecursively( resourceDirectory, workingDirectory );

=======
>>>>>>> 0665214e
        changeVersionNumber( fileSystem, new File( workingDirectory, "neostore.nodestore.db" ), "v0.9.5" );

        try
        {
            new UpgradableDatabase( new StoreVersionCheck( fileSystem ) ).checkUpgradeable(
                    new File( workingDirectory, "neostore" ) );
            fail( "should not have been able to upgrade" );
        }
        catch (StoreUpgrader.UnexpectedUpgradingStoreVersionException e)
        {
            assertThat( e.getMessage(), is("'neostore.nodestore.db' has a store version number that we cannot upgrade " +
                    "from. Expected 'NodeStore " + LEGACY_VERSION + "' but file is version 'NodeStore v0.9.5'.") );
        }
    }

    private final FileSystemAbstraction fileSystem = new DefaultFileSystemAbstraction();
    private File workingDirectory;

    @Before
    public void prepareDirectory() throws IOException
    {
        workingDirectory = MigrationTestUtils.findOldFormatStoreDirectory();
    }
}<|MERGE_RESOLUTION|>--- conflicted
+++ resolved
@@ -19,8 +19,6 @@
  */
 package org.neo4j.kernel.impl.storemigration;
 
-<<<<<<< HEAD
-=======
 import static org.junit.Assert.assertFalse;
 import static org.junit.Assert.assertTrue;
 import static org.neo4j.kernel.impl.storemigration.MigrationTestUtils.changeVersionNumber;
@@ -37,78 +35,23 @@
 import org.neo4j.kernel.DefaultFileSystemAbstraction;
 import org.neo4j.kernel.impl.nioneo.store.FileSystemAbstraction;
 
->>>>>>> 0665214e
 import static org.hamcrest.core.Is.is;
 import static org.junit.Assert.assertThat;
 import static org.junit.Assert.fail;
-<<<<<<< HEAD
-import static org.junit.Assume.assumeTrue;
-import static org.neo4j.kernel.impl.storemigration.MigrationTestUtils.changeVersionNumber;
-import static org.neo4j.kernel.impl.storemigration.MigrationTestUtils.truncateFile;
-import static org.neo4j.kernel.impl.storemigration.MigrationTestUtils.truncateToFixedLength;
-=======
 
->>>>>>> 0665214e
 import static org.neo4j.kernel.impl.storemigration.legacystore.LegacyStore.LEGACY_VERSION;
-
-import java.io.File;
-import java.io.IOException;
-
-import org.junit.Before;
-import org.junit.Rule;
-import org.junit.Test;
-import org.neo4j.helpers.UTF8;
-import org.neo4j.kernel.DefaultFileSystemAbstraction;
-import org.neo4j.kernel.impl.nioneo.store.FileSystemAbstraction;
-import org.neo4j.kernel.impl.storemigration.legacystore.LegacyStore;
-import org.neo4j.kernel.impl.util.FileUtils;
-import org.neo4j.test.TargetDirectory;
-import org.neo4j.test.Unzip;
 
 public class UpgradableDatabaseTestIT
 {
-<<<<<<< HEAD
-    @Rule
-    public final TargetDirectory.TestDirectory directory = TargetDirectory.testDirForTest( getClass() );
-
-    @Before
-    public void checkOperatingSystem() {
-        assumeTrue( !System.getProperty( "os.name" ).startsWith( "Windows" ) );
-    }
-
-=======
->>>>>>> 0665214e
     @Test
     public void shouldAcceptTheStoresInTheSampleDatabaseAsBeingEligibleForUpgrade()
     {
-<<<<<<< HEAD
-        File resourceDirectory = Unzip.unzip( LegacyStore.class, "exampledb.zip" );
-        File workingDirectory = directory.directory();
-
-        FileUtils.deleteRecursively( workingDirectory );
-        assertTrue( workingDirectory.mkdirs() );
-
-        copyRecursively( resourceDirectory, workingDirectory );
-
-=======
->>>>>>> 0665214e
         assertTrue( new UpgradableDatabase( new StoreVersionCheck( fileSystem ) ).storeFilesUpgradeable( new File( workingDirectory, "neostore" ) ) );
     }
 
     @Test
     public void shouldRejectStoresIfOneFileHasIncorrectVersion() throws IOException
     {
-<<<<<<< HEAD
-        File resourceDirectory = Unzip.unzip( LegacyStore.class, "exampledb.zip" );
-        File workingDirectory = directory.directory();
-
-        FileUtils.deleteRecursively( workingDirectory );
-        assertTrue( workingDirectory.mkdirs() );
-
-        copyRecursively( resourceDirectory, workingDirectory );
-
-=======
->>>>>>> 0665214e
         changeVersionNumber( fileSystem, new File( workingDirectory, "neostore.nodestore.db" ), "v0.9.5" );
 
         assertFalse( new UpgradableDatabase( new StoreVersionCheck( fileSystem ) ).storeFilesUpgradeable( new File( workingDirectory, "neostore" ) ) );
@@ -117,17 +60,6 @@
     @Test
     public void shouldRejectStoresIfOneFileHasNoVersionAsIfNotShutDownCleanly() throws IOException
     {
-<<<<<<< HEAD
-        File resourceDirectory = Unzip.unzip( LegacyStore.class, "exampledb.zip" );
-        File workingDirectory = directory.directory();
-
-        FileUtils.deleteRecursively( workingDirectory );
-        assertTrue( workingDirectory.mkdirs() );
-
-        copyRecursively( resourceDirectory, workingDirectory );
-
-=======
->>>>>>> 0665214e
         truncateFile( fileSystem, new File( workingDirectory, "neostore.nodestore.db" ), "StringPropertyStore " + LEGACY_VERSION );
 
         assertFalse( new UpgradableDatabase( new StoreVersionCheck( fileSystem ) ).storeFilesUpgradeable( new File( workingDirectory, "neostore" ) ) );
@@ -136,17 +68,6 @@
     @Test
     public void shouldRejectStoresIfOneFileShorterThanExpectedVersionString() throws IOException
     {
-<<<<<<< HEAD
-        File resourceDirectory = Unzip.unzip( LegacyStore.class, "exampledb.zip" );
-        File workingDirectory = directory.directory();
-
-        FileUtils.deleteRecursively( workingDirectory );
-        assertTrue( workingDirectory.mkdirs() );
-
-        copyRecursively( resourceDirectory, workingDirectory );
-
-=======
->>>>>>> 0665214e
         int shortFileLength = 5 /* (RelationshipTypeStore.RECORD_SIZE) */ * 3;
         assertTrue( shortFileLength < UTF8.encode( "StringPropertyStore " + LEGACY_VERSION ).length );
         truncateToFixedLength( fileSystem, new File( workingDirectory, "neostore.relationshiptypestore.db" ), shortFileLength );
@@ -157,17 +78,6 @@
     @Test
     public void shouldCommunicateWhatCausesInabilityToUpgrade() throws IOException
     {
-<<<<<<< HEAD
-        File resourceDirectory = Unzip.unzip( LegacyStore.class, "exampledb.zip" );
-        File workingDirectory = directory.directory();
-
-        FileUtils.deleteRecursively( workingDirectory );
-        assertTrue( workingDirectory.mkdirs() );
-
-        copyRecursively( resourceDirectory, workingDirectory );
-
-=======
->>>>>>> 0665214e
         changeVersionNumber( fileSystem, new File( workingDirectory, "neostore.nodestore.db" ), "v0.9.5" );
 
         try
