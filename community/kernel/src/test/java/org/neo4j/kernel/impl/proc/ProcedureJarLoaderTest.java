/*
 * Copyright (c) 2002-2018 "Neo4j,"
 * Neo4j Sweden AB [http://neo4j.com]
 *
 * This file is part of Neo4j.
 *
 * Neo4j is free software: you can redistribute it and/or modify
 * it under the terms of the GNU General Public License as published by
 * the Free Software Foundation, either version 3 of the License, or
 * (at your option) any later version.
 *
 * This program is distributed in the hope that it will be useful,
 * but WITHOUT ANY WARRANTY; without even the implied warranty of
 * MERCHANTABILITY or FITNESS FOR A PARTICULAR PURPOSE.  See the
 * GNU General Public License for more details.
 *
 * You should have received a copy of the GNU General Public License
 * along with this program.  If not, see <http://www.gnu.org/licenses/>.
 */
package org.neo4j.kernel.impl.proc;

import java.io.IOException;
import java.net.URL;
import java.util.Collections;
import java.util.List;
import java.util.Random;
import java.util.stream.Stream;

import org.hamcrest.core.IsEqual;
import org.junit.Rule;
import org.junit.Test;
import org.junit.rules.ExpectedException;
import org.junit.rules.TemporaryFolder;

import org.neo4j.internal.kernel.api.exceptions.ProcedureException;
import org.neo4j.internal.kernel.api.procs.ProcedureSignature;
import org.neo4j.internal.kernel.api.procs.UserFunctionSignature;
import org.neo4j.kernel.api.ResourceTracker;
import org.neo4j.kernel.api.StubResourceManager;
import org.neo4j.kernel.api.proc.BasicContext;
import org.neo4j.kernel.api.proc.CallableProcedure;
<<<<<<< HEAD
import org.neo4j.kernel.api.proc.CallableUserFunction;
=======
import org.neo4j.kernel.api.proc.ProcedureSignature;
>>>>>>> 38d01d12
import org.neo4j.kernel.configuration.Config;
import org.neo4j.logging.Log;
import org.neo4j.logging.NullLog;
import org.neo4j.procedure.Context;
import org.neo4j.procedure.Name;
import org.neo4j.procedure.Procedure;
import org.neo4j.procedure.UserFunction;
import org.neo4j.values.AnyValue;
import org.neo4j.values.storable.Values;

import static java.util.stream.Collectors.toList;
import static org.hamcrest.Matchers.contains;
import static org.hamcrest.Matchers.containsInAnyOrder;
import static org.junit.Assert.assertThat;
import static org.mockito.Mockito.mock;
import static org.neo4j.graphdb.factory.GraphDatabaseSettings.procedure_unrestricted;
import static org.neo4j.helpers.collection.Iterators.asList;
<<<<<<< HEAD
import static org.neo4j.internal.kernel.api.procs.Neo4jTypes.NTInteger;
import static org.neo4j.internal.kernel.api.procs.ProcedureSignature.procedureSignature;
import static org.neo4j.internal.kernel.api.procs.UserFunctionSignature.functionSignature;
import static org.neo4j.kernel.impl.proc.ResourceInjectionTest.notAvailableMessage;
=======
import static org.neo4j.kernel.api.proc.Neo4jTypes.NTInteger;
import static org.neo4j.kernel.api.proc.ProcedureSignature.procedureSignature;
>>>>>>> 38d01d12

@SuppressWarnings( "WeakerAccess" )
public class ProcedureJarLoaderTest
{
    @Rule
    public TemporaryFolder tmpdir = new TemporaryFolder();
    @Rule
    public ExpectedException exception = ExpectedException.none();

    private Log log = mock( Log.class );
    private final ProcedureJarLoader jarloader =
            new ProcedureJarLoader( new ReflectiveProcedureCompiler( new TypeMappers(), new ComponentRegistry(),
                    registryWithUnsafeAPI(), log, procedureConfig() ), NullLog.getInstance() );
    private final ResourceTracker resourceTracker = new StubResourceManager();

    @Test
    public void shouldLoadProcedureFromJar() throws Throwable
    {
        // Given
        URL jar = createJarFor( ClassWithOneProcedure.class );

        // When
        List<CallableProcedure> procedures = jarloader.loadProcedures( jar ).procedures();

        // Then
        List<ProcedureSignature> signatures = procedures.stream().map( CallableProcedure::signature ).collect( toList() );
        assertThat( signatures, contains(
                procedureSignature( "org","neo4j", "kernel", "impl", "proc", "myProcedure" ).out( "someNumber", NTInteger ).build() ));

        assertThat( asList( procedures.get( 0 ).apply( new BasicContext(), new Object[0], resourceTracker ) ),
                contains( IsEqual.equalTo( new Object[]{1337L} )) );
    }

    @Test
    public void shouldLoadProcedureWithArgumentFromJar() throws Throwable
    {
        // Given
        URL jar = createJarFor( ClassWithProcedureWithArgument.class );

        // When
        List<CallableProcedure> procedures = jarloader.loadProcedures( jar ).procedures();

        // Then
        List<ProcedureSignature> signatures = procedures.stream().map( CallableProcedure::signature ).collect( toList() );
        assertThat( signatures, contains(
                procedureSignature( "org","neo4j", "kernel", "impl", "proc", "myProcedure" )
                        .in( "value", NTInteger )
                        .out( "someNumber", NTInteger )
                        .build() ));

        assertThat( asList(procedures.get( 0 ).apply( new BasicContext(), new Object[]{42L}, resourceTracker ) ),
                contains( IsEqual.equalTo( new Object[]{42L} )) );
    }

    @Test
    public void shouldLoadProcedureFromJarWithMultipleProcedureClasses() throws Throwable
    {
        // Given
        URL jar = createJarFor( ClassWithOneProcedure.class, ClassWithAnotherProcedure.class, ClassWithNoProcedureAtAll.class );

        // When
        List<CallableProcedure> procedures = jarloader.loadProcedures( jar ).procedures();

        // Then
        List<ProcedureSignature> signatures = procedures.stream().map( CallableProcedure::signature ).collect( toList() );
        assertThat( signatures, containsInAnyOrder(
                procedureSignature( "org","neo4j", "kernel", "impl", "proc", "myOtherProcedure" ).out( "someNumber", NTInteger ).build(),
                procedureSignature( "org","neo4j", "kernel", "impl", "proc", "myProcedure" ).out( "someNumber", NTInteger ).build() ));
    }

    @Test
    public void shouldGiveHelpfulErrorOnInvalidProcedure() throws Throwable
    {
        // Given
        URL jar = createJarFor( ClassWithOneProcedure.class, ClassWithInvalidProcedure.class );

        // Expect
        exception.expect( ProcedureException.class );
        exception.expectMessage( String.format("Procedures must return a Stream of records, where a record is a concrete class%n" +
                                 "that you define, with public non-final fields defining the fields in the record.%n" +
                                 "If you''d like your procedure to return `boolean`, you could define a record class " +
                                 "like:%n" +
                                 "public class Output '{'%n" +
                                 "    public boolean out;%n" +
                                 "'}'%n" +
                                 "%n" +
                                 "And then define your procedure as returning `Stream<Output>`." ));

        // When
        jarloader.loadProcedures( jar );
    }

    @Test
    public void shouldLoadProceduresFromDirectory() throws Throwable
    {
        // Given
        createJarFor( ClassWithOneProcedure.class );
        createJarFor( ClassWithAnotherProcedure.class );

        // When
        List<CallableProcedure> procedures = jarloader.loadProceduresFromDir( tmpdir.getRoot() ).procedures();

        // Then
        List<ProcedureSignature> signatures = procedures.stream().map( CallableProcedure::signature ).collect( toList() );
        assertThat( signatures, containsInAnyOrder(
                procedureSignature( "org","neo4j", "kernel", "impl", "proc", "myOtherProcedure" ).out( "someNumber", NTInteger ).build(),
                procedureSignature( "org","neo4j", "kernel", "impl", "proc", "myProcedure" ).out( "someNumber", NTInteger ).build() ));
    }

    @Test
    public void shouldGiveHelpfulErrorOnWildCardProcedure() throws Throwable
    {
        // Given
        URL jar = createJarFor( ClassWithWildCardStream.class );

        // Expect
        exception.expect( ProcedureException.class );
        exception.expectMessage( String.format("Procedures must return a Stream of records, where a record is a concrete class%n" +
                                 "that you define and not a Stream<?>." ));

        // When
        jarloader.loadProcedures( jar );
    }

    @Test
    public void shouldGiveHelpfulErrorOnRawStreamProcedure() throws Throwable
    {
        // Given
        URL jar = createJarFor( ClassWithRawStream.class );

        // Expect
        exception.expect( ProcedureException.class );
        exception.expectMessage( String.format("Procedures must return a Stream of records, where a record is a concrete class%n" +
                                 "that you define and not a raw Stream." ));

        // When
        jarloader.loadProcedures( jar );
    }

    @Test
    public void shouldGiveHelpfulErrorOnGenericStreamProcedure() throws Throwable
    {
        // Given
        URL jar = createJarFor( ClassWithGenericStream.class );

        // Expect
        exception.expect( ProcedureException.class );
        exception.expectMessage( String.format("Procedures must return a Stream of records, where a record is a concrete class%n" +
                                 "that you define and not a parameterized type such as java.util.List<org.neo4j" +
                                 ".kernel.impl.proc.ProcedureJarLoaderTest$Output>."));

        // When

        jarloader.loadProcedures( jar );
    }
<<<<<<< HEAD

    @Test
    public void shouldLoadUnsafeAllowedProcedureFromJar() throws Throwable
    {
        // Given
        URL jar = createJarFor( ClassWithUnsafeConfiguredComponent.class );

        // When
        ProcedureJarLoader.Callables callables = jarloader.loadProceduresFromDir( parentDir( jar ) );
        List<CallableUserFunction> functions = callables.functions();
        List<CallableProcedure> procedures = callables.procedures();

        // Then
        List<ProcedureSignature> signatures = procedures.stream().map( CallableProcedure::signature ).collect( toList() );
        assertThat( signatures, contains(
                procedureSignature( "org", "neo4j", "kernel", "impl", "proc", "unsafeFullAccessProcedure" )
                        .out( "someNumber", NTInteger ).build() ) );

        assertThat( asList( procedures.get( 0 ).apply( new BasicContext(), new Object[0], resourceTracker ) ),
                contains( IsEqual.equalTo( new Object[]{7331L} )) );

        List<UserFunctionSignature> functionsSignatures =
                functions.stream().map( CallableUserFunction::signature ).collect( toList() );
        assertThat( functionsSignatures, contains(
                functionSignature( "org", "neo4j", "kernel", "impl", "proc", "unsafeFullAccessFunction" )
                        .out( NTInteger ).build() ) );

        assertThat( functions.get( 0 ).apply( new BasicContext(), new AnyValue[0] ), equalTo( Values.of( 7331L ) ) );
    }

    public void shouldLogHelpfullyWhenPluginJarIsCorrupt() throws Exception
    {
        // given
        URL theJar = createJarFor( ClassWithOneProcedure.class, ClassWithAnotherProcedure.class, ClassWithNoProcedureAtAll.class );
        corruptJar( theJar );
        AssertableLogProvider logProvider = new AssertableLogProvider( true );

        ProcedureJarLoader jarloader = new ProcedureJarLoader(
                new ReflectiveProcedureCompiler( new TypeMappers(), new ComponentRegistry(), new ComponentRegistry(), NullLog.getInstance(),
                        ProcedureConfig.DEFAULT ),
                logProvider.getLog( ProcedureJarLoader.class ) );

        // when
        try
        {
            jarloader.loadProceduresFromDir( parentDir( theJar ) );
            fail("Should have logged and thrown exception.");
        }
        catch ( ZipException expected )
        {
            // then
            logProvider.assertContainsLogCallContaining( String.format( "Plugin jar file: %s corrupted. Please reinstall.", theJar.getFile() ) );
        }
    }

    private File parentDir( URL jar )
    {
        return new File( jar.getFile() ).getParentFile();
    }

    private void corruptJar( URL jar ) throws IOException, URISyntaxException
    {
        File jarFile = new File( jar.getFile() );
        long fileLength = jarFile.length();
        byte[] bytes = Files.readAllBytes( Paths.get( jar.toURI() ) );
        for ( long i = fileLength / 2; i < fileLength; i++ )
        {
            bytes[(int) i] = 0;
        }
        Files.write( jarFile.toPath(), bytes );
    }

    private URL createJarFor( Class<?> ... targets ) throws IOException
=======
    public URL createJarFor( Class<?> ... targets ) throws IOException
>>>>>>> 38d01d12
    {
        return new JarBuilder().createJarFor( tmpdir.newFile( new Random().nextInt() + ".jar" ), targets );
    }

    public static class Output
    {
        public long someNumber = 1337;

        public Output()
        {

        }

        public Output( long anotherNumber )
        {
            this.someNumber = anotherNumber;
        }
    }

    public static class ClassWithInvalidProcedure
    {
        @Procedure
        public boolean booleansAreNotAcceptableReturnTypes()
        {
            return false;
        }
    }

    public static class ClassWithOneProcedure
    {
        @Procedure
        public Stream<Output> myProcedure()
        {
            return Stream.of( new Output() );
        }
    }

    public static class ClassWithNoProcedureAtAll
    {
        void thisMethodIsEntirelyUnrelatedToAllThisExcitement()
        {

        }
    }

    public static class ClassWithAnotherProcedure
    {
        @Procedure
        public Stream<Output> myOtherProcedure()
        {
            return Stream.of( new Output() );
        }
    }

    public static class ClassWithProcedureWithArgument
    {
        @Procedure
        public Stream<Output> myProcedure( @Name( "value" ) long value )
        {
            return Stream.of( new Output( value ) );
        }
    }

    public static class ClassWithWildCardStream
    {
        @Procedure
        public Stream<?> wildCardProc()
        {
            return Stream.of( new Output() );
        }
    }

    public static class ClassWithRawStream
    {
        @Procedure
        public Stream rawStreamProc()
        {
            return Stream.of( new Output() );
        }
    }

    public static class ClassWithGenericStream
    {
        @Procedure
        public Stream<List<Output>> genericStream()
        {
            return Stream.of( Collections.singletonList( new Output() ));
        }
    }

    public static class ClassWithUnsafeComponent
    {
        @Context
        public UnsafeAPI api;

        @Procedure
        public Stream<Output> unsafeProcedure()
        {
            return Stream.of( new Output( api.getNumber() ) );
        }

        @UserFunction
        public long unsafeFunction()
        {
            return api.getNumber();
        }
    }

    public static class ClassWithUnsafeConfiguredComponent
    {
        @Context
        public UnsafeAPI api;

        @Procedure
        public Stream<Output> unsafeFullAccessProcedure()
        {
            return Stream.of( new Output( api.getNumber() ) );
        }

        @UserFunction
        public long unsafeFullAccessFunction()
        {
            return api.getNumber();
        }
    }

    private static class UnsafeAPI
    {
        public long getNumber()
        {
            return 7331;
        }
    }

    private ComponentRegistry registryWithUnsafeAPI()
    {
        ComponentRegistry allComponents = new ComponentRegistry();
        allComponents.register( UnsafeAPI.class, ctx -> new UnsafeAPI() );
        return allComponents;
    }

    private ProcedureConfig procedureConfig()
    {
        Config config = Config.defaults( procedure_unrestricted, "org.neo4j.kernel.impl.proc.unsafeFullAccess*" );
        return new ProcedureConfig( config );
    }
}<|MERGE_RESOLUTION|>--- conflicted
+++ resolved
@@ -34,16 +34,10 @@
 
 import org.neo4j.internal.kernel.api.exceptions.ProcedureException;
 import org.neo4j.internal.kernel.api.procs.ProcedureSignature;
-import org.neo4j.internal.kernel.api.procs.UserFunctionSignature;
 import org.neo4j.kernel.api.ResourceTracker;
 import org.neo4j.kernel.api.StubResourceManager;
 import org.neo4j.kernel.api.proc.BasicContext;
 import org.neo4j.kernel.api.proc.CallableProcedure;
-<<<<<<< HEAD
-import org.neo4j.kernel.api.proc.CallableUserFunction;
-=======
-import org.neo4j.kernel.api.proc.ProcedureSignature;
->>>>>>> 38d01d12
 import org.neo4j.kernel.configuration.Config;
 import org.neo4j.logging.Log;
 import org.neo4j.logging.NullLog;
@@ -51,8 +45,6 @@
 import org.neo4j.procedure.Name;
 import org.neo4j.procedure.Procedure;
 import org.neo4j.procedure.UserFunction;
-import org.neo4j.values.AnyValue;
-import org.neo4j.values.storable.Values;
 
 import static java.util.stream.Collectors.toList;
 import static org.hamcrest.Matchers.contains;
@@ -61,15 +53,8 @@
 import static org.mockito.Mockito.mock;
 import static org.neo4j.graphdb.factory.GraphDatabaseSettings.procedure_unrestricted;
 import static org.neo4j.helpers.collection.Iterators.asList;
-<<<<<<< HEAD
 import static org.neo4j.internal.kernel.api.procs.Neo4jTypes.NTInteger;
 import static org.neo4j.internal.kernel.api.procs.ProcedureSignature.procedureSignature;
-import static org.neo4j.internal.kernel.api.procs.UserFunctionSignature.functionSignature;
-import static org.neo4j.kernel.impl.proc.ResourceInjectionTest.notAvailableMessage;
-=======
-import static org.neo4j.kernel.api.proc.Neo4jTypes.NTInteger;
-import static org.neo4j.kernel.api.proc.ProcedureSignature.procedureSignature;
->>>>>>> 38d01d12
 
 @SuppressWarnings( "WeakerAccess" )
 public class ProcedureJarLoaderTest
@@ -225,83 +210,8 @@
 
         jarloader.loadProcedures( jar );
     }
-<<<<<<< HEAD
-
-    @Test
-    public void shouldLoadUnsafeAllowedProcedureFromJar() throws Throwable
-    {
-        // Given
-        URL jar = createJarFor( ClassWithUnsafeConfiguredComponent.class );
-
-        // When
-        ProcedureJarLoader.Callables callables = jarloader.loadProceduresFromDir( parentDir( jar ) );
-        List<CallableUserFunction> functions = callables.functions();
-        List<CallableProcedure> procedures = callables.procedures();
-
-        // Then
-        List<ProcedureSignature> signatures = procedures.stream().map( CallableProcedure::signature ).collect( toList() );
-        assertThat( signatures, contains(
-                procedureSignature( "org", "neo4j", "kernel", "impl", "proc", "unsafeFullAccessProcedure" )
-                        .out( "someNumber", NTInteger ).build() ) );
-
-        assertThat( asList( procedures.get( 0 ).apply( new BasicContext(), new Object[0], resourceTracker ) ),
-                contains( IsEqual.equalTo( new Object[]{7331L} )) );
-
-        List<UserFunctionSignature> functionsSignatures =
-                functions.stream().map( CallableUserFunction::signature ).collect( toList() );
-        assertThat( functionsSignatures, contains(
-                functionSignature( "org", "neo4j", "kernel", "impl", "proc", "unsafeFullAccessFunction" )
-                        .out( NTInteger ).build() ) );
-
-        assertThat( functions.get( 0 ).apply( new BasicContext(), new AnyValue[0] ), equalTo( Values.of( 7331L ) ) );
-    }
-
-    public void shouldLogHelpfullyWhenPluginJarIsCorrupt() throws Exception
-    {
-        // given
-        URL theJar = createJarFor( ClassWithOneProcedure.class, ClassWithAnotherProcedure.class, ClassWithNoProcedureAtAll.class );
-        corruptJar( theJar );
-        AssertableLogProvider logProvider = new AssertableLogProvider( true );
-
-        ProcedureJarLoader jarloader = new ProcedureJarLoader(
-                new ReflectiveProcedureCompiler( new TypeMappers(), new ComponentRegistry(), new ComponentRegistry(), NullLog.getInstance(),
-                        ProcedureConfig.DEFAULT ),
-                logProvider.getLog( ProcedureJarLoader.class ) );
-
-        // when
-        try
-        {
-            jarloader.loadProceduresFromDir( parentDir( theJar ) );
-            fail("Should have logged and thrown exception.");
-        }
-        catch ( ZipException expected )
-        {
-            // then
-            logProvider.assertContainsLogCallContaining( String.format( "Plugin jar file: %s corrupted. Please reinstall.", theJar.getFile() ) );
-        }
-    }
-
-    private File parentDir( URL jar )
-    {
-        return new File( jar.getFile() ).getParentFile();
-    }
-
-    private void corruptJar( URL jar ) throws IOException, URISyntaxException
-    {
-        File jarFile = new File( jar.getFile() );
-        long fileLength = jarFile.length();
-        byte[] bytes = Files.readAllBytes( Paths.get( jar.toURI() ) );
-        for ( long i = fileLength / 2; i < fileLength; i++ )
-        {
-            bytes[(int) i] = 0;
-        }
-        Files.write( jarFile.toPath(), bytes );
-    }
-
-    private URL createJarFor( Class<?> ... targets ) throws IOException
-=======
+
     public URL createJarFor( Class<?> ... targets ) throws IOException
->>>>>>> 38d01d12
     {
         return new JarBuilder().createJarFor( tmpdir.newFile( new Random().nextInt() + ".jar" ), targets );
     }
