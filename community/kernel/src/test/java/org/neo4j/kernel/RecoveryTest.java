--- conflicted
+++ resolved
@@ -149,12 +149,8 @@
                     mock( PhysicalLogFile.Monitor.class ), logHeaderCache ) );
             LogicalTransactionStore txStore = new PhysicalLogicalTransactionStore( logFile, metadataCache, reader );
 
-            life.add( new Recovery( new DefaultRecoverySPI( storageEngine,
-<<<<<<< HEAD
-                    logFiles, fileSystemRule.get(), logVersionRepository, finder, transactionIdStore, txStore )
-=======
-                    logFiles, fs, logVersionRepository, finder, transactionIdStore, txStore, NO_MONITOR )
->>>>>>> 4828f853
+            life.add( new Recovery( new DefaultRecoverySPI( storageEngine, logFiles, fileSystemRule.get(),
+                    logVersionRepository, finder, transactionIdStore, txStore, NO_MONITOR )
             {
                 private int nr = 0;
 
@@ -243,12 +239,8 @@
                     mock( PhysicalLogFile.Monitor.class ), logHeaderCache ) );
             LogicalTransactionStore txStore = new PhysicalLogicalTransactionStore( logFile, metadataCache, reader );
 
-            life.add( new Recovery( new DefaultRecoverySPI( storageEngine,
-<<<<<<< HEAD
-                  logFiles, fileSystemRule.get(), logVersionRepository, finder, transactionIdStore, txStore )
-=======
-                  logFiles, fs, logVersionRepository, finder, transactionIdStore, txStore, NO_MONITOR )
->>>>>>> 4828f853
+            life.add( new Recovery( new DefaultRecoverySPI( storageEngine, logFiles, fileSystemRule.get(),
+                    logVersionRepository, finder, transactionIdStore, txStore, NO_MONITOR )
             {
                 @Override
                 public Visitor<CommittedTransactionRepresentation,Exception> startRecovery()
@@ -398,12 +390,8 @@
                     mock( PhysicalLogFile.Monitor.class ), logHeaderCache ) );
             LogicalTransactionStore txStore = new PhysicalLogicalTransactionStore( logFile, metadataCache, reader );
 
-            life.add( new Recovery( new DefaultRecoverySPI( storageEngine,
-<<<<<<< HEAD
-                    logFiles, fileSystemRule.get(), logVersionRepository, finder, transactionIdStore, txStore )
-=======
-                    logFiles, fs, logVersionRepository, finder, transactionIdStore, txStore, NO_MONITOR )
->>>>>>> 4828f853
+            life.add( new Recovery( new DefaultRecoverySPI( storageEngine, logFiles, fileSystemRule.get(),
+                    logVersionRepository, finder, transactionIdStore, txStore, NO_MONITOR )
             {
                 @Override
                 public Visitor<CommittedTransactionRepresentation,Exception> startRecovery()
