--- conflicted
+++ resolved
@@ -29,13 +29,10 @@
 import org.neo4j.kernel.impl.transaction.XaDataSourceManager;
 import org.neo4j.test.ImpermanentGraphDatabase;
 
-<<<<<<< HEAD
 import static org.junit.Assert.*;
 import static org.neo4j.graphdb.factory.GraphDatabaseSettings.keep_logical_logs;
-=======
 import static org.junit.Assert.assertEquals;
 
->>>>>>> fffb1b25
 import static org.neo4j.helpers.collection.MapUtil.stringMap;
 
 public class TestLogPruning
@@ -68,12 +65,8 @@
     @Test
     public void pruneByFileSize() throws Exception
     {
-<<<<<<< HEAD
         // Given
-        int size = 1000;
-=======
         int size = 1050;
->>>>>>> fffb1b25
         newDb( size + " size" );
 
         doTransaction();
