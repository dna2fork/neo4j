/*
 * Copyright (c) 2002-2016 "Neo Technology,"
 * Network Engine for Objects in Lund AB [http://neotechnology.com]
 *
 * This file is part of Neo4j.
 *
 * Neo4j is free software: you can redistribute it and/or modify
 * it under the terms of the GNU General Public License as published by
 * the Free Software Foundation, either version 3 of the License, or
 * (at your option) any later version.
 *
 * This program is distributed in the hope that it will be useful,
 * but WITHOUT ANY WARRANTY; without even the implied warranty of
 * MERCHANTABILITY or FITNESS FOR A PARTICULAR PURPOSE.  See the
 * GNU General Public License for more details.
 *
 * You should have received a copy of the GNU General Public License
 * along with this program.  If not, see <http://www.gnu.org/licenses/>.
 */
package org.neo4j.kernel.impl.core;

import org.junit.ClassRule;
import org.junit.Rule;
import org.junit.Test;

import java.lang.reflect.Field;

import org.neo4j.graphdb.GraphDatabaseService;
import org.neo4j.graphdb.Node;
import org.neo4j.graphdb.Relationship;
<<<<<<< HEAD
import org.neo4j.kernel.impl.storageengine.impl.recordstorage.RecordStorageEngine;
import org.neo4j.kernel.impl.store.AbstractDynamicStore;
=======
import org.neo4j.kernel.NeoStoreDataSource;
import org.neo4j.kernel.impl.AbstractNeo4jTestCase;
>>>>>>> ff10b409
import org.neo4j.kernel.impl.store.PropertyStore;
import org.neo4j.kernel.impl.store.TestShortString;
import org.neo4j.test.DatabaseRule;
import org.neo4j.test.GraphTransactionRule;
import org.neo4j.test.ImpermanentDatabaseRule;

import static org.hamcrest.Matchers.not;
import static org.junit.Assert.assertEquals;
import static org.junit.Assert.assertThat;
import static org.junit.Assert.assertTrue;

import static org.neo4j.graphdb.RelationshipType.withName;
import static org.neo4j.graphdb.Neo4jMatchers.hasProperty;
import static org.neo4j.graphdb.Neo4jMatchers.inTx;

public class TestShortStringProperties extends TestShortString
{
    @ClassRule
    public static DatabaseRule graphdb = new ImpermanentDatabaseRule();

    @Rule
    public GraphTransactionRule tx = new GraphTransactionRule( graphdb );

    public void commit()
    {
        tx.success();
    }

    public void newTx()
    {
        tx.success();
        tx.begin();
    }

    private static final String LONG_STRING = "this is a really long string, believe me!";

    @Test
    public void canAddMultipleShortStringsToTheSameNode() throws Exception
    {
        long recordCount = dynamicRecordsInUse();
        Node node = graphdb.getGraphDatabaseAPI().createNode();
        node.setProperty( "key", "value" );
        node.setProperty( "reverse", "esrever" );
        commit();
        assertEquals( recordCount, dynamicRecordsInUse() );
        assertThat( node, inTx( graphdb.getGraphDatabaseAPI(), hasProperty( "key" ).withValue( "value" )  ) );
        assertThat( node, inTx( graphdb.getGraphDatabaseAPI(), hasProperty( "reverse" ).withValue( "esrever" )  ) );
    }

    @Test
    public void canAddShortStringToRelationship() throws Exception
    {
        long recordCount = dynamicRecordsInUse();
        GraphDatabaseService db = graphdb.getGraphDatabaseAPI();
        Relationship rel = db.createNode().createRelationshipTo( db.createNode(), withName( "REL_TYPE" ) );
        rel.setProperty( "type", "dimsedut" );
        commit();
        assertEquals( recordCount, dynamicRecordsInUse() );
        assertThat( rel, inTx( db, hasProperty( "type" ).withValue( "dimsedut" ) ) );
    }

    @Test
    public void canUpdateShortStringInplace() throws Exception
    {
        try
        {
            long recordCount = dynamicRecordsInUse();
            long propCount = propertyRecordsInUse();
            Node node = graphdb.getGraphDatabaseAPI().createNode();
            node.setProperty( "key", "value" );

            newTx();

            assertEquals( recordCount, dynamicRecordsInUse() );
            assertEquals( propCount + 1, propertyRecordsInUse() );
            assertEquals( "value", node.getProperty( "key" ) );

            node.setProperty( "key", "other" );
            commit();

            assertEquals( recordCount, dynamicRecordsInUse() );
            assertEquals( propCount + 1, propertyRecordsInUse() );
            assertThat( node, inTx( graphdb.getGraphDatabaseAPI(), hasProperty( "key" ).withValue( "other" )  ) );
        }
        catch ( Exception e )
        {
            e.printStackTrace();
            throw e;
        }
    }

    @Test
    public void canReplaceLongStringWithShortString() throws Exception
    {
        long recordCount = dynamicRecordsInUse();
        long propCount = propertyRecordsInUse();
        Node node = graphdb.getGraphDatabaseAPI().createNode();
        node.setProperty( "key", LONG_STRING );
        newTx();

        assertEquals( recordCount + 1, dynamicRecordsInUse() );
        assertEquals( propCount + 1, propertyRecordsInUse() );
        assertEquals( LONG_STRING, node.getProperty( "key" ) );

        node.setProperty( "key", "value" );
        commit();

        assertEquals( recordCount, dynamicRecordsInUse() );
        assertEquals( propCount + 1, propertyRecordsInUse() );
        assertThat( node, inTx( graphdb.getGraphDatabaseAPI(), hasProperty( "key" ).withValue( "value" )  ) );
    }

    @Test
    public void canReplaceShortStringWithLongString() throws Exception
    {
        long recordCount = dynamicRecordsInUse();
        long propCount = propertyRecordsInUse();
        Node node = graphdb.getGraphDatabaseAPI().createNode();
        node.setProperty( "key", "value" );
        newTx();

        assertEquals( recordCount, dynamicRecordsInUse() );
        assertEquals( propCount + 1, propertyRecordsInUse() );
        assertEquals( "value", node.getProperty( "key" ) );

        node.setProperty( "key", LONG_STRING );
        commit();

        assertEquals( recordCount + 1, dynamicRecordsInUse() );
        assertEquals( propCount + 1, propertyRecordsInUse() );
        assertThat( node, inTx( graphdb.getGraphDatabaseAPI(), hasProperty( "key" ).withValue( LONG_STRING )  ) );
    }

    @Test
    public void canRemoveShortStringProperty() throws Exception
    {
        long recordCount = dynamicRecordsInUse();
        long propCount = propertyRecordsInUse();
        GraphDatabaseService db = graphdb.getGraphDatabaseAPI();
        Node node = db.createNode();
        node.setProperty( "key", "value" );
        newTx();

        assertEquals( recordCount, dynamicRecordsInUse() );
        assertEquals( propCount + 1, propertyRecordsInUse() );
        assertEquals( "value", node.getProperty( "key" ) );

        node.removeProperty( "key" );
        commit();

        assertEquals( recordCount, dynamicRecordsInUse() );
        assertEquals( propCount, propertyRecordsInUse() );
        assertThat( node, inTx( db, not( hasProperty( "key" ) ) ) );
    }

    // === reuse the test cases from the encoding ===

    @Override
    protected void assertCanEncode( String string )
    {
        encode( string, true );
    }

    private void encode( String string, boolean isShort )
    {
        long recordCount = dynamicRecordsInUse();
        Node node = graphdb.getGraphDatabaseAPI().createNode();
        node.setProperty( "key", string );
        newTx();
        if ( isShort )
        {
            assertEquals( recordCount, dynamicRecordsInUse() );
        }
        else
        {
            assertTrue( recordCount < dynamicRecordsInUse() );
        }
        assertEquals( string, node.getProperty( "key" ) );
    }

    // === Here be (reflection) dragons ===

    private static Field storeField;
    static
    {
        try
        {
            storeField = PropertyStore.class.getDeclaredField( "stringStore" );
            storeField.setAccessible( true );
        }
        catch ( Exception e )
        {
            throw new RuntimeException( e );
        }
    }

    private long propertyRecordsInUse()
    {
        return AbstractNeo4jTestCase.numberOfRecordsInUse( propertyStore() );
    }

    private long dynamicRecordsInUse()
    {
        return AbstractNeo4jTestCase.numberOfRecordsInUse( propertyStore().getStringStore() );
    }

    private PropertyStore propertyStore()
    {
        return graphdb.getGraphDatabaseAPI().getDependencyResolver().resolveDependency( RecordStorageEngine.class)
                .testAccessNeoStores().getPropertyStore();
    }
}<|MERGE_RESOLUTION|>--- conflicted
+++ resolved
@@ -28,13 +28,8 @@
 import org.neo4j.graphdb.GraphDatabaseService;
 import org.neo4j.graphdb.Node;
 import org.neo4j.graphdb.Relationship;
-<<<<<<< HEAD
 import org.neo4j.kernel.impl.storageengine.impl.recordstorage.RecordStorageEngine;
-import org.neo4j.kernel.impl.store.AbstractDynamicStore;
-=======
-import org.neo4j.kernel.NeoStoreDataSource;
 import org.neo4j.kernel.impl.AbstractNeo4jTestCase;
->>>>>>> ff10b409
 import org.neo4j.kernel.impl.store.PropertyStore;
 import org.neo4j.kernel.impl.store.TestShortString;
 import org.neo4j.test.DatabaseRule;
@@ -215,22 +210,6 @@
         assertEquals( string, node.getProperty( "key" ) );
     }
 
-    // === Here be (reflection) dragons ===
-
-    private static Field storeField;
-    static
-    {
-        try
-        {
-            storeField = PropertyStore.class.getDeclaredField( "stringStore" );
-            storeField.setAccessible( true );
-        }
-        catch ( Exception e )
-        {
-            throw new RuntimeException( e );
-        }
-    }
-
     private long propertyRecordsInUse()
     {
         return AbstractNeo4jTestCase.numberOfRecordsInUse( propertyStore() );
