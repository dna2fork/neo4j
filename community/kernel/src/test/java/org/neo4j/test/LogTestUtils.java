/*
 * Copyright (c) 2002-2016 "Neo Technology,"
 * Network Engine for Objects in Lund AB [http://neotechnology.com]
 *
 * This file is part of Neo4j.
 *
 * Neo4j is free software: you can redistribute it and/or modify
 * it under the terms of the GNU General Public License as published by
 * the Free Software Foundation, either version 3 of the License, or
 * (at your option) any later version.
 *
 * This program is distributed in the hope that it will be useful,
 * but WITHOUT ANY WARRANTY; without even the implied warranty of
 * MERCHANTABILITY or FITNESS FOR A PARTICULAR PURPOSE.  See the
 * GNU General Public License for more details.
 *
 * You should have received a copy of the GNU General Public License
 * along with this program.  If not, see <http://www.gnu.org/licenses/>.
 */
package org.neo4j.test;

import java.io.File;
import java.io.IOException;
import java.nio.ByteBuffer;
import java.util.ArrayList;
import java.util.List;
<<<<<<< HEAD
import java.util.function.Predicate;

import org.neo4j.helpers.collection.Pair;
=======
import org.neo4j.function.Predicate;
import org.neo4j.helpers.Pair;
>>>>>>> beb1996f
import org.neo4j.io.fs.FileSystemAbstraction;
import org.neo4j.io.fs.StoreChannel;
import org.neo4j.kernel.impl.transaction.log.LogEntryCursor;
import org.neo4j.kernel.impl.transaction.log.LogVersionBridge;
import org.neo4j.kernel.impl.transaction.log.PhysicalLogFiles;
import org.neo4j.kernel.impl.transaction.log.PhysicalLogVersionedStoreChannel;
import org.neo4j.kernel.impl.transaction.log.ReadAheadLogChannel;
import org.neo4j.kernel.impl.transaction.log.ReadableLogChannel;
<<<<<<< HEAD
=======
import org.neo4j.kernel.impl.transaction.log.ReadableVersionableLogChannel;
import org.neo4j.kernel.impl.transaction.log.ReaderLogVersionBridge;
import org.neo4j.kernel.impl.transaction.log.WritableLogChannel;
>>>>>>> beb1996f
import org.neo4j.kernel.impl.transaction.log.entry.LogEntry;
import org.neo4j.kernel.impl.transaction.log.entry.LogEntryReader;
import org.neo4j.kernel.impl.transaction.log.entry.LogHeader;
import org.neo4j.kernel.impl.transaction.log.entry.LogHeaderReader;
import org.neo4j.kernel.impl.transaction.log.entry.VersionAwareLogEntryReader;

import static org.junit.Assert.assertEquals;
import static org.junit.Assert.assertTrue;
import static org.junit.Assert.fail;
import static org.neo4j.kernel.impl.transaction.log.entry.LogHeader.LOG_HEADER_SIZE;
import static org.neo4j.kernel.impl.transaction.log.entry.LogHeaderReader.readLogHeader;
import static org.neo4j.kernel.impl.transaction.log.entry.LogHeaderWriter.writeLogHeader;

/**
 * Utility for reading and filtering logical logs as well as tx logs.
 *
 * @author Mattias Persson
 */
public class LogTestUtils
{
    public interface LogHook<RECORD> extends Predicate<RECORD>
    {
        void file( File file );

        void done( File file );
    }

    public static abstract class LogHookAdapter<RECORD> implements LogHook<RECORD>
    {
        @Override
        public void file( File file )
        {   // Do nothing
        }

        @Override
        public void done( File file )
        {   // Do nothing
        }
    }

    public static final LogHook<Pair<Byte, List<byte[]>>> NO_FILTER = new LogHookAdapter<Pair<Byte,List<byte[]>>>()
    {
        @Override
        public boolean test( Pair<Byte, List<byte[]>> item )
        {
            return true;
        }
    };

    public static class CountingLogHook<RECORD> extends LogHookAdapter<RECORD>
    {
        private int count;

        @Override
        public boolean test( RECORD item )
        {
            count++;
            return true;
        }

        public int getCount()
        {
            return count;
        }
    }

    public static void assertLogContains( FileSystemAbstraction fileSystem, String logPath,
            LogEntry... expectedEntries ) throws IOException
    {
        try ( LogEntryCursor cursor = openLog( fileSystem, new File( logPath ) ) )
        {
            int entryNo = 0;
            while ( cursor.next() )
            {
                assertTrue( "The log contained more entries than we expected!", entryNo < expectedEntries.length );

                LogEntry expectedEntry = expectedEntries[entryNo];
                assertEquals( "Unexpected entry at entry number " + entryNo, cursor.get(), expectedEntry );
                entryNo++;
            }

            if ( entryNo < expectedEntries.length )
            {
                fail( "Log ended prematurely. Expected to find '" + expectedEntries[entryNo].toString() +
                      "' as log entry number " + entryNo + ", instead there were no more log entries." );
            }
        }
    }

    /**
     * Opens a {@link LogEntryCursor} over all log files found in the storeDirectory
     *
     * @param fs {@link FileSystemAbstraction} to find {@code storeDirectory} in.
     * @param storeDirectory the store directory where the log files are.
     * @param logVersionCallback will be kept up to date with which log version the cursor is at.
     */
    public static LogEntryCursor openLogs( final FileSystemAbstraction fs, File storeDirectory )
    {
        PhysicalLogFiles logFiles = new PhysicalLogFiles( storeDirectory, fs );
        File firstFile = logFiles.getLogFileForVersion( logFiles.getLowestLogVersion() );
        return openLogEntryCursor( fs, firstFile, new ReaderLogVersionBridge( fs, logFiles ) );
    }

    /**
     * Opens a {@link LogEntryCursor} over one log file
     */
    public static LogEntryCursor openLog( FileSystemAbstraction fs, File log )
    {
        return openLogEntryCursor( fs, log, LogVersionBridge.NO_MORE_CHANNELS );
    }

    private static LogEntryCursor openLogEntryCursor( FileSystemAbstraction fs, File firstFile,
            LogVersionBridge versionBridge )
    {
        StoreChannel channel = null;
        try
        {
<<<<<<< HEAD
            channel = fs.open( log, "r" );
            LogHeader header = LogHeaderReader.readLogHeader( ByteBuffer.allocate( LogHeader.LOG_HEADER_SIZE ), channel, true );

            PhysicalLogVersionedStoreChannel logVersionedChannel = new PhysicalLogVersionedStoreChannel( channel,
                    header.logVersion, header.logFormatVersion );
            ReadableLogChannel logChannel = new ReadAheadLogChannel( logVersionedChannel,
                    LogVersionBridge.NO_MORE_CHANNELS );
=======
            channel = fs.open( firstFile, "r" );
            ByteBuffer buffer = ByteBuffer.allocate( LogHeader.LOG_HEADER_SIZE );
            LogHeader header = LogHeaderReader.readLogHeader( buffer, channel, true );

            PhysicalLogVersionedStoreChannel logVersionedChannel = new PhysicalLogVersionedStoreChannel( channel,
                    header.logVersion, header.logFormatVersion );
            ReadableVersionableLogChannel logChannel = new ReadAheadLogChannel( logVersionedChannel,
                    versionBridge, ReadAheadLogChannel.DEFAULT_READ_AHEAD_SIZE );
>>>>>>> beb1996f

            return new LogEntryCursor( new VersionAwareLogEntryReader<>(), logChannel );
        }
        catch ( Throwable t )
        {
            if ( channel != null )
            {
                try
                {
                    channel.close();
                }
                catch ( IOException e )
                {
                    t.addSuppressed( e );
                }
            }
            throw new RuntimeException( t );
        }
    }

    private static void replace( File tempFile, File file )
    {
        file.renameTo( new File( file.getAbsolutePath() + "." + System.currentTimeMillis() ) );
        tempFile.renameTo( file );
    }

    public static File[] filterNeostoreLogicalLog( FileSystemAbstraction fileSystem,
            String storeDir, LogHook<LogEntry> filter ) throws IOException
    {
        PhysicalLogFiles logFiles = new PhysicalLogFiles( new File( storeDir ), fileSystem );
        final List<File> files = new ArrayList<>();
        logFiles.accept( ( file, logVersion ) -> files.add( file ) );
        for ( File file : files )
        {
            File filteredLog = filterNeostoreLogicalLog( fileSystem, file, filter );
            replace( filteredLog, file );
        }

        return files.toArray( new File[files.size()] );
    }

    public static File filterNeostoreLogicalLog( FileSystemAbstraction fileSystem, File file,
            final LogHook<LogEntry> filter )
            throws IOException
    {
        filter.file( file );
        File tempFile = new File( file.getAbsolutePath() + ".tmp" );
        fileSystem.deleteFile( tempFile );
        try ( StoreChannel in = fileSystem.open( file, "r" );
                StoreChannel out = fileSystem.open( tempFile, "rw" ) )
        {
            LogHeader logHeader = transferLogicalLogHeader( in, out, ByteBuffer.allocate( LOG_HEADER_SIZE ) );
            PhysicalLogVersionedStoreChannel outChannel =
                    new PhysicalLogVersionedStoreChannel( out, logHeader.logVersion, logHeader.logFormatVersion );

            PhysicalLogVersionedStoreChannel inChannel =
                    new PhysicalLogVersionedStoreChannel( in, logHeader.logVersion, logHeader.logFormatVersion );
            ReadableLogChannel inBuffer = new ReadAheadLogChannel( inChannel, LogVersionBridge.NO_MORE_CHANNELS );
            LogEntryReader<ReadableLogChannel> entryReader = new VersionAwareLogEntryReader<>();

            LogEntry entry;
            while ( (entry = entryReader.readLogEntry( inBuffer )) != null )
            {
                if ( filter.test( entry ) )
                {   // TODO allright, write to outBuffer
                }
            }
        }

        return tempFile;
    }

    private static LogHeader transferLogicalLogHeader( StoreChannel in, StoreChannel out, ByteBuffer buffer )
            throws IOException
    {
        LogHeader header = readLogHeader( buffer, in, true );
        writeLogHeader( buffer, header.logVersion, header.lastCommittedTxId );
        buffer.flip();
        out.write( buffer );
        return header;
    }

    public static NonCleanLogCopy copyLogicalLog( FileSystemAbstraction fileSystem,
            File logBaseFileName ) throws IOException
    {
        char active = '1';
        File activeLog = new File( logBaseFileName.getPath() + ".active" );
        ByteBuffer buffer = ByteBuffer.allocate( 1024 );
        File activeLogBackup;
        try ( StoreChannel af = fileSystem.open( activeLog, "r" ) )
        {
            af.read( buffer );
            buffer.flip();
            activeLogBackup = new File( logBaseFileName.getPath() + ".bak.active" );
            try ( StoreChannel activeCopy = fileSystem.open( activeLogBackup, "rw" ) )
            {
                activeCopy.write( buffer );
            }
        }
        buffer.flip();
        active = buffer.asCharBuffer().get();
        buffer.clear();
        File currentLog = new File( logBaseFileName.getPath() + "." + active );
        File currentLogBackup = new File( logBaseFileName.getPath() + ".bak." + active );
        try ( StoreChannel source = fileSystem.open( currentLog, "r" );
              StoreChannel dest = fileSystem.open( currentLogBackup, "rw" ) )
        {
            int read = -1;
            do
            {
                read = source.read( buffer );
                buffer.flip();
                dest.write( buffer );
                buffer.clear();
            }
            while ( read == 1024 );
        }
        return new NonCleanLogCopy(
                new FileBackup( activeLog, activeLogBackup, fileSystem ),
                new FileBackup( currentLog, currentLogBackup, fileSystem ) );
    }

    private static class FileBackup
    {
        private final File file, backup;
        private final FileSystemAbstraction fileSystem;

        FileBackup( File file, File backup, FileSystemAbstraction fileSystem )
        {
            this.file = file;
            this.backup = backup;
            this.fileSystem = fileSystem;
        }

        public void restore() throws IOException
        {
            fileSystem.deleteFile( file );
            fileSystem.renameFile( backup, file );
        }
    }

    public static class NonCleanLogCopy
    {
        private final FileBackup[] backups;

        NonCleanLogCopy( FileBackup... backups )
        {
            this.backups = backups;
        }

        public void reinstate() throws IOException
        {
            for ( FileBackup backup : backups )
            {
                backup.restore();
            }
        }
    }
}<|MERGE_RESOLUTION|>--- conflicted
+++ resolved
@@ -24,14 +24,9 @@
 import java.nio.ByteBuffer;
 import java.util.ArrayList;
 import java.util.List;
-<<<<<<< HEAD
 import java.util.function.Predicate;
 
 import org.neo4j.helpers.collection.Pair;
-=======
-import org.neo4j.function.Predicate;
-import org.neo4j.helpers.Pair;
->>>>>>> beb1996f
 import org.neo4j.io.fs.FileSystemAbstraction;
 import org.neo4j.io.fs.StoreChannel;
 import org.neo4j.kernel.impl.transaction.log.LogEntryCursor;
@@ -40,12 +35,7 @@
 import org.neo4j.kernel.impl.transaction.log.PhysicalLogVersionedStoreChannel;
 import org.neo4j.kernel.impl.transaction.log.ReadAheadLogChannel;
 import org.neo4j.kernel.impl.transaction.log.ReadableLogChannel;
-<<<<<<< HEAD
-=======
-import org.neo4j.kernel.impl.transaction.log.ReadableVersionableLogChannel;
 import org.neo4j.kernel.impl.transaction.log.ReaderLogVersionBridge;
-import org.neo4j.kernel.impl.transaction.log.WritableLogChannel;
->>>>>>> beb1996f
 import org.neo4j.kernel.impl.transaction.log.entry.LogEntry;
 import org.neo4j.kernel.impl.transaction.log.entry.LogEntryReader;
 import org.neo4j.kernel.impl.transaction.log.entry.LogHeader;
@@ -140,7 +130,6 @@
      *
      * @param fs {@link FileSystemAbstraction} to find {@code storeDirectory} in.
      * @param storeDirectory the store directory where the log files are.
-     * @param logVersionCallback will be kept up to date with which log version the cursor is at.
      */
     public static LogEntryCursor openLogs( final FileSystemAbstraction fs, File storeDirectory )
     {
@@ -163,24 +152,14 @@
         StoreChannel channel = null;
         try
         {
-<<<<<<< HEAD
-            channel = fs.open( log, "r" );
-            LogHeader header = LogHeaderReader.readLogHeader( ByteBuffer.allocate( LogHeader.LOG_HEADER_SIZE ), channel, true );
+            channel = fs.open( firstFile, "r" );
+            ByteBuffer buffer = ByteBuffer.allocate( LogHeader.LOG_HEADER_SIZE );
+            LogHeader header = LogHeaderReader.readLogHeader( buffer, channel, true );
 
             PhysicalLogVersionedStoreChannel logVersionedChannel = new PhysicalLogVersionedStoreChannel( channel,
                     header.logVersion, header.logFormatVersion );
             ReadableLogChannel logChannel = new ReadAheadLogChannel( logVersionedChannel,
-                    LogVersionBridge.NO_MORE_CHANNELS );
-=======
-            channel = fs.open( firstFile, "r" );
-            ByteBuffer buffer = ByteBuffer.allocate( LogHeader.LOG_HEADER_SIZE );
-            LogHeader header = LogHeaderReader.readLogHeader( buffer, channel, true );
-
-            PhysicalLogVersionedStoreChannel logVersionedChannel = new PhysicalLogVersionedStoreChannel( channel,
-                    header.logVersion, header.logFormatVersion );
-            ReadableVersionableLogChannel logChannel = new ReadAheadLogChannel( logVersionedChannel,
                     versionBridge, ReadAheadLogChannel.DEFAULT_READ_AHEAD_SIZE );
->>>>>>> beb1996f
 
             return new LogEntryCursor( new VersionAwareLogEntryReader<>(), logChannel );
         }
