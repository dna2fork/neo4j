/*
 * Copyright (c) 2002-2018 "Neo Technology,"
 * Network Engine for Objects in Lund AB [http://neotechnology.com]
 *
 * This file is part of Neo4j.
 *
 * Neo4j is free software: you can redistribute it and/or modify
 * it under the terms of the GNU General Public License as published by
 * the Free Software Foundation, either version 3 of the License, or
 * (at your option) any later version.
 *
 * This program is distributed in the hope that it will be useful,
 * but WITHOUT ANY WARRANTY; without even the implied warranty of
 * MERCHANTABILITY or FITNESS FOR A PARTICULAR PURPOSE.  See the
 * GNU General Public License for more details.
 *
 * You should have received a copy of the GNU General Public License
 * along with this program.  If not, see <http://www.gnu.org/licenses/>.
 */
package org.neo4j.cypher.internal.compiler.v3_4.planner.logical

import org.neo4j.cypher.internal.compiler.v3_4.planner.logical.steps.{LogicalPlanProducer, mergeUniqueIndexSeekLeafPlanner}
import org.neo4j.cypher.internal.ir.v3_4._
import org.neo4j.cypher.internal.planner.v3_4.spi.PlanningAttributes.{Cardinalities, Solveds}
import org.neo4j.cypher.internal.util.v3_4.InternalException
import org.neo4j.cypher.internal.v3_4.expressions.{ContainerIndex, PathExpression, Variable}
import org.neo4j.cypher.internal.v3_4.logical.plans.LogicalPlan

/*
 * This coordinates PlannerQuery planning of updates.
 */
case object PlanUpdates
  extends ((PlannerQuery, LogicalPlan, Boolean, LogicalPlanningContext, Solveds, Cardinalities) => (LogicalPlan, LogicalPlanningContext)) {

<<<<<<< HEAD
  override def apply(query: PlannerQuery, in: LogicalPlan, firstPlannerQuery: Boolean, context: LogicalPlanningContext, solveds: Solveds, cardinalities: Cardinalities): (LogicalPlan, LogicalPlanningContext) = {
=======
  private def computePlan(plan: LogicalPlan, query: PlannerQuery, firstPlannerQuery: Boolean, context: LogicalPlanningContext) = {
    var updatePlan = plan
    var ctx = context
    val iterator = query.queryGraph.mutatingPatterns.iterator
    while(iterator.hasNext) {
      updatePlan = planUpdate(updatePlan, iterator.next(), firstPlannerQuery, ctx)
      ctx = ctx.withNextTxLayer
    }
    (updatePlan, ctx)
  }

  override def apply(query: PlannerQuery, in: LogicalPlan, firstPlannerQuery: Boolean, context: LogicalPlanningContext): (LogicalPlan, LogicalPlanningContext) = {
>>>>>>> de1f7b0b
    // Eagerness pass 1 -- does previously planned reads conflict with future writes?
    val plan = if (firstPlannerQuery)
      Eagerness.headReadWriteEagerize(in, query, context)
    else
    //// NOTE: tailReadWriteEagerizeRecursive is done after updates, below
      Eagerness.tailReadWriteEagerizeNonRecursive(in, query, context)

<<<<<<< HEAD
    val (updatePlan, finalContext) = query.queryGraph.mutatingPatterns.foldLeft((plan, context)) {
      case ((acc, ctx), pattern) => (planUpdate(acc, pattern, firstPlannerQuery, ctx, solveds, cardinalities), ctx.withNextTxLayer)
    }
=======
    val (updatePlan, finalContext) = computePlan(plan, query, firstPlannerQuery, context)
>>>>>>> de1f7b0b

    val lp = if (firstPlannerQuery)
      Eagerness.headWriteReadEagerize(updatePlan, query, finalContext)
    else {
      Eagerness.tailWriteReadEagerize(Eagerness.tailReadWriteEagerizeRecursive(updatePlan, query, context), query, finalContext)
    }
    (lp, finalContext)
  }

  private def planUpdate(source: LogicalPlan, pattern: MutatingPattern, first: Boolean, context: LogicalPlanningContext, solveds: Solveds, cardinalities: Cardinalities): LogicalPlan = {

    def planAllUpdatesRecursively(query: PlannerQuery, plan: LogicalPlan): LogicalPlan = {
      query.allPlannerQueries.foldLeft((plan, true, context)) {
        case ((accPlan, innerFirst, accCtx), plannerQuery) =>
          val (newPlan,newCtx) = this.apply(plannerQuery, accPlan, innerFirst, context, solveds, cardinalities)
          (newPlan, false, newCtx)
      }._1
    }

    pattern match {
      //FOREACH
      case foreach: ForeachPattern =>
        val innerLeaf = context.logicalPlanProducer
          .planArgument(Set.empty, Set.empty, source.availableSymbols + foreach.variable, context)
        val innerUpdatePlan = planAllUpdatesRecursively(foreach.innerUpdates, innerLeaf)
        context.logicalPlanProducer.planForeachApply(source, innerUpdatePlan, foreach, context)

      //CREATE ()
      case p: CreateNodePattern => context.logicalPlanProducer.planCreateNode(source, p, context)
      //CREATE (a)-[:R]->(b)
      case p: CreateRelationshipPattern => context.logicalPlanProducer.planCreateRelationship(source, p, context)
      //MERGE ()
      case p: MergeNodePattern =>
        planMerge(source, p.matchGraph, Seq(p.createNodePattern), Seq.empty, p.onCreate,
          p.onMatch, first, context, solveds, cardinalities, p)

      //MERGE (a)-[:T]->(b)
      case p: MergeRelationshipPattern =>
        planMerge(source, p.matchGraph, p.createNodePatterns, p.createRelPatterns, p.onCreate,
          p.onMatch, first, context, solveds, cardinalities, p)
      //SET n:Foo:Bar
      case pattern: SetLabelPattern => context.logicalPlanProducer.planSetLabel(source, pattern, context)
      //SET n.prop = 42
      case pattern: SetNodePropertyPattern =>
        context.logicalPlanProducer.planSetNodeProperty(source, pattern, context)
      //SET r.prop = 42
      case pattern: SetRelationshipPropertyPattern =>
        context.logicalPlanProducer.planSetRelationshipProperty(source, pattern, context)
      case pattern: SetPropertyPattern =>
        context.logicalPlanProducer.planSetProperty(source, pattern, context)
      //SET n.prop += {}
      case pattern: SetNodePropertiesFromMapPattern =>
        context.logicalPlanProducer.planSetNodePropertiesFromMap(source, pattern, context)
      //SET r.prop = 42
      case pattern: SetRelationshipPropertiesFromMapPattern =>
        context.logicalPlanProducer.planSetRelationshipPropertiesFromMap(source, pattern, context)
      //REMOVE n:Foo:Bar
      case pattern: RemoveLabelPattern => context.logicalPlanProducer.planRemoveLabel(source, pattern, context)
      //DELETE a
      case p: DeleteExpression =>
        val delete = p.expression match {
          //DELETE user
          case Variable(n) if context.semanticTable.isNode(n) =>
            context.logicalPlanProducer.planDeleteNode(source, p, context)
          //DELETE rel
          case Variable(r) if context.semanticTable.isRelationship(r) =>
            context.logicalPlanProducer.planDeleteRelationship(source, p, context)
          //DELETE path
          case PathExpression(e) =>
            context.logicalPlanProducer.planDeletePath(source, p, context)
          //DELETE users[{i}]
          case ContainerIndex(Variable(n), indexExpr) if context.semanticTable.isNodeCollection(n) =>
            context.logicalPlanProducer.planDeleteNode(source, p, context)
          //DELETE rels[{i}]
          case ContainerIndex(Variable(r), indexExpr) if context.semanticTable.isRelationshipCollection(r) =>
            context.logicalPlanProducer.planDeleteRelationship(source, p, context)
          //DELETE expr
          case expr =>
            context.logicalPlanProducer.planDeleteExpression(source, p, context)
        }
        delete
    }
  }

  /*
   * Merges either matches or creates. It is planned as following:
   *
   *
   *            antiCondApply
   *              /     \
   *             /    onCreate
   *            /         \
   *           /      mergeCreatePart
   *          /
   *       cond-apply
   *        /     \
   *    apply  onMatch
   *    /    \
   * source optional
   *           \
   *         mergeReadPart
   *
   * Note also that merge uses a special leaf planner to enforce the correct behavior
   * when having uniqueness constraints, and unnestApply will remove a lot of the extra Applies
   */
  def planMerge(source: LogicalPlan, matchGraph: QueryGraph, createNodePatterns: Seq[CreateNodePattern],
                createRelationshipPatterns: Seq[CreateRelationshipPattern], onCreatePatterns: Seq[SetMutatingPattern],
                onMatchPatterns: Seq[SetMutatingPattern], first: Boolean, context: LogicalPlanningContext, solveds: Solveds, cardinalities: Cardinalities,
                solvedMutatingPattern: MutatingPattern): LogicalPlan = {

    val producer: LogicalPlanProducer = context.logicalPlanProducer

    //Merge needs to make sure that found nodes have all the expected properties, so we use AssertSame operators here
    val leafPlannerList = LeafPlannerList(IndexedSeq(mergeUniqueIndexSeekLeafPlanner))
    val leafPlanners = PriorityLeafPlannerList(leafPlannerList, context.config.leafPlanners)

    val innerContext: LogicalPlanningContext =
      context.withUpdatedCardinalityInformation(source, solveds, cardinalities).copy(config = context.config.withLeafPlanners(leafPlanners))

    val ids: Seq[String] = createNodePatterns.map(_.nodeName) ++ createRelationshipPatterns.map(_.relName)

    val mergeMatch = mergeMatchPart(source, matchGraph, producer, createNodePatterns, createRelationshipPatterns, innerContext, solveds, cardinalities, ids)

    //            condApply
    //             /   \
    //          apply  onMatch
    val condApply = if (onMatchPatterns.nonEmpty) {
      val qgWithAllNeededArguments = matchGraph.addArgumentIds(matchGraph.allCoveredIds.toIndexedSeq)
      val onMatch = onMatchPatterns.foldLeft[LogicalPlan](producer.planQueryArgument(qgWithAllNeededArguments, context)) {
        case (src, current) => planUpdate(src, current, first, context, solveds, cardinalities)
      }
      producer.planConditionalApply(mergeMatch, onMatch, ids, innerContext)
    } else mergeMatch

    //       antiCondApply
    //         /     \
    //        /    onCreate
    //       /         \
    //      /     mergeCreatePart
    // condApply
    val createNodes = createNodePatterns.foldLeft(producer.planQueryArgument(matchGraph, context): LogicalPlan) {
      case (acc, current) => producer.planMergeCreateNode(acc, current, context)
    }
    val mergeCreatePart = createRelationshipPatterns.foldLeft(createNodes) {
      case (acc, current) => producer.planMergeCreateRelationship(acc, current, context)
    }

    val onCreate = onCreatePatterns.foldLeft(mergeCreatePart) {
      case (src, current) => planUpdate(src, current, first, context, solveds, cardinalities)
    }

    val solved = solveds.get(source.id).amendQueryGraph(u => u.addMutatingPatterns(solvedMutatingPattern))
    val antiCondApply = producer.planAntiConditionalApply(condApply, onCreate, ids, innerContext, Some(solved))

    antiCondApply
  }

  private def mergeMatchPart(source: LogicalPlan,
                             matchGraph: QueryGraph,
                             producer: LogicalPlanProducer,
                             createNodePatterns: Seq[CreateNodePattern],
                             createRelationshipPatterns: Seq[CreateRelationshipPattern],
                             context: LogicalPlanningContext,
                             solveds: Solveds,
                             cardinalities: Cardinalities,
                             ids: Seq[String]): LogicalPlan = {
    def mergeRead(ctx: LogicalPlanningContext) = {
      val mergeReadPart = ctx.strategy.plan(matchGraph, ctx, solveds, cardinalities)
      if (solveds.get(mergeReadPart.id).queryGraph != matchGraph)
        throw new InternalException(s"The planner was unable to successfully plan the MERGE read:\n${solveds.get(mergeReadPart.id).queryGraph}\n not equal to \n$matchGraph")
      producer.planOptional(mergeReadPart, matchGraph.argumentIds, ctx)
    }

    //        apply
    //        /   \
    //       /  optional
    //      /       \
    // source  mergeReadPart
    //                \
    //                arg
    val matchOrNull = producer.planApply(source, mergeRead(context), context)

    // If we are MERGEing on relationships, we need to lock nodes before matching again. Otherwise, we are done
    val nodesToLock = matchGraph.patternNodes intersect matchGraph.argumentIds

    if (nodesToLock.nonEmpty) {

      def addLockToPlan(plan: LogicalPlan): LogicalPlan = {
        val lockThese = nodesToLock intersect plan.availableSymbols
        if (lockThese.nonEmpty)
          producer.planLock(plan, lockThese, context)
        else
          plan
      }

      val lockingContext = context.copy(leafPlanUpdater = addLockToPlan)

      //        antiCondApply
      //        /   \
      //       /  optional
      //      /       \
      // source  mergeReadPart
      //                \
      //               lock
      //                  \
      //                  leaf
      val ifMissingLockAndMatchAgain = mergeRead(lockingContext)
      producer.planAntiConditionalApply(matchOrNull, ifMissingLockAndMatchAgain, ids, context)
    } else
      matchOrNull
  }
}<|MERGE_RESOLUTION|>--- conflicted
+++ resolved
@@ -32,22 +32,18 @@
 case object PlanUpdates
   extends ((PlannerQuery, LogicalPlan, Boolean, LogicalPlanningContext, Solveds, Cardinalities) => (LogicalPlan, LogicalPlanningContext)) {
 
-<<<<<<< HEAD
-  override def apply(query: PlannerQuery, in: LogicalPlan, firstPlannerQuery: Boolean, context: LogicalPlanningContext, solveds: Solveds, cardinalities: Cardinalities): (LogicalPlan, LogicalPlanningContext) = {
-=======
-  private def computePlan(plan: LogicalPlan, query: PlannerQuery, firstPlannerQuery: Boolean, context: LogicalPlanningContext) = {
+  private def computePlan(plan: LogicalPlan, query: PlannerQuery, firstPlannerQuery: Boolean, context: LogicalPlanningContext, solveds: Solveds, cardinalities: Cardinalities) = {
     var updatePlan = plan
     var ctx = context
     val iterator = query.queryGraph.mutatingPatterns.iterator
     while(iterator.hasNext) {
-      updatePlan = planUpdate(updatePlan, iterator.next(), firstPlannerQuery, ctx)
+      updatePlan = planUpdate(updatePlan, iterator.next(), firstPlannerQuery, ctx, solveds, cardinalities)
       ctx = ctx.withNextTxLayer
     }
     (updatePlan, ctx)
   }
 
-  override def apply(query: PlannerQuery, in: LogicalPlan, firstPlannerQuery: Boolean, context: LogicalPlanningContext): (LogicalPlan, LogicalPlanningContext) = {
->>>>>>> de1f7b0b
+  override def apply(query: PlannerQuery, in: LogicalPlan, firstPlannerQuery: Boolean, context: LogicalPlanningContext, solveds: Solveds, cardinalities: Cardinalities): (LogicalPlan, LogicalPlanningContext) = {
     // Eagerness pass 1 -- does previously planned reads conflict with future writes?
     val plan = if (firstPlannerQuery)
       Eagerness.headReadWriteEagerize(in, query, context)
@@ -55,13 +51,7 @@
     //// NOTE: tailReadWriteEagerizeRecursive is done after updates, below
       Eagerness.tailReadWriteEagerizeNonRecursive(in, query, context)
 
-<<<<<<< HEAD
-    val (updatePlan, finalContext) = query.queryGraph.mutatingPatterns.foldLeft((plan, context)) {
-      case ((acc, ctx), pattern) => (planUpdate(acc, pattern, firstPlannerQuery, ctx, solveds, cardinalities), ctx.withNextTxLayer)
-    }
-=======
-    val (updatePlan, finalContext) = computePlan(plan, query, firstPlannerQuery, context)
->>>>>>> de1f7b0b
+    val (updatePlan, finalContext) = computePlan(plan, query, firstPlannerQuery, context, solveds, cardinalities)
 
     val lp = if (firstPlannerQuery)
       Eagerness.headWriteReadEagerize(updatePlan, query, finalContext)
