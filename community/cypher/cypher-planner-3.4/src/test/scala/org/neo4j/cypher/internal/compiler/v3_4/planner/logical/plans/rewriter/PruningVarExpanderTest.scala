/*
 * Copyright (c) 2002-2018 "Neo Technology,"
 * Network Engine for Objects in Lund AB [http://neotechnology.com]
 *
 * This file is part of Neo4j.
 *
 * Neo4j is free software: you can redistribute it and/or modify
 * it under the terms of the GNU General Public License as published by
 * the Free Software Foundation, either version 3 of the License, or
 * (at your option) any later version.
 *
 * This program is distributed in the hope that it will be useful,
 * but WITHOUT ANY WARRANTY; without even the implied warranty of
 * MERCHANTABILITY or FITNESS FOR A PARTICULAR PURPOSE.  See the
 * GNU General Public License for more details.
 *
 * You should have received a copy of the GNU General Public License
 * along with this program.  If not, see <http://www.gnu.org/licenses/>.
 */
package org.neo4j.cypher.internal.compiler.v3_4.planner.logical.plans.rewriter

import org.neo4j.cypher.internal.compiler.v3_4.planner.LogicalPlanningTestSupport
import org.neo4j.cypher.internal.frontend.v3_4.ast._
import org.neo4j.cypher.internal.ir.v3_4.VarPatternLength
import org.neo4j.cypher.internal.util.v3_4.test_helpers.CypherFunSuite
import org.neo4j.cypher.internal.v3_4.expressions._
import org.neo4j.cypher.internal.v3_4.logical.plans._

class PruningVarExpanderTest extends CypherFunSuite with LogicalPlanningTestSupport with AstConstructionTestSupport {
  test("simplest possible query that can use PruningVarExpand") {
    // Simplest query:
    // match (a)-[*1..3]->(b) return distinct b

    val fromId = "from"
    val allNodes = AllNodesScan(fromId, Set.empty)
    val dir = SemanticDirection.BOTH
    val length = VarPatternLength(1, Some(3))
    val toId = "to"
    val relId = "r"
    val originalExpand = VarExpand(allNodes, fromId, dir, dir, Seq.empty, toId, relId, length, ExpandAll, "tempNode", "tempEdge", TRUE, TRUE, Seq.empty)
    val input = Distinct(originalExpand, Map("to" -> Variable("to")(pos)))

    val rewrittenExpand = PruningVarExpand(allNodes, fromId, dir, Seq.empty, toId, 1, 3)
    val expectedOutput = Distinct(rewrittenExpand, Map("to" -> Variable("to")(pos)))

    rewrite(input) should equal(expectedOutput)
  }

  test("query with distinct aggregation") {
    // Simplest query:
    // match (from)-[*1..3]->(to) return count(distinct to)

    val fromId = "from"
    val allNodes = AllNodesScan(fromId, Set.empty)
    val dir = SemanticDirection.BOTH
    val length = VarPatternLength(1, Some(3))
    val toId = "to"
    val relId = "r"
    val originalExpand = VarExpand(allNodes, fromId, dir, dir, Seq.empty, toId, relId, length, ExpandAll, "tempNode", "tempEdge", TRUE, TRUE, Seq.empty)
    val aggregatingExpression = FunctionInvocation(functionName = FunctionName("count")(pos), distinct = true, args = IndexedSeq(Variable("to")(pos)))(pos)
    val input = Aggregation(originalExpand, Map.empty, Map("x" -> aggregatingExpression))

    val rewrittenExpand = PruningVarExpand(allNodes, fromId, dir, Seq.empty, toId, 1, 3)
    val expectedOutput = Aggregation(rewrittenExpand, Map.empty, Map("x" -> aggregatingExpression))

    rewrite(input) should equal(expectedOutput)
  }

  test("Simple query that filters between expand and distinct") {
    // Simplest query:
    // match (a)-[*1..3]->(b:X) return distinct b

    val fromId = "from"
    val allNodes = AllNodesScan(fromId, Set.empty)
    val dir = SemanticDirection.BOTH
    val length = VarPatternLength(1, Some(3))
    val toId = "to"
    val relId = "r"
    val originalExpand = VarExpand(allNodes, fromId, dir, dir, Seq.empty, toId, relId, length, ExpandAll, "tempNode", "tempEdge", TRUE, TRUE, Seq.empty)
    val predicate = HasLabels(Variable("to")(pos), Seq(LabelName("X")(pos)))(pos)
    val filter = Selection(Seq(predicate), originalExpand)
    val input = Distinct(filter, Map("to" -> Variable("to")(pos)))

    val rewrittenExpand = PruningVarExpand(allNodes, fromId, dir, Seq.empty, toId, 1, 3)
    val filterAfterRewrite = Selection(Seq(predicate), rewrittenExpand)
    val expectedOutput = Distinct(filterAfterRewrite, Map("to" -> Variable("to")(pos)))

    rewrite(input) should equal(expectedOutput)
  }

  test("Query that aggregates before making the result DISTINCT") {
    // Simplest query:
    // match (a)-[:R*1..3]->(b) with count(*) as count return distinct count

    val fromId = "from"
    val allNodes = AllNodesScan(fromId, Set.empty)
    val dir = SemanticDirection.BOTH
    val length = VarPatternLength(1, Some(3))
    val toId = "to"
    val relId = "r"
    val originalExpand = VarExpand(allNodes, fromId, dir, dir, Seq.empty, toId, relId, length, ExpandAll, "tempNode", "tempEdge", TRUE, TRUE, Seq.empty)
    val aggregate = Aggregation(originalExpand, Map.empty, Map("count" -> CountStar()(pos)))
    val input = Distinct(aggregate, Map("to" -> Variable("to")(pos)))

    assertNotRewritten(input)
  }

  test("Double var expand with distinct result") {
    // Simplest query:
    // match (a)-[:R*1..3]->(b)-[:T*1..3]->(c) return distinct c

    val aId = "a"
    val relRId = "r"
    val bId = "b"
    val relTId = "t"
    val cId = "c"
    val allNodes = AllNodesScan(aId, Set.empty)
    val dir = SemanticDirection.BOTH
    val length = VarPatternLength(1, Some(3))
    val originalExpand = VarExpand(allNodes, aId, dir, dir, Seq(RelTypeName("R")(pos)), bId, relRId, length, ExpandAll, "tempNode", "tempEdge", TRUE, TRUE, Seq.empty)
    val originalExpand2 = VarExpand(originalExpand, bId, dir, dir, Seq(RelTypeName("T")(pos)), cId, relTId, length, ExpandAll, "tempNode", "tempEdge", TRUE, TRUE, Seq.empty)
    val input = Distinct(originalExpand2, Map("c" -> Variable("c")(pos)))

    val rewrittenExpand = PruningVarExpand(allNodes, aId, dir, Seq(RelTypeName("R")(pos)), bId, 1, 3)
    val rewrittenExpand2 = PruningVarExpand(rewrittenExpand, bId, dir, Seq(RelTypeName("T")(pos)), cId, 1, 3)
    val expectedOutput = Distinct(rewrittenExpand2, Map("c" -> Variable("c")(pos)))

    rewrite(input) should equal(expectedOutput)
  }

  test("var expand followed by normal expand") {
    // Simplest query:
    // match (a)-[:R*1..3]->(b)-[:T]->(c) return distinct c

    val aId = "a"
    val relRId = "r"
    val bId = "b"
    val relTId = "t"
    val cId = "c"
    val allNodes = AllNodesScan(aId, Set.empty)
    val dir = SemanticDirection.BOTH
    val length = VarPatternLength(1, Some(3))
    val originalExpand = VarExpand(allNodes, aId, dir, dir, Seq(RelTypeName("R")(pos)), bId, relRId, length, ExpandAll, "tempNode", "tempEdge", TRUE, TRUE, Seq.empty)
    val originalExpand2 = Expand(originalExpand, bId, dir, Seq(RelTypeName("T")(pos)), cId, relTId)
    val input = Distinct(originalExpand2, Map("c" -> Variable("c")(pos)))

    val rewrittenExpand = PruningVarExpand(allNodes, aId, dir, Seq(RelTypeName("R")(pos)), bId, 1, 3)
    val rewrittenExpand2 = Expand(rewrittenExpand, bId, dir, Seq(RelTypeName("T")(pos)), cId, relTId)
    val expectedOutput = Distinct(rewrittenExpand2, Map("c" -> Variable("c")(pos)))

    rewrite(input) should equal(expectedOutput)
  }

  test("optional match can be solved with PruningVarExpand") {
    /* Simplest query:
       match (a) optional match (a)-[:R*1..3]->(b)-[:T]->(c) return distinct c
       in logical plans:

              distinct1                            distinct2
                 |                                    |
               apply1                               apply2
               /   \                                /   \
       all-nodes   optional1      ===>       all-nodes  optional2
                     \                                    \
                     var-length-expand                   pruning-var-expand
                       \                                    \
                       argument                            argument
    */

    val aId = "a"
    val relRId = "r"
    val bId = "b"
    val dir = SemanticDirection.BOTH
    val length = VarPatternLength(1, Some(3))

    val allNodes = AllNodesScan(aId, Set.empty)
    val argument = Argument(Set(aId))
    val originalExpand = VarExpand(argument, aId, dir, dir, Seq(RelTypeName("R")(pos)), bId, relRId, length, ExpandAll, "tempNode", "tempEdge", TRUE, TRUE, Seq.empty)
    val optional1 = Optional(originalExpand, Set(aId))
    val apply1 = Apply(allNodes, optional1)
    val distinct1 = Distinct(apply1, Map("c" -> Variable("c")(pos)))

    val rewrittenExpand = PruningVarExpand(argument, aId, dir, Seq(RelTypeName("R")(pos)), bId, 1, 3)
    val optional2 = Optional(rewrittenExpand, Set(aId))
    val apply2 = Apply(allNodes, optional2)
    val distinct2 = Distinct(apply2, Map("c" -> Variable("c")(pos)))

    rewrite(distinct1) should equal(distinct2)
  }

  test("should not rewrite when doing non-distinct aggregation") {
    // Should not be rewritten since it's asking for a count of all paths leading to a node
    // match (a)-[*1..3]->(b) return b, count(*)

    val fromId = "from"
    val allNodes = AllNodesScan(fromId, Set.empty)
    val dir = SemanticDirection.BOTH
    val length = VarPatternLength(1, Some(3))
    val toId = "to"
    val relId = "r"
    val originalExpand = VarExpand(allNodes, fromId, dir, dir, Seq.empty, toId, relId, length, ExpandAll, "tempNode", "tempEdge", TRUE, TRUE, Seq.empty)
    val input = Aggregation(originalExpand, Map("r" -> Variable("r")(pos)), Map.empty)

    assertNotRewritten(input)
  }

  test("on longer var-lengths, we also use PruningVarExpand") {
    // Simplest query:
    // match (a)-[*4..5]->(b) return distinct b

    val fromId = "from"
    val allNodes = AllNodesScan(fromId, Set.empty)
    val dir = SemanticDirection.BOTH
    val length = VarPatternLength(4, Some(5))
    val toId = "to"
    val relId = "r"
    val originalExpand = VarExpand(allNodes, fromId, dir, dir, Seq.empty, toId, relId, length, ExpandAll, "tempNode", "tempEdge", TRUE, TRUE, Seq.empty)
    val input = Distinct(originalExpand, Map("to" -> Variable("to")(pos)))

<<<<<<< HEAD
    val rewrittenExpand = FullPruningVarExpand(allNodes, fromId, dir, Seq.empty, toId, 4, 5)
    val expectedOutput = Distinct(rewrittenExpand, Map("to" -> Variable("to")(pos)))
=======
    val rewrittenExpand = PruningVarExpand(allNodes, fromId, dir, Seq.empty, toId, 4, 5)(solved)
    val expectedOutput = Distinct(rewrittenExpand, Map("to" -> Variable("to")(pos)))(solved)
>>>>>>> de1f7b0b

    rewrite(input) should equal(expectedOutput)
  }

  test("do not use pruning for length=1") {
    // Simplest query:
    // match (a)-[*1..1]->(b) return distinct b

    val fromId = "from"
    val allNodes = AllNodesScan(fromId, Set.empty)
    val dir = SemanticDirection.BOTH
    val length = VarPatternLength(1, Some(1))
    val toId = "to"
    val relId = "r"
    val originalExpand = VarExpand(allNodes, fromId, dir, dir, Seq.empty, toId, relId, length, ExpandAll, "tempNode", "tempEdge", TRUE, TRUE, Seq.empty)
    val input = Distinct(originalExpand, Map("to" -> Variable("to")(pos)))

    assertNotRewritten(input)
  }

  test("do not use pruning for pathExpressions when path is needed") {
    // Simplest query:
    // match p=(from)-[r*0..1]->(to) with nodes(p) as d return distinct d

    val fromId = "from"
    val allNodes = AllNodesScan(fromId, Set.empty)
    val dir = SemanticDirection.BOTH
    val length = VarPatternLength(0, Some(2))
    val toId = "to"

    val relId = "r"
    val originalExpand = VarExpand(allNodes, fromId, dir, dir, Seq.empty, toId, relId, length, ExpandAll, "tempNode", "tempEdge", TRUE, TRUE, Seq.empty)
    val pathProjectior = NodePathStep(varFor("from"), MultiRelationshipPathStep(varFor("r"), SemanticDirection.BOTH, NilPathStep))

    val function = FunctionInvocation(FunctionName("nodes")(pos), PathExpression(pathProjectior)(pos))(pos)
    val projection = Projection(originalExpand, Map("d" -> function))
    val distinct = Distinct(projection, Map("d" -> varFor("d")))

    assertNotRewritten(distinct)
  }

  test("do not use pruning-varexpand when both sides of the var-length-relationship are already known") {
    val fromId = "from"
    val toId = "to"
    val fromPlan = AllNodesScan(fromId, Set.empty)
    val toPlan = AllNodesScan(toId, Set.empty)
    val xJoin = CartesianProduct(fromPlan, toPlan)
    val dir = SemanticDirection.BOTH
    val length = VarPatternLength(1, Some(3))
    val relId = "r"
    val originalExpand = VarExpand(xJoin, fromId, dir, dir, Seq.empty, toId, relId, length, ExpandInto, "tempNode", "tempEdge", TRUE, TRUE, Seq.empty)
    val input = Aggregation(originalExpand, Map("to" -> Variable("to")(pos)), Map.empty)

    assertNotRewritten(input)
  }

  test("should handle insanely long logical plans without running out of stack") {
    val leafPlan: LogicalPlan = Argument(Set("x"))
    var plan = leafPlan
    (1 until 10000) foreach { i =>
      plan = Selection(Seq(True()(pos)), plan)
    }

    rewrite(plan) // should not throw exception
  }

  private def assertNotRewritten(p: LogicalPlan): Unit = {
    rewrite(p) should equal(p)
  }

  private def rewrite(p: LogicalPlan): LogicalPlan =
    p.endoRewrite(pruningVarExpander)
}<|MERGE_RESOLUTION|>--- conflicted
+++ resolved
@@ -217,13 +217,8 @@
     val originalExpand = VarExpand(allNodes, fromId, dir, dir, Seq.empty, toId, relId, length, ExpandAll, "tempNode", "tempEdge", TRUE, TRUE, Seq.empty)
     val input = Distinct(originalExpand, Map("to" -> Variable("to")(pos)))
 
-<<<<<<< HEAD
-    val rewrittenExpand = FullPruningVarExpand(allNodes, fromId, dir, Seq.empty, toId, 4, 5)
+    val rewrittenExpand = PruningVarExpand(allNodes, fromId, dir, Seq.empty, toId, 4, 5)
     val expectedOutput = Distinct(rewrittenExpand, Map("to" -> Variable("to")(pos)))
-=======
-    val rewrittenExpand = PruningVarExpand(allNodes, fromId, dir, Seq.empty, toId, 4, 5)(solved)
-    val expectedOutput = Distinct(rewrittenExpand, Map("to" -> Variable("to")(pos)))(solved)
->>>>>>> de1f7b0b
 
     rewrite(input) should equal(expectedOutput)
   }
