/*
 * Copyright (c) 2002-2017 "Neo Technology,"
 * Network Engine for Objects in Lund AB [http://neotechnology.com]
 *
 * This file is part of Neo4j.
 *
 * Neo4j is free software: you can redistribute it and/or modify
 * it under the terms of the GNU General Public License as published by
 * the Free Software Foundation, either version 3 of the License, or
 * (at your option) any later version.
 *
 * This program is distributed in the hope that it will be useful,
 * but WITHOUT ANY WARRANTY; without even the implied warranty of
 * MERCHANTABILITY or FITNESS FOR A PARTICULAR PURPOSE.  See the
 * GNU General Public License for more details.
 *
 * You should have received a copy of the GNU General Public License
 * along with this program.  If not, see <http://www.gnu.org/licenses/>.
 */
package org.neo4j.cypher.internal

import java.util.{Map => JavaMap}

import org.neo4j.cypher._
import org.neo4j.cypher.internal.compiler.v3_2._
import org.neo4j.cypher.internal.compiler.v3_2.helpers.{RuntimeJavaValueConverter, RuntimeScalaValueConverter}
import org.neo4j.cypher.internal.compiler.v3_2.prettifier.Prettifier
import org.neo4j.cypher.internal.frontend.v3_2.phases.CompilationPhaseTracer
import org.neo4j.cypher.internal.spi.v3_2.TransactionalContextWrapper
import org.neo4j.cypher.internal.tracing.{CompilationTracer, TimingCompilationTracer}
import org.neo4j.graphdb.config.Setting
import org.neo4j.graphdb.factory.GraphDatabaseSettings
import org.neo4j.kernel.api.{KernelAPI, ReadOperations}
import org.neo4j.kernel.api.security.AccessMode
import org.neo4j.kernel.configuration.Config
import org.neo4j.kernel.impl.query.{QueryExecutionMonitor, TransactionalContext}
import org.neo4j.kernel.{GraphDatabaseQueryService, api, monitoring}
import org.neo4j.logging.{LogProvider, NullLogProvider}
import org.neo4j.kernel.monitoring.{Monitors => KernelMonitors}
trait StringCacheMonitor extends CypherCacheMonitor[String, api.Statement]

/**
  * This class construct and initialize both the cypher compiler and the cypher runtime, which is a very expensive
  * operation so please make sure this will be constructed only once and properly reused.
  */
class ExecutionEngine(val queryService: GraphDatabaseQueryService,
                      logProvider: LogProvider = NullLogProvider.getInstance(),
                      compatibilityFactory: CompatibilityFactory) {

  require(queryService != null, "Can't work with a null graph database")

  // true means we run inside REST server
  protected val isServer = false
  private val resolver = queryService.getDependencyResolver
  private val kernel = resolver.resolveDependency(classOf[KernelAPI])
  private val lastCommittedTxId = LastCommittedTxIdProvider(queryService)
  private val kernelMonitors: KernelMonitors = resolver.resolveDependency(classOf[KernelMonitors])
  private val compilationTracer: CompilationTracer =
    new TimingCompilationTracer(kernelMonitors.newMonitor(classOf[TimingCompilationTracer.EventListener]))
  private val queryDispatcher: CompilerEngineDelegator = createCompilerDelegator()

  private val log = logProvider.getLog( getClass )
  private val cacheMonitor = kernelMonitors.newMonitor(classOf[StringCacheMonitor])
  kernelMonitors.addMonitorListener( new StringCacheMonitor {
    override def cacheDiscard(ignored: String, query: String) {
      log.info(s"Discarded stale query from the query cache: $query")
    }
  })

  private val executionMonitor = kernelMonitors.newMonitor(classOf[QueryExecutionMonitor])

  private val cacheAccessor = new MonitoringCacheAccessor[String, (ExecutionPlan, Map[String, Any])](cacheMonitor)

  private val preParsedQueries = new LFUCache[String, PreParsedQuery](getPlanCacheSize)
  private val parsedQueries = new LFUCache[String, ParsedQuery](getPlanCacheSize)

  private val javaValues = new RuntimeJavaValueConverter(isGraphKernelResultValue, identity)
  private val scalaValues = new RuntimeScalaValueConverter(isGraphKernelResultValue, identity)

  @throws(classOf[SyntaxException])
  def profile(query: String, scalaParams: Map[String, Any], context: TransactionalContext): ExecutionResult = {
    // we got deep scala parameters => convert to deep java parameters
    val javaParams = javaValues.asDeepJavaMap(scalaParams).asInstanceOf[JavaMap[String, AnyRef]]
    profile(query, javaParams, context)
  }

  @throws(classOf[SyntaxException])
  def profile(query: String, javaParams: JavaMap[String, AnyRef], context: TransactionalContext): ExecutionResult = {
    // we got deep java parameters => convert to shallow scala parameters for passing into the engine
    val scalaParams = scalaValues.asShallowScalaMap(javaParams)
    val (preparedPlanExecution, wrappedContext) = planQuery(context)
    preparedPlanExecution.profile(wrappedContext, scalaParams)
  }

  @throws(classOf[SyntaxException])
  def execute(query: String, scalaParams: Map[String, Any], context: TransactionalContext): ExecutionResult = {
    // we got deep scala parameters => convert to deep java parameters
    val javaParams = javaValues.asDeepJavaMap(scalaParams).asInstanceOf[JavaMap[String, AnyRef]]
    execute(query, javaParams, context)
  }

  @throws(classOf[SyntaxException])
  def execute(query: String, javaParams: JavaMap[String, AnyRef], context: TransactionalContext): ExecutionResult = {
    // we got deep java parameters => convert to shallow scala parameters for passing into the engine
    val scalaParams = scalaValues.asShallowScalaMap(javaParams)
    val (preparedPlanExecution, wrappedContext) = planQuery(context)
    preparedPlanExecution.execute(wrappedContext, scalaParams)
  }

  @throws(classOf[SyntaxException])
  protected def parseQuery(queryText: String): ParsedQuery =
    parsePreParsedQuery(preParseQuery(queryText), CompilationPhaseTracer.NO_TRACING)

  @throws(classOf[SyntaxException])
  private def parsePreParsedQuery(preParsedQuery: PreParsedQuery, tracer: CompilationPhaseTracer): ParsedQuery = {
    parsedQueries.get(preParsedQuery.statementWithVersionAndPlanner).getOrElse {
      val parsedQuery = queryDispatcher.parseQuery(preParsedQuery, tracer)
      //don't cache failed queries
      if (!parsedQuery.hasErrors) parsedQueries.put(preParsedQuery.statementWithVersionAndPlanner, parsedQuery)
      parsedQuery
    }
  }

  @throws(classOf[SyntaxException])
  private def preParseQuery(queryText: String): PreParsedQuery =
    preParsedQueries.getOrElseUpdate(queryText, queryDispatcher.preParseQuery(queryText))

  @throws(classOf[SyntaxException])
  protected def planQuery(transactionalContext: TransactionalContext): (PreparedPlanExecution, TransactionalContextWrapper) = {
    val executingQuery = transactionalContext.executingQuery()
    val queryText = executingQuery.queryText()
    executionMonitor.startQueryExecution(executingQuery)
    val phaseTracer = compilationTracer.compileQuery(queryText)
    try {

      val externalTransactionalContext = new TransactionalContextWrapper(transactionalContext)
      val preParsedQuery = try {
        preParseQuery(queryText)
      } catch {
        case e: SyntaxException =>
          externalTransactionalContext.close(success = false)
          throw e
      }
      val executionMode = preParsedQuery.executionMode
      val cacheKey = preParsedQuery.statementWithVersionAndPlanner

      var n = 0
      while (n < ExecutionEngine.PLAN_BUILDING_TRIES) {
        // create transaction and query context
        val tc = externalTransactionalContext.getOrBeginNewIfClosed()

        // Temporarily change access mode during query planning
        // NOTE: This will force read access mode if the current transaction did not have it
        val revertable = tc.restrictCurrentTransaction(tc.securityContext.withMode(AccessMode.Static.READ))

        val ((plan: ExecutionPlan, extractedParameters), touched) = try {
          // fetch plan cache
          val cache = getOrCreateFromSchemaState(tc.readOperations, {
            cacheMonitor.cacheFlushDetected(tc.statement)
            val lruCache = new LFUCache[String, (ExecutionPlan, Map[String, Any])](getPlanCacheSize)
            new QueryCache(cacheAccessor, lruCache)
          })

          def isStale(plan: ExecutionPlan, ignored: Map[String, Any]) = plan.isStale(lastCommittedTxId, tc)
          def producePlan() = {
            val parsedQuery = parsePreParsedQuery(preParsedQuery, phaseTracer)
            parsedQuery.plan(tc, phaseTracer)
          }

          cache.getOrElseUpdate(cacheKey, queryText, (isStale _).tupled, producePlan())
        }
        catch {
          case (t: Throwable) =>
            tc.close(success = false)
            throw t
        } finally {
          revertable.close()
        }

        if (touched) {
          tc.close(success = true)
        } else {
          tc.cleanForReuse()
          tc.notifyPlanningCompleted(plan)
          return (PreparedPlanExecution(plan, executionMode, extractedParameters), tc)
        }

        n += 1
      }
    } finally phaseTracer.close()

    throw new IllegalStateException("Could not execute query due to insanely frequent schema changes")
  }

  private def getOrCreateFromSchemaState[V](operations: ReadOperations, creator: => V) = {
    val javaCreator = new java.util.function.Function[ExecutionEngine, V]() {
      def apply(key: ExecutionEngine) = creator
    }
    operations.schemaStateGetOrCreate(this, javaCreator)
  }

  def prettify(query: String): String = Prettifier(query)

  def isPeriodicCommit(query: String) = parseQuery(query).isPeriodicCommit

  private def createCompilerDelegator(): CompilerEngineDelegator = {
    val version: CypherVersion = CypherVersion(optGraphSetting[String](
      queryService, GraphDatabaseSettings.cypher_parser_version, CypherVersion.default.name))
    val planner: CypherPlanner = CypherPlanner(optGraphSetting[String](
      queryService, GraphDatabaseSettings.cypher_planner, CypherPlanner.default.name))
    val runtime: CypherRuntime = CypherRuntime(optGraphSetting[String](
      queryService, GraphDatabaseSettings.cypher_runtime, CypherRuntime.default.name))
    val useErrorsOverWarnings = optGraphSetting[java.lang.Boolean](
      queryService, GraphDatabaseSettings.cypher_hints_error,
      GraphDatabaseSettings.cypher_hints_error.getDefaultValue.toBoolean)
    val idpMaxTableSize: Int = optGraphSetting[java.lang.Integer](
      queryService, GraphDatabaseSettings.cypher_idp_solver_table_threshold,
      GraphDatabaseSettings.cypher_idp_solver_table_threshold.getDefaultValue.toInt)
    val idpIterationDuration: Long = optGraphSetting[java.lang.Long](
      queryService, GraphDatabaseSettings.cypher_idp_solver_duration_threshold,
      GraphDatabaseSettings.cypher_idp_solver_duration_threshold.getDefaultValue.toLong)

    val errorIfShortestPathFallbackUsedAtRuntime = optGraphSetting[java.lang.Boolean](
      queryService, GraphDatabaseSettings.forbid_exhaustive_shortestpath,
      GraphDatabaseSettings.forbid_exhaustive_shortestpath.getDefaultValue.toBoolean
    )
    val errorIfShortestPathHasCommonNodesAtRuntime = optGraphSetting[java.lang.Boolean](
      queryService, GraphDatabaseSettings.forbid_shortestpath_common_nodes,
      GraphDatabaseSettings.forbid_shortestpath_common_nodes.getDefaultValue.toBoolean
    )
    val legacyCsvQuoteEscaping = optGraphSetting[java.lang.Boolean](
      queryService, GraphDatabaseSettings.csv_legacy_quote_escaping,
      GraphDatabaseSettings.csv_legacy_quote_escaping.getDefaultValue.toBoolean
    )

    if (((version != CypherVersion.v2_3) || (version != CypherVersion.v3_1) || (version != CypherVersion.v3_2)) &&
      (planner == CypherPlanner.greedy || planner == CypherPlanner.idp || planner == CypherPlanner.dp)) {
      val message = s"Cannot combine configurations: ${GraphDatabaseSettings.cypher_parser_version.name}=${version.name} " +
        s"with ${GraphDatabaseSettings.cypher_planner.name} = ${planner.name}"
      log.error(message)
      throw new IllegalStateException(message)
    }
<<<<<<< HEAD

    val compatibilityCache = new CompatibilityCache(compatibilityFactory)
    new CompilerEngineDelegator(queryService, kernel, kernelMonitors, version, planner, runtime,
      useErrorsOverWarnings, idpMaxTableSize, idpIterationDuration, errorIfShortestPathFallbackUsedAtRuntime,
      errorIfShortestPathHasCommonNodesAtRuntime, logProvider, compatibilityCache)
=======
    new CypherCompiler(queryService, kernel, kernelMonitors, version, planner, runtime, useErrorsOverWarnings,
      idpMaxTableSize, idpIterationDuration, errorIfShortestPathFallbackUsedAtRuntime,
      errorIfShortestPathHasCommonNodesAtRuntime, legacyCsvQuoteEscaping, logProvider)
>>>>>>> cd321a2f
  }

  private def getPlanCacheSize: Int =
    optGraphSetting[java.lang.Integer](
      queryService, GraphDatabaseSettings.query_cache_size,
      GraphDatabaseSettings.query_cache_size.getDefaultValue.toInt
    )

  private def optGraphSetting[V](graph: GraphDatabaseQueryService, setting: Setting[V], defaultValue: V): V = {
    val config = graph.getDependencyResolver.resolveDependency(classOf[Config])
    Option(config.get(setting)).getOrElse(defaultValue)
  }

}

object ExecutionEngine {
  val PLAN_BUILDING_TRIES: Int = 20
}<|MERGE_RESOLUTION|>--- conflicted
+++ resolved
@@ -240,17 +240,11 @@
       log.error(message)
       throw new IllegalStateException(message)
     }
-<<<<<<< HEAD
 
     val compatibilityCache = new CompatibilityCache(compatibilityFactory)
     new CompilerEngineDelegator(queryService, kernel, kernelMonitors, version, planner, runtime,
       useErrorsOverWarnings, idpMaxTableSize, idpIterationDuration, errorIfShortestPathFallbackUsedAtRuntime,
-      errorIfShortestPathHasCommonNodesAtRuntime, logProvider, compatibilityCache)
-=======
-    new CypherCompiler(queryService, kernel, kernelMonitors, version, planner, runtime, useErrorsOverWarnings,
-      idpMaxTableSize, idpIterationDuration, errorIfShortestPathFallbackUsedAtRuntime,
-      errorIfShortestPathHasCommonNodesAtRuntime, legacyCsvQuoteEscaping, logProvider)
->>>>>>> cd321a2f
+      errorIfShortestPathHasCommonNodesAtRuntime, legacyCsvQuoteEscaping, logProvider, compatibilityCache)
   }
 
   private def getPlanCacheSize: Int =
