--- conflicted
+++ resolved
@@ -28,11 +28,7 @@
 case class Property(mapExpr: Expression, property: String) extends Expression {
   def apply(ctx: ExecutionContext)(implicit state: QueryState): Any = mapExpr(ctx) match {
     case null           => null
-<<<<<<< HEAD
-    case IsMap(mapFunc) => mapFunc(ctx.state.queryContext).apply(property)
-=======
     case IsMap(mapFunc) => mapFunc(state.query).apply(property)
->>>>>>> e4dbb922
     case _              => throw new ThisShouldNotHappenError("Andres", "Need something with properties")
   }
 
