--- conflicted
+++ resolved
@@ -33,11 +33,7 @@
   @Test def excludingPatternRelsWorksAsExpected() {
     val a = new PatternNode("a")
     val b = new PatternNode("b")
-<<<<<<< HEAD
-    val pr = a.relateTo("r", b, Seq(), Direction.BOTH, false)
-=======
-    val pr = a.relateTo("r", b, Seq(), Direction.BOTH, optional = false, True())
->>>>>>> e99f5aff
+    val pr = a.relateTo("r", b, Seq(), Direction.BOTH, optional = false)
     val r = relate(graph.getReferenceNode, graph.getReferenceNode, "rel")
     val mp = new MatchingPair(pr, r)
     val history = new InitialHistory(ExecutionContext.empty).add(mp)
