--- conflicted
+++ resolved
@@ -1,4 +1,3 @@
-<<<<<<< HEAD
 2.0.0-M04
 ---------
 o Fixes #844 - Label predicate do not work on optional nodes that are null
@@ -30,11 +29,10 @@
 o START now is optional when using index hints or there is exactly one useable index
 o Cypher now uses the label-based indexes to perform lookups
 o Profiler now shows which entity producers have been chosen
-=======
+
 1.9.2
 -----
 o Fixes problem where Cypher would see changes while the query was running
->>>>>>> 5c6cfa97
 
 1.9.1 (2013-06-24)
 ------------------
