--- conflicted
+++ resolved
@@ -21,11 +21,8 @@
 
 import java.io.File;
 import java.io.IOException;
-<<<<<<< HEAD
+import java.io.PrintStream;
 import java.util.ArrayList;
-=======
-import java.io.PrintStream;
->>>>>>> 22eb3724
 import java.util.Arrays;
 import java.util.List;
 import java.util.stream.Collectors;
@@ -75,44 +72,33 @@
     public static void main( String[] args ) throws Exception
     {
         Args arguments = Args.withFlags( HELP_FLAG ).parse( args );
+        PrintStream printStream = System.out;
         if ( arguments.getBoolean( HELP_FLAG ) )
         {
-            printUsageAndExit( System.out );
-        }
-<<<<<<< HEAD
+            printUsageAndExit( printStream );
+        }
         CheckType[] checkTypes = parseChecks( arguments );
-        File dir = parseDir( arguments );
-=======
-        File dir = parseDir( System.out, arguments );
->>>>>>> 22eb3724
+        File dir = parseDir( printStream, arguments );
 
         File[] logs = txLogsIn( dir );
-        System.out.println( "Found " + logs.length + " log files to verify" );
-
-        CheckTxLogs tool = new CheckTxLogs( System.out, new DefaultFileSystemAbstraction() );
-        if ( !tool.checkAll( logs ) )
+        printStream.println( "Found " + logs.length + " log files to verify" );
+
+        CheckTxLogs tool = new CheckTxLogs(printStream, new DefaultFileSystemAbstraction() );
+
+        if ( !tool.scan( logs, new PrintingInconsistenciesHandler( printStream ), checkTypes ) )
         {
             System.exit( 1 );
         }
     }
 
-    public boolean checkAll( File[] logs ) throws IOException
+    boolean scan( File[] logs, InconsistenciesHandler handler, CheckType<?,?>... checkTypes ) throws IOException
     {
         boolean success = true;
-
-        success &= scan( logs, CheckType.NODE, new PrintingInconsistenciesHandler( out ) );
-        success &= scan( logs, CheckType.PROPERTY, new PrintingInconsistenciesHandler( out ) );
-
-<<<<<<< HEAD
-        tool.scan( logs, new PrintingInconsistenciesHandler(), checkTypes );
-    }
-
-    void scan( File[] logs, InconsistenciesHandler handler, CheckType<?,?>... checkTypes ) throws IOException
-    {
         for ( CheckType<?,?> checkType : checkTypes )
         {
-            scan( logs, handler, checkType );
-        }
+            success &= scan( logs, handler, checkType );
+        }
+        return success;
     }
 
     class CommandAndLogVersion
@@ -126,27 +112,15 @@
             this.logVersion = logVersion;
         }
     }
-=======
-        return success;
-    }
-
-    <C extends Command, R extends Abstract64BitRecord> boolean scan( File[] logs, CheckType<C,R> check,
-            InconsistenciesHandler handler ) throws IOException
+
+    private <C extends Command, R extends AbstractBaseRecord> boolean scan(
+            File[] logs, InconsistenciesHandler handler, CheckType<C,R> check ) throws IOException
     {
         out.println( "Checking logs for " + check.name() + " inconsistencies" );
->>>>>>> 22eb3724
-
-    private <C extends Command, R extends AbstractBaseRecord> void scan(
-            File[] logs, InconsistenciesHandler handler, CheckType<C,R> check ) throws IOException
-    {
-        System.out.println( "Checking logs for " + check.name() + " inconsistencies" );
         CommittedRecords<R> state = new CommittedRecords<>( check );
 
-<<<<<<< HEAD
         List<CommandAndLogVersion> txCommands = new ArrayList<>();
-=======
         boolean validLogs = true;
->>>>>>> 22eb3724
         for ( File log : logs )
         {
             long commandsRead = 0;
@@ -162,13 +136,7 @@
                         StorageCommand command = ((LogEntryCommand) entry).getXaCommand();
                         if ( check.commandClass().isInstance( command ) )
                         {
-<<<<<<< HEAD
                             txCommands.add( new CommandAndLogVersion( command, logVersion ) );
-=======
-                            long logVersion = PhysicalLogFiles.getLogVersion( log );
-                            C cmd = check.commandClass().cast( command );
-                            validLogs &= process( cmd, check, state, logVersion, handler );
->>>>>>> 22eb3724
                         }
                     }
                     else if ( entry instanceof LogEntryCommit )
@@ -176,7 +144,7 @@
                         long txId = ((LogEntryCommit) entry).getTxId();
                         for ( CommandAndLogVersion txCommand : txCommands )
                         {
-                            checkAndHandleInconsistencies( txCommand, check, state, txId, handler );
+                            validLogs &= checkAndHandleInconsistencies( txCommand, check, state, txId, handler );
                         }
                         txCommands.clear();
                     }
@@ -187,48 +155,41 @@
             out.println( state );
         }
 
-<<<<<<< HEAD
         if ( !txCommands.isEmpty() )
         {
-            System.out.println( "Found " + txCommands.size() + " uncommitted commands at the end." );
+            out.println( "Found " + txCommands.size() + " uncommitted commands at the end." );
             for ( CommandAndLogVersion txCommand : txCommands )
             {
-                checkAndHandleInconsistencies( txCommand, check, state, -1, handler );
+                validLogs &= checkAndHandleInconsistencies( txCommand, check, state, -1, handler );
             }
             txCommands.clear();
         }
-    }
-
-    private <C extends Command, R extends AbstractBaseRecord> void checkAndHandleInconsistencies( CommandAndLogVersion txCommand, CheckType<C,R> check,
+
+        return validLogs;
+    }
+
+    private <C extends Command, R extends AbstractBaseRecord> boolean checkAndHandleInconsistencies( CommandAndLogVersion
+            txCommand, CheckType<C,R> check,
             CommittedRecords<R> state, long txId, InconsistenciesHandler handler )
-=======
-        return validLogs;
-    }
-
-    private <C extends Command, R extends Abstract64BitRecord> boolean process( C command, CheckType<C,R> check,
-            CommittedRecords<R> state, long logVersion, InconsistenciesHandler handler )
->>>>>>> 22eb3724
     {
         C command = check.commandClass().cast( txCommand.command );
 
         R before = check.before( command );
         R after = check.after( command );
 
-<<<<<<< HEAD
         assert before.getId() == after.getId();
 
         RecordInfo<R> lastSeen = state.get( after.getId() );
 
-        if ( lastSeen != null && !check.equal( before, lastSeen.record() ) )
-=======
-        boolean isValid = state.isValid( before );
-        if ( !isValid )
->>>>>>> 22eb3724
+        boolean isValidRecord = (lastSeen == null) || check.equal( before, lastSeen.record() );
+        if ( !isValidRecord )
         {
             handler.reportInconsistentCommand( lastSeen, new RecordInfo<>( before, txCommand.logVersion, txId ) );
         }
 
         state.put( after, txCommand.logVersion, txId );
+
+        return isValidRecord;
     }
 
     private static CheckType[] parseChecks( Args arguments )
@@ -239,28 +200,22 @@
             return CheckTypes.CHECK_TYPES;
         }
 
-<<<<<<< HEAD
         return Stream.of( checks.split( SEPARATOR ) )
                 .map( CheckTypes::fromName )
                 .toArray( CheckType<?,?>[]::new );
-=======
-        state.put( after, logVersion );
-
-        return isValid;
->>>>>>> 22eb3724
-    }
-
-    private static File parseDir( PrintStream out, Args args )
+    }
+
+    private static File parseDir( PrintStream printStream, Args args )
     {
         if ( args.orphans().size() != 1 )
         {
-            printUsageAndExit( out );
+            printUsageAndExit(printStream);
         }
         File dir = new File( args.orphans().get( 0 ) );
         if ( !dir.isDirectory() )
         {
-            out.println( "Invalid directory: '" + dir + "'" );
-            printUsageAndExit( out );
+            printStream.println( "Invalid directory: '" + dir + "'" );
+            printUsageAndExit(printStream);
         }
         return dir;
     }
@@ -278,20 +233,15 @@
 
     private static void printUsageAndExit( PrintStream out )
     {
-<<<<<<< HEAD
-        System.out.println( "Tool expects single argument - directory with tx logs" );
-        System.out.println( "Usage:" );
-        System.out.println( "\t./checkTxLogs [options] <directory>" );
-        System.out.println( "Options:" );
-        System.out.println( "\t--help\t\tprints this description" );
-        System.out.println( "\t--checks='checkname[,...]'\t\tthe list of checks to perform. Checks available: " +
+        out.println( "Tool expects single argument - directory with tx logs" );
+        out.println( "Usage:" );
+        out.println( "\t./checkTxLogs [options] <directory>" );
+        out.println( "Options:" );
+        out.println( "\t--help\t\tprints this description" );
+        out.println( "\t--checks='checkname[,...]'\t\tthe list of checks to perform. Checks available: " +
                             Arrays.stream( CheckTypes.CHECK_TYPES )
                                     .map( CheckType::name )
                                     .collect( Collectors.joining( SEPARATOR ) ) );
-=======
-        out.println( "Tool expects single argument - directory with tx logs" );
-        out.println( "Example:\n\t./checkTxLogs <directory containing neostore.transaction.db files>" );
->>>>>>> 22eb3724
         System.exit( 1 );
     }
 }