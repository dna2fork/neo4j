--- conflicted
+++ resolved
@@ -74,27 +74,27 @@
         // Given
         File log = logFile( 1 );
 
-        writeTxContent( log,
-                new Command.NodeCommand().init(
+        writeTxContent( log, 1,
+                new Command.NodeCommand(
                         new NodeRecord( 42, false, false, -1, -1, 1 ),
                         new NodeRecord( 42, true, false, 42, -1, 1 )
                 ),
-                new Command.PropertyCommand().init(
+                new Command.PropertyCommand(
                         propertyRecord( 5, false, -1, -1 ),
                         propertyRecord( 5, true, -1, -1, 777 )
                 ),
-                new Command.NodeCommand().init(
+                new Command.NodeCommand(
                         new NodeRecord( 1, true, true, 2, -1, 1 ),
                         new NodeRecord( 1, true, false, -1, -1, 1 )
                 )
         );
 
-        writeTxContent( log,
-                new Command.NodeCommand().init(
+        writeTxContent( log, 2,
+                new Command.NodeCommand(
                         new NodeRecord( 2, false, false, -1, -1, 1 ),
                         new NodeRecord( 2, true, false, -1, -1, 1 )
                 ),
-                new Command.NodeCommand().init(
+                new Command.NodeCommand(
                         new NodeRecord( 42, true, false, 42, -1, 1 ),
                         new NodeRecord( 42, true, false, 24, 5, 1 )
                 )
@@ -103,12 +103,12 @@
         CheckTxLogs checker = new CheckTxLogs( System.out, fsRule.get() );
 
         // When
-        boolean success = checker.scan( new File[]{log}, CheckType.NODE, handler );
+        boolean success = checker.scan( new File[]{log}, handler, NODE );
 
         // Then
         assertTrue( success );
 
-        assertEquals( 0, handler.inconsistencies.size() );
+        assertEquals( 0, handler.recordInconsistencies.size() );
     }
 
     @Test
@@ -147,19 +147,11 @@
         CheckTxLogs checker = new CheckTxLogs( System.out, fsRule.get() );
 
         // When
-<<<<<<< HEAD
-        checker.scan( new File[]{log}, handler, NODE );
-
-        // Then
+        boolean success = checker.scan( new File[]{log}, handler, NODE );
+
+        // Then
+        assertFalse( success );
         assertEquals( 1, handler.recordInconsistencies.size() );
-=======
-        boolean success = checker.scan( new File[]{log}, CheckType.NODE, handler );
-
-        // Then
-        assertFalse( success );
-
-        assertEquals( 1, handler.inconsistencies.size() );
->>>>>>> 22eb3724
 
         NodeRecord seenRecord = (NodeRecord) handler.recordInconsistencies.get( 0 ).committed.record();
         NodeRecord currentRecord = (NodeRecord) handler.recordInconsistencies.get( 0 ).current.record();
@@ -216,7 +208,7 @@
         );
 
         CapturingInconsistenciesHandler handler = new CapturingInconsistenciesHandler();
-        CheckTxLogs checker = new CheckTxLogs( fsRule.get() );
+        CheckTxLogs checker = new CheckTxLogs( System.out, fsRule.get() );
 
         // When
         checker.scan( new File[]{log}, handler, NODE );
@@ -276,19 +268,11 @@
         CheckTxLogs checker = new CheckTxLogs( System.out, fsRule.get() );
 
         // When
-<<<<<<< HEAD
-        checker.scan( new File[]{log1, log2, log3}, handler, NODE );
-
-        // Then
+        boolean success = checker.scan( new File[]{log1, log2, log3}, handler, NODE );
+
+        // Then
+        assertFalse( success );
         assertEquals( 2, handler.recordInconsistencies.size() );
-=======
-        boolean success = checker.scan( new File[]{log1, log2, log3}, CheckType.NODE, handler );
-
-        // Then
-        assertFalse( success );
-
-        assertEquals( 2, handler.inconsistencies.size() );
->>>>>>> 22eb3724
 
         NodeRecord seenRecord1 = (NodeRecord) handler.recordInconsistencies.get( 0 ).committed.record();
         NodeRecord currentRecord1 = (NodeRecord) handler.recordInconsistencies.get( 0 ).current.record();
@@ -339,19 +323,11 @@
         CheckTxLogs checker = new CheckTxLogs( System.out, fsRule.get() );
 
         // When
-<<<<<<< HEAD
-        checker.scan( new File[]{log}, handler, PROPERTY );
-
-        // Then
+        boolean success = checker.scan( new File[]{log}, handler, PROPERTY );
+
+        // Then
+        assertFalse( success );
         assertEquals( 1, handler.recordInconsistencies.size() );
-=======
-        boolean success = checker.scan( new File[]{log}, CheckType.PROPERTY, handler );
-
-        // Then
-        assertFalse( success );
-
-        assertEquals( 1, handler.inconsistencies.size() );
->>>>>>> 22eb3724
 
         PropertyRecord seenRecord = (PropertyRecord) handler.recordInconsistencies.get( 0 ).committed.record();
         PropertyRecord currentRecord = (PropertyRecord) handler.recordInconsistencies.get( 0 ).current.record();
@@ -411,19 +387,11 @@
         CheckTxLogs checker = new CheckTxLogs( System.out, fsRule.get() );
 
         // When
-<<<<<<< HEAD
-        checker.scan( new File[]{log1, log2, log3}, handler, PROPERTY );
-
-        // Then
+        boolean success = checker.scan( new File[]{log1, log2, log3}, handler, PROPERTY );
+
+        // Then
+        assertFalse( success );
         assertEquals( 2, handler.recordInconsistencies.size() );
-=======
-        boolean success = checker.scan( new File[]{log1, log2, log3}, CheckType.PROPERTY, handler );
-
-        // Then
-        assertFalse( success );
-
-        assertEquals( 2, handler.inconsistencies.size() );
->>>>>>> 22eb3724
 
         PropertyRecord seenRecord1 = (PropertyRecord) handler.recordInconsistencies.get( 0 ).committed.record();
         PropertyRecord currentRecord1 = (PropertyRecord) handler.recordInconsistencies.get( 0 ).current.record();
@@ -476,7 +444,7 @@
         );
 
         CapturingInconsistenciesHandler handler = new CapturingInconsistenciesHandler();
-        CheckTxLogs checker = new CheckTxLogs( fsRule.get() );
+        CheckTxLogs checker = new CheckTxLogs( System.out, fsRule.get() );
 
         // When
         checker.scan( new File[]{log}, handler, RELATIONSHIP );
@@ -535,7 +503,7 @@
         );
 
         CapturingInconsistenciesHandler handler = new CapturingInconsistenciesHandler();
-        CheckTxLogs checker = new CheckTxLogs( fsRule.get() );
+        CheckTxLogs checker = new CheckTxLogs( System.out, fsRule.get() );
 
         // When
         checker.scan( new File[]{log1, log2, log3}, handler, RELATIONSHIP );
@@ -544,7 +512,8 @@
         assertEquals( 2, handler.recordInconsistencies.size() );
 
         RelationshipRecord seenRecord1 = (RelationshipRecord) handler.recordInconsistencies.get( 0 ).committed.record();
-        RelationshipRecord currentRecord1 = (RelationshipRecord) handler.recordInconsistencies.get( 0 ).current.record();
+        RelationshipRecord currentRecord1 =
+                (RelationshipRecord) handler.recordInconsistencies.get( 0 ).current.record();
 
         assertEquals( 42, seenRecord1.getId() );
         assertEquals( 4, seenRecord1.getFirstPrevRel() );
@@ -552,12 +521,13 @@
         assertEquals( 9, currentRecord1.getFirstPrevRel() );
 
         RelationshipRecord seenRecord2 = (RelationshipRecord) handler.recordInconsistencies.get( 1 ).committed.record();
-        RelationshipRecord currentRecord2 = (RelationshipRecord) handler.recordInconsistencies.get( 1 ).current.record();
+        RelationshipRecord currentRecord2 =
+                (RelationshipRecord) handler.recordInconsistencies.get( 1 ).current.record();
 
         assertEquals( 42, seenRecord2.getId() );
         assertTrue( seenRecord2.isFirstInFirstChain() );
         assertEquals( 42, currentRecord2.getId() );
-        assertFalse(currentRecord2.isFirstInFirstChain() );
+        assertFalse( currentRecord2.isFirstInFirstChain() );
     }
 
     @Test
@@ -593,7 +563,7 @@
         );
 
         CapturingInconsistenciesHandler handler = new CapturingInconsistenciesHandler();
-        CheckTxLogs checker = new CheckTxLogs( fsRule.get() );
+        CheckTxLogs checker = new CheckTxLogs( System.out, fsRule.get() );
 
         // When
         checker.scan( new File[]{log}, handler, RELATIONSHIP_GROUP );
@@ -601,8 +571,10 @@
         // Then
         assertEquals( 1, handler.recordInconsistencies.size() );
 
-        RelationshipGroupRecord seenRecord = (RelationshipGroupRecord) handler.recordInconsistencies.get( 0 ).committed.record();
-        RelationshipGroupRecord currentRecord = (RelationshipGroupRecord) handler.recordInconsistencies.get( 0 ).current.record();
+        RelationshipGroupRecord seenRecord =
+                (RelationshipGroupRecord) handler.recordInconsistencies.get( 0 ).committed.record();
+        RelationshipGroupRecord currentRecord =
+                (RelationshipGroupRecord) handler.recordInconsistencies.get( 0 ).current.record();
 
         assertEquals( 42, seenRecord.getId() );
         assertEquals( 4, seenRecord.getFirstLoop() );
@@ -652,7 +624,7 @@
         );
 
         CapturingInconsistenciesHandler handler = new CapturingInconsistenciesHandler();
-        CheckTxLogs checker = new CheckTxLogs( fsRule.get() );
+        CheckTxLogs checker = new CheckTxLogs( System.out, fsRule.get() );
 
         // When
         checker.scan( new File[]{log1, log2, log3}, handler, RELATIONSHIP_GROUP );
@@ -660,21 +632,25 @@
         // Then
         assertEquals( 2, handler.recordInconsistencies.size() );
 
-        RelationshipGroupRecord seenRecord1 = (RelationshipGroupRecord) handler.recordInconsistencies.get( 0 ).committed.record();
-        RelationshipGroupRecord currentRecord1 = (RelationshipGroupRecord) handler.recordInconsistencies.get( 0 ).current.record();
+        RelationshipGroupRecord seenRecord1 =
+                (RelationshipGroupRecord) handler.recordInconsistencies.get( 0 ).committed.record();
+        RelationshipGroupRecord currentRecord1 =
+                (RelationshipGroupRecord) handler.recordInconsistencies.get( 0 ).current.record();
 
         assertEquals( 42, seenRecord1.getId() );
         assertEquals( 4, seenRecord1.getFirstLoop() );
         assertEquals( 42, currentRecord1.getId() );
         assertEquals( 9, currentRecord1.getFirstLoop() );
 
-        RelationshipGroupRecord seenRecord2 = (RelationshipGroupRecord) handler.recordInconsistencies.get( 1 ).committed.record();
-        RelationshipGroupRecord currentRecord2 = (RelationshipGroupRecord) handler.recordInconsistencies.get( 1 ).current.record();
+        RelationshipGroupRecord seenRecord2 =
+                (RelationshipGroupRecord) handler.recordInconsistencies.get( 1 ).committed.record();
+        RelationshipGroupRecord currentRecord2 =
+                (RelationshipGroupRecord) handler.recordInconsistencies.get( 1 ).current.record();
 
         assertEquals( 42, seenRecord2.getId() );
         assertTrue( seenRecord2.inUse() );
         assertEquals( 42, currentRecord2.getId() );
-        assertFalse(currentRecord2.inUse() );
+        assertFalse( currentRecord2.inUse() );
     }
 
     @Test
@@ -706,7 +682,7 @@
         );
 
         CapturingInconsistenciesHandler handler = new CapturingInconsistenciesHandler();
-        CheckTxLogs checker = new CheckTxLogs( fsRule.get() );
+        CheckTxLogs checker = new CheckTxLogs( System.out, fsRule.get() );
 
         // When
         checker.scan( new File[]{log}, handler, NEO_STORE );
@@ -759,7 +735,7 @@
         );
 
         CapturingInconsistenciesHandler handler = new CapturingInconsistenciesHandler();
-        CheckTxLogs checker = new CheckTxLogs( fsRule.get() );
+        CheckTxLogs checker = new CheckTxLogs( System.out, fsRule.get() );
 
         // When
         checker.scan( new File[]{log1, log2, log3}, handler, NEO_STORE );
@@ -780,41 +756,9 @@
         assertEquals( 13, currentRecord2.getNextProp() );
     }
 
-    private NeoStoreRecord createNeoStoreRecord( int nextProp )
-    {
-        NeoStoreRecord neoStoreRecord = new NeoStoreRecord();
-        neoStoreRecord.setNextProp( nextProp );
-        return neoStoreRecord;
-    }
-
     private static File logFile( long version )
     {
         return new File( PhysicalLogFile.DEFAULT_NAME + PhysicalLogFile.DEFAULT_VERSION_SUFFIX + version );
-    }
-
-    private void writeTxContent( File log, long txId, Command... commands ) throws IOException
-    {
-        FileSystemAbstraction fs = fsRule.get();
-        if ( !fs.fileExists( log ) )
-        {
-            LogHeaderWriter.writeLogHeader( fs, log, PhysicalLogFiles.getLogVersion( log ), 0 );
-        }
-
-        try ( StoreChannel channel = fs.open( log, "rw" );
-              LogVersionedStoreChannel versionedChannel = new PhysicalLogVersionedStoreChannel( channel, 0, (byte) 0 );
-              PhysicalFlushableChannel writableLogChannel = new PhysicalFlushableChannel( versionedChannel ) )
-        {
-            long offset = channel.size();
-            channel.position( offset );
-
-            LogEntryWriter writer = new LogEntryWriter( writableLogChannel );
-            TransactionLogWriter txWriter = new TransactionLogWriter( writer );
-
-            PhysicalTransactionRepresentation tx = new PhysicalTransactionRepresentation( Arrays.asList( commands ) );
-            tx.setHeader( new byte[0], 0, 0, 0, 0, 0, 0 );
-
-            txWriter.append( tx, txId );
-        }
     }
 
     private static PropertyRecord propertyRecord( long id, boolean inUse, long prevProp, long nextProp, long... blocks )
@@ -834,6 +778,38 @@
         return record;
     }
 
+    private NeoStoreRecord createNeoStoreRecord( int nextProp )
+    {
+        NeoStoreRecord neoStoreRecord = new NeoStoreRecord();
+        neoStoreRecord.setNextProp( nextProp );
+        return neoStoreRecord;
+    }
+
+    private void writeTxContent( File log, long txId, Command... commands ) throws IOException
+    {
+        FileSystemAbstraction fs = fsRule.get();
+        if ( !fs.fileExists( log ) )
+        {
+            LogHeaderWriter.writeLogHeader( fs, log, PhysicalLogFiles.getLogVersion( log ), 0 );
+        }
+
+        try ( StoreChannel channel = fs.open( log, "rw" );
+              LogVersionedStoreChannel versionedChannel = new PhysicalLogVersionedStoreChannel( channel, 0, (byte) 0 );
+              PhysicalFlushableChannel writableLogChannel = new PhysicalFlushableChannel( versionedChannel ) )
+        {
+            long offset = channel.size();
+            channel.position( offset );
+
+            LogEntryWriter writer = new LogEntryWriter( writableLogChannel );
+            TransactionLogWriter txWriter = new TransactionLogWriter( writer );
+
+            PhysicalTransactionRepresentation tx = new PhysicalTransactionRepresentation( Arrays.asList( commands ) );
+            tx.setHeader( new byte[0], 0, 0, 0, 0, 0, 0 );
+
+            txWriter.append( tx, txId );
+        }
+    }
+
     private static class CapturingInconsistenciesHandler implements InconsistenciesHandler
     {
         List<RecordInconsistency> recordInconsistencies = new ArrayList<>();
