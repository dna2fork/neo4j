<?xml version="1.0" encoding="UTF-8"?>
<project xmlns="http://maven.apache.org/POM/4.0.0" xmlns:xsi="http://www.w3.org/2001/XMLSchema-instance" xsi:schemaLocation="http://maven.apache.org/POM/4.0.0 http://maven.apache.org/maven-v4_0_0.xsd">
  <modelVersion>4.0.0</modelVersion>
  <parent>
    <groupId>org.neo4j</groupId>
    <artifactId>parent</artifactId>
    <version>2.1.4-SNAPSHOT</version>
    <relativePath>../..</relativePath>
  </parent>

  <groupId>org.neo4j</groupId>
  <artifactId>neo4j-advanced</artifactId>
  <version>2.1.4-SNAPSHOT</version>

  <name>Neo4j Advanced</name>
  <packaging>jar</packaging>
  <url>http://components.neo4j.org/${project.artifactId}/${project.version}</url>
  <description>A meta package containing the most used Neo4j Advanced libraries. Intended use: as a Maven dependency.
  </description>

  <properties>
    <short-name>neo4j-advanced</short-name>
    <version-package>advanced.impl</version-package>
    <bundle.namespace>org.neo4j</bundle.namespace>
    <docs-plugin.skip>true</docs-plugin.skip>
  </properties>

  <scm>
	  <url>https://github.com/neo4j/neo4j/tree/master/advanced/neo4j-advanced</url>
  </scm>

  <dependencies>
    <dependency>
      <groupId>org.neo4j</groupId>
      <artifactId>neo4j-community</artifactId>
      <version>${project.version}</version>
    </dependency>
    <dependency>
      <groupId>org.neo4j</groupId>
      <artifactId>neo4j-management</artifactId>
      <version>${project.version}</version>
    </dependency>
  </dependencies>

  <licenses>
    <license>
      <name>GNU Affero General Public License, Version 3</name>
      <url>http://www.gnu.org/licenses/agpl-3.0-standalone.html</url>
      <comments>The software ("Software") developed and owned by Network Engine for
        Objects in Lund AB (referred to in this notice as "Neo Technology") is
        licensed under the GNU AFFERO GENERAL PUBLIC LICENSE Version 3 to all
        third parties and that license is included below.

        However, if you have executed an End User Software License and Services
        Agreement or an OEM Software License and Support Services Agreement, or
        another commercial license agreement with Neo Technology or one of its
        affiliates (each, a "Commercial Agreement"), the terms of the license in
        such Commercial Agreement will supersede the GNU AFFERO GENERAL PUBLIC
        LICENSE Version 3 and you may use the Software solely pursuant to the
        terms of the relevant Commercial Agreement.
      </comments>
    </license>
  </licenses>

  <build>
    <plugins>
      <plugin>
        <artifactId>maven-resources-plugin</artifactId>
        <executions>
          <execution>
            <id>copy-resources</id>
            <phase>validate</phase>
            <goals>
              <goal>copy-resources</goal>
            </goals>
            <configuration>
              <outputDirectory>${project.build.directory}/extra-resources</outputDirectory>
              <resources>
                <resource>
                  <directory>src/main/resources/</directory>
                  <filtering>true</filtering>
                </resource>
              </resources>
            </configuration>
          </execution>
          <execution>
            <id>copy-dependency-sources</id>
            <phase>${attach-javadoc-phase}</phase>
            <goals>
              <goal>copy-resources</goal>
            </goals>
            <configuration>
              <outputDirectory>${project.build.directory}/javadoc-sources</outputDirectory>
              <resources>
                <resource>
                  <directory>${project.build.directory}/../../management/src/main/java/</directory>
                  <filtering>false</filtering>
                </resource>
                <resource>
                  <directory>${project.build.directory}/../../../community/lucene-index/src/main/java/</directory>
                  <filtering>false</filtering>
                </resource>
                <resource>
                  <directory>${project.build.directory}/../../../community/graph-algo/src/main/java/</directory>
                  <filtering>false</filtering>
                </resource>
                <resource>
                  <directory>${project.build.directory}/../../../community/kernel/src/main/java/</directory>
                  <filtering>false</filtering>
                </resource>
                <resource>
                  <directory>${project.build.directory}/../../../community/jmx/src/main/java/</directory>
                  <filtering>false</filtering>
                </resource>
                <resource>
                  <directory>${project.build.directory}/../../../community/graph-matching/src/main/java/</directory>
                  <filtering>false</filtering>
                </resource>
                <resource>
                  <directory>${project.build.directory}/../../../community/cypher/cypher/src/main/java/</directory>
                  <filtering>false</filtering>
                </resource>
                <resource>
                  <directory>${project.build.directory}/../../../community/cypher/cypher-commons/src/main/java/</directory>
                  <filtering>false</filtering>
                </resource>
              </resources>
            </configuration>
          </execution>
        </executions>
      </plugin>
      <plugin>
        <artifactId>maven-javadoc-plugin</artifactId>
        <executions>
          <execution>
            <id>attach-javadoc</id>
            <phase>none</phase>
          </execution>
          <execution>
            <id>create-javadocs</id>
            <phase>${attach-javadoc-phase}</phase>
            <goals><goal>jar</goal></goals>
            <configuration>
<<<<<<< HEAD
              <additionnalDependencies>
                <additionnalDependency>
                  <groupId>ch.qos.logback</groupId>
                  <artifactId>logback-classic</artifactId>
                  <version>1.0.0</version>
                </additionnalDependency>
                <additionnalDependency>
                  <groupId>ch.qos.logback</groupId>
                  <artifactId>logback-core</artifactId>
                  <version>1.0.0</version>
                </additionnalDependency>
                <additionnalDependency>
                  <groupId>org.slf4j</groupId>
                  <artifactId>slf4j-api</artifactId>
                  <version>1.6.4</version>
                </additionnalDependency>
              </additionnalDependencies>
=======
              <outputDirectory>${project.build.directory}/site/apidocs</outputDirectory>
>>>>>>> 67718918
              <sourcepath>${project.build.directory}/javadoc-sources</sourcepath>
              <detectLinks>false</detectLinks>
              <header>${project.name}</header>
              <doctitle>${project.name} ${project.version} API</doctitle>
              <skip>${javadoc.skip}</skip>
              <show>public</show>
              <windowtitle>${project.name} ${project.version} API</windowtitle>
              <excludePackageNames>
                *.impl.*:*.internal.*:org.neo4j.ext.udc:org.neo4j.kernel:org.neo4j.kernel.ha:org.neo4j.kernel.ha.*:org.neo4j.com:org.neo4j.com.*:org.apache.lucene.index:org.neo4j.cluster.*:org.neo4j.helpers.progress:org.neo4j.kernel.configuration:org.neo4j.kernel.guard:org.neo4j.kernel.info:org.neo4j.kernel.logging
              </excludePackageNames>
              <groups>
                <group>
                  <title>Graph database</title>
                  <packages>org.neo4j.graphdb:org.neo4j.graphdb.*</packages>
                </group>
                <group>
                  <title>Index</title>
                  <packages>org.neo4j.index:org.neo4j.index.*</packages>
                </group>
                <group>
                  <title>Graph algorithms</title>
                  <packages>org.neo4j.graphalgo:org.neo4j.graphalgo.*
                  </packages>
                </group>
                <group>
                  <title>Management</title>
                  <packages>org.neo4j.management:org.neo4j.management.*:org.neo4j.jmx:org.neo4j.jmx.*</packages>
                </group>
                <group>
                  <title>Query language</title>
                  <packages>org.neo4j.cypher.javacompat:org.neo4j.cypher.javacompat.*</packages>
                </group>
                <group>
                  <title>Graph matching</title>
                  <packages>org.neo4j.graphmatching:org.neo4j.graphmatching.*</packages>
                </group>
                <group>
                  <title>Helpers</title>
                  <packages>org.neo4j.helpers:org.neo4j.helpers.*</packages>
                </group>
                <group>
                  <title>Tooling</title>
                  <packages>org.neo4j.tooling:org.neo4j.tooling.*</packages>
                </group>
              </groups>
            </configuration>
          </execution>
        </executions>
      </plugin>
    </plugins>
  </build>
</project><|MERGE_RESOLUTION|>--- conflicted
+++ resolved
@@ -141,7 +141,6 @@
             <phase>${attach-javadoc-phase}</phase>
             <goals><goal>jar</goal></goals>
             <configuration>
-<<<<<<< HEAD
               <additionnalDependencies>
                 <additionnalDependency>
                   <groupId>ch.qos.logback</groupId>
@@ -159,9 +158,7 @@
                   <version>1.6.4</version>
                 </additionnalDependency>
               </additionnalDependencies>
-=======
               <outputDirectory>${project.build.directory}/site/apidocs</outputDirectory>
->>>>>>> 67718918
               <sourcepath>${project.build.directory}/javadoc-sources</sourcepath>
               <detectLinks>false</detectLinks>
               <header>${project.name}</header>
