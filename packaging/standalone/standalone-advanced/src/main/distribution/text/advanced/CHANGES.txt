For Release Notes, see http://neo4j.com/release-notes/neo4j-${project.version}/

<<<<<<< HEAD
2.1.5
-----
Cypher:
o Solves shortest path end points when they are missing
o Removes eager loading of data for OPTIONAL MATCH

Kernel:
o Solves an issue where discrete remove+add operations on an existing property
  is not properly translated to a change operation, but rather is translated to
  an add operation
o Adds a property chain verification mechanism that detects duplicate property
  names for a given node/relationship as properties are loaded. It logs the
  state to the console, capped to 1 message every two hours
o Solves an issue where relationship removal from a node would lead to iteration
  over the relationships of that node to continue beyond the available relationship
  set
o Improves performance for index lookups during transactions by removing some
  exception handling
o Fixes issue with high id calculation that could lead to store file sizes being
  larger than required
o Fixes issue with property value equality definition in index state. It is now
  the same as for reading from indexes on disk

Server:
o Node REST representations now contain the labels of the node

Consistency checker:
o Added a consistency check for duplicate property names in a given
  node/relationship's property chain

2.1.4
-----
Cypher:
o Reduces memory usage for updating queries, in situations where eager loading of data is not necessary

Kernel:
o Fixes issue with label and property changes, triggered with multiple adds and removes
  of the same label/property in the same transaction
o Fixes issue with skipped relationships on transaction rollback
o Batch importer now properly closes the store on shutdown
o Upgrading a database no longer affects logging of normal operations
o Corrects updating of Cache when all relationships of a certain
  type are removed from a dense node
o Improves performance of index lookups within a transaction
o Corrects migration of transaction logs when performing store upgrades from 2.0 and 1.9
o Fixes race condition between committing and reading threads that might lead to
  duplicate relationships being returned

Consistency check:
o Consistency checker package is now part of the community bundle
o Fixes incorrect reports for deleted properties

UDC:
o Disabling UDC through system properties now works as expected

2.1.3
-----
Cypher:
o Adds support for Octal literals (using a preceding 0, e.g. 03517)
o Adds support for Hexadecimal literals (using a preceding 0x, e.g. 0xF0071E55)
o Add `exists(...)` predicate function for checking patterns and properties
o Ensure `toString(...)` only does type conversion
o No longer introduces eagerness in some trivially decidable cases, such as
  MATCH a, b CREATE (a)-[r:X]->(b)
o Avoids opening two transactions per single request REST transaction by
  introducing caching of PreparedQueries in ExecutionEngine.

Kernel:
o Fixed a bug where the BatchInserter would generate inconsistent uniqueness
  constraints.
o Fixed a bug where relationships sometimes were not loaded up for nodes that
  has many relationships in one direction, and none in the other direction.
o Fixes a memory leak in the object cache when the database was only creating
  new entities, i.e. when not reading or updating existing entities.
o Adds support for upgrading directly from 1.9 stores, in addition to the
  existing ability to upgrade from 2.0 stores.

2.1.2
-----
Cypher:
o Allow Cypher to use indexes to solve IN queries

Kernel:
o Resolves a recovery issue, where multiple crashes in a row without clean shutdown or log rotation
  in between could lead to some transactions not being replayed on recovery
o BatchImporter properly zeroes out reused buffers, ensuring relationship record backpoints are properly
  setup during migration

Server:
o Ensures transactional endpoint responds with an https location
  for https calls

Browser:
o Relaxes heartbeat to server

2.1.0
=======
1.9.9
-----
Kernel:
o Fixes issue in ReferenceCache which could lead to excessive
  memory usage
o Fixes potential ommission of relationships of a node when
  transactions that affect them are rolled back
o Fixes potential lock leak issue with the Lock Manager
  component
o Store files now no longer expand beyond what's necessary
  during shutdown and no longer contain spans of zeroe'd
  records
o Solves issue with excessive number of Remove commands in
  the lucene logs, caused by having auto indexing enabled
  and changing properties
o Auto indexing no longer attempts to remove properties that
  have been removed from the configuration as candidates for
  autoindexing

1.9.8
>>>>>>> 4cd95591
-----
Kernel:
o Fixes potential leak of transaction state in entity locks that could
  lead to excess GC activity
o Fixes "illegal position" errors from persistence window pool
o Fixes potential race in XaLogicalLog that could lead to duplicate
  entries in the log
o Fixes a memory leak in DiskLayer that could happen through heavy
  properties on datasource restarts
o Index transactional state now properly distinguishes between indexes
  that refer to the same label but different properties. Previously
  it was possible to erroneously retrieve indexes that have not been
  committed yet if asking by label.
o Properly close IndexReaders, preventing potential file descriptor leaks.
o Fixes a bug that could cause locks to improperly clean up state
o Store upgrades will now migrate some transaction logs along with the
  store, allowing extraction of transactions without requiring
  new transactions to happen

Server:
o Ensure transactional endpoint responds with an https location for https
  calls.

Graph Algo:
o Ability to return paths with diminishing cost from Dijkstra/Traversal AStar

Cypher:
o Adds UNWIND
o Fixes problem where predicates are evaluated wrongly in NOT
o Fixes problem when WITH introduces a symbol that shadows an existing identifier
<<<<<<< HEAD

2.1.0-RC2
---------
Kernel:
o Fixes issue where store upgrade could leave relationship ids to be reused by
  subsequent usage of the database

2.1.0-RC1
---------
Kernel:
o The traversal framework can now take Iterable<Node> as starting points
o The Iterable returned from getRelationships(...) can now be iterated more than once
o Improve the performance of the server by reducing the overhead of logging
o Further performance improvements for the upgrade process
o Improve performance by producing less work for the GC in various places
o Fixes a bug where the transaction log could get duplicate entries, making it unusable for recovery
o Fixes a bug where the database could leak memory after a mode switch in HA
o Fixes a bug where file descriptors would leak if more than one MERGE statement was executed in a transaction
o Fixes a bug where an uncommitted index creation in a transaction could interfer with observing the state
  of other existing indexes
o Fixes a bug where old transaction log files could prevent the database from upgrading to a newer version

Cypher:
o To the new planner, added:
  - Select or SemiApply
  - Optional Expand
  - Outer Hash Join
  - Aggregation
  - Skip
  - Limit
  - SortLimit
o New planner is disabled by default

2.1.0-M02
---------
Kernel:
o Widens recoverable failure scenarios for schema indexes
o Fix for recovery of schema changes in the case of 2PC transactions
o Compile on Java8. Fixes #2149
o Reduce synchronization in createTranasction path
o Made transaction service more resilient to user code leaking transactions.
o Performance improvements for upgrade process.

Cypher:
o Add a new cost based planner
o To the new planner, added:
  - All nodes scan
  - Cartesian product
  - Apply
  - Relationship by id
  - Expand
  - Node by id
  - Node by label
  - Node by index seek
  - Hash join
  - Optional
  - Projection
  - Selection
  - SemiApply
  - Sort
  - Named paths
o Fix problem where LOAD CSV stops indexes from being used

2.1.0-M01
---------
Cypher:
o Add LOAD CSV
o Add USING PERIODIC COMMIT

Kernel:
o Introduces utility methods for printing paths into a new class, org.neo4j.graphdb.traveral.Paths
o Deprecates several methods in the old traversal framework (org.neo4j.kernel.Traversal) that have been replaced by
  new utilities in the org.neo4j.graphdb.traversal library. No breaking changes made, but this flags for these features
  being removed in the next major version, 3.0.
o Relationship chains are now split by type and direction. Disk storage format changes, requires an upgrade.
o Fixes an issue with tx log reading in damaged log files
o Adds support for labels in transaction event handlers

2.0.3
-----
Cypher:
o MERGE must fail when trying to create 2 nodes with same id but different labels (e.g., MERGE (a: Foo)-[r:KNOWS]->(a: Bar))
o Allow Cypher split() with empty separator
o Ensure Cypher range() works with negative step values

Kernel:
o Fixes a deadlock issue in the page cache
o Fix a transaction log issue where the log could be written to after
  tx manager marked as NOT_OK.
o Performance improvements for concurrent reads

2.0.2
-----
Cypher:
=======

2.0.3
-----
Cypher:
o MERGE must fail when trying to create 2 nodes with same id but different labels (e.g., MERGE (a: Foo)-[r:KNOWS]->(a: Bar))
o Allow Cypher split() with empty separator
o Ensure Cypher range() works with negative step values

Kernel:
o Fixes a deadlock issue in the page cache
o Fix a transaction log issue where the log could be written to after
  tx manager marked as NOT_OK.
o Performance improvements for concurrent reads

2.0.2
-----
Cypher:
>>>>>>> 4cd95591
o Fixes #1897 - goes into never ending loop for some aggregate queries
o Add the functions toInt(...) and toFloat(...)
o Renames the Cypher type Double to Float
o Add the function split(...)
o Reading a non-existent property from a map returns null rather than failing
o MERGE will choose a direction when it has to create a relationship if you use an undirected relationship pattern

Kernel:
o Fixes an issue with tx log reading in severely damaged log files.
o Fixes a JVM deadlock issue between committing and a reading thread
o Can now handle more gracefully a larger set of failed index states
o Logical logs are now kept, by default, for 7 days to make backup more likely to choose incremental.
o Fixes issue where store migration forgets about legacy indexes
o Datasource specific transaction application now respects global TM state
o Fix a cache poisoning issue where large properties would keep a reference to a closed
  store after a HA role switch. Manifested as NullPointerException when reading very large
  properties in rare cases.
o Fixes an issue where indexes that have been dropped would fail recovery
  if commands to activate them were run in recovery.
o Fixes byte count monitoring
o Fixes issue with proper update of indexes that came from improper
  command execution order
o Fixes memory leak in XaResourceManager that could lead recovered
  transaction application to delay noticeably
o Fixes null pointer exceptions coming from LazyProperties being
  half loaded while a datasource restart happens

Server:
o Fixes github issues #1872, #961 that deal with Content-Encoding headers
o Server log and messages.log now share common formatting. Achieved
  through the use of the same logging framework

2.0.1 (2014-01-04)
------------------
Kernel:
o Improve speed of verifying unique constraints on constraint creation.
o Improve speed of creating label scan store in BatchInserter.
o Fixes issue with batch inserter which could lead to record not in use exception
  when adding properties
o Introduces monitoring for reads/writes to the logical log

Cypher:
o Fixes a concurrency problem in query parser

Server:
o Fixes issue with transactions leaking when there is an exception while rendering the response

Cypher:
o Fixes bug around MERGE inside a FOREACH inside a FOREACH
o Makes it possible to write MERGE queries with no already known parts
o Fixes problem with compiling queries with NOT expressions in them
o Fixes #1735 - Indexes and AND predicates produce wrong results
o Fixes #1876 - Null nodes and properties should be ignored when SETting properties
o Fixes problem with parser not being thread safe. State is bad, m'kay?
o Add support for double literals in exponent form
o Use internal heirarchy for types. Previously dependeded on Scala type hierarchy
o Fixes MERGE without any identifier previously known
o Corrects numerous inconsistencies when performing static type inference during compilation.

2.0.0 (2013-12-11)
------------------
Cypher:
o Fix for problem with index lookups against properties
o Fix: MERGE should work when finding multiple elements
o Fix: Should support updates for merging
o Fix issue when mixing Cypher queries of different versions
o Fix problems with CREATE for relationships without declared nodes
o Allow MERGE to run inside FOREACH
o Prevent the use of parameter maps in MATCH and MERGE

2.0.0-RC1 (2013-11-21)
----------------------
Kernel:
  o BREAKING CHANGE: Reference node has been removed.
  o BREAKING CHANGE: All classes under the org.neo4j.kernel package space, except
    those related to the traversal frameworks, are now deprecated and due to be moved
    into internal packages. This includes well-known classes such as EmbeddedGraphDatabase
    and HighlyAvailableGraphDatabase, both of which are replaced by GraphDatabaseFactory
    and HighlyAvailableGraphDatabaseFactory, respectively.
  o BREAKING CHANGE: Removed deprecated settings from org.neo4j.graphdb.factory.GraphDatabaseSettings. These settings are
    no longer effective and can be removed without any effect.
  o BREAKING CHANGE: Removed deprecated org.neo4j.graphdb.index.IndexProvider (and associated
    org.neo4j.graphdb.index.IndexIterable and org.neo4j.graphdb.index.IndexProviderKernelExtensionFactory). This has been
    replaced by the kernel extension mechanism.
  o BREAKING CHANGE: Removed deprecated org.neo4j.graphdb.PropertyContainer#getPropertyValues(). Instead use
    org.neo4j.graphdb.PropertyContainer#getPropertyKeys() and org.neo4j.graphdb.PropertyContainer#getProperty(String).
  o BREAKING CHANGE: Removed deprecated methods from org.neo4j.kernel.GraphDatabaseAPI: #getDiagnosticsManager(),
    #getMessageLog(), #getIdGeneratorFactory(), #getKernelData() and #getPersistenceSource(). These are internal
    components which Kernel clients should not need to access. The entire org.neo4j.kernel.GraphDatabaseAPI interface is
    deprecated and will be removed in future.
  o BREAKING CHANGE: Deprecated constructors of EmbeddedReadOnlyDatabase and EmbeddedGraphDatabase have been removed,
    in favor of the long-advertised alternative GraphDatabaseFactory.
  o BREAKING CHANGE: All deprecated methods in GraphDatabaseAPI have been removed in favor of getDependencyResolver().

Cypher:
  o Add OPTIONAL MATCH to Cypher
  o Remove question mark symbol from patterns in Cypher
  o Fixes 1313
  o Fixes problem with collection index types
  o Changes behaviour of LAST/HEAD/TAIL and collection slice -
    they now all return null for ranges outside a collection
  o Fixed #1471 - SETting a relationship to a map value fails

Shell:
  o Add '-' as filename for piping stdin directly into the shell, behaves as a file import.

Server:
  o BREAKING CHANGE: Removed deprecated method org.neo4j.server.AbstractNeoServer#stopServerOnly(). To stop the server use
    org.neo4j.server.AbstractNeoServer#stop(). If you would like to disconnect the database life cycle from server control
    use org.neo4j.server.WrappingNeoServer.
  o BREAKING CHANGE: org.neo4j.server.database.Database is now an interface. Direct uses of the class can be replaced by
    one of its implementations.
  o Transactional endpoint status codes are now textual rather than numeric. Since the transactional endpoint was introduced
    in the 2.0.0 series, it is not considered a breaking change. It will, however, require modifying client code that depends
    on the numeric status codes.

2.0.0-M06 (2013-10-15)
----------------------
o Windows desktop GUI added

Cypher:
  o Parenthesis around nodes are now mandatory if a label is used on the node

2.0.0-M05 (2013-09-10)
----------------------
Kernel:
  o BREAKING CHANGE: GraphDatabaseSettings now only exposes Setting, deprecated settings classes have been removed.
  o Fixed problems with array properties being updated multiple times in a single transaction
  o Adds label store as an index
  o Transaction now implements AutoClosable
  o Distinguish between data and schema transactions
  o Unique constraint validation for new data

Cypher:
  o Promote the experimental parser to the default
  o Added literal maps
  o Makes RETURN only queries valid
  o Labels on optional nodes no longer stop the whole MATCH
    clause from returning results.
  o Updated NOT precedence
  o Added collection slice and collection index
  o Added list comprehension documentation

 Shell:
  o Adds support for RETURN only Cypher queries

2.0.0-M04 (2013-08-08)
----------------------
Kernel:
  o BREAKING CHANGE: Require Java 7
  o BREAKING CHANGE: Transactions are now required for all operations throughout Java Core API,
    read operations as well as write operations
  o Define proper equality for indexing of array properties
  o BREAKING CHANGE: Equality for indexing of number properties compares numbers independent of underlying primitive Java type

Cypher:
  o Fixes #844 - Label predicate do not work on optional nodes that are null
  o Fixes #897 - Cypher start doesnt allow combining multiple starting points with start node sets
  o BREAKING CHANGE: Removes "?", "!" syntax for accessing properties. Missing properties are now treated as null
  o Introduced a new experimental and fast PEG parser
  o BREAKING CHANGE: Escaped identifiers in the RETURN clause are kept as the user entered them
  o BREAKING CHANGE: No longer possible to use expressions and params to identify nodes in patterns
  o BREAKING CHANGE: Use "|" in favor of ":" in FOREACH, EXTRACT and REDUCE to avoid disambiguity with label syntax

Server:
  o Added support for extracting and returning the graph structure from the result of a Cypher query executed via the transactional endpoint

2.0.0-M03 (2013-05-29)
----------------------
Kernel:
  o Read-only index results are closed properly

Cypher:
  o Make Cypher execution results closable
  o Adds Cypher label scan hint
  o Removes alternative WITH syntax in Cypher
  o Fixes bug with UNION text output
  o Added startNode()/endNode()
  o Fixes #780 - Queries with literal collections fail against schema indexes

Server:
  o Added support for transaction keep-alive

2.0.0-M02 (2013-04-28)
----------------------
o In server, added REST transaction support
o In cypher, added MERGE clause
o In cypher, MATCH now supports single-node patterns
o In shell, support for listing indexes and their state
o Support for labels in the org.neo4j.unsafe.batchinsert APIs.
o BREAKING CHANGE: Replaced protected fields from org.neo4j.graphdb.factory.GraphDatabaseFactory with a single
  org.neo4j.graphdb.factory.GraphDatabaseFactoryState instance to avoid race conditions when creating multiple,
  lazily instantiated builders
o BREAKING CHANGE: org.neo4j.graphdb.index.BatchInserterIndex and org.neo4j.graphdb.index.BatchInserterIndexProvider
  has been removed in favor of the same interfaces available in org.neo4j.unsafe.batchinsert
o BREAKING CHANGE: The BatchInserter and the BatchGraphDatabase are not binary compatible with 1.9 due to some methods
  now taking a varargs array of labels as last argument.  Please recompile any code that depends on the BatchInserter.

2.0.0-M01 (2013-04-08)
----------------------
o Added support for labels across all APIs: Cypher, Core Java and REST
o Added support for the new label-based indexes across all APIs: Cypher, Core Java and REST
o Improvements to shell, including import/export of small graphs via cypher statements

1.9.6 (2014-01-31)
------------------
Kernel:
o Fixes issue with batch inserter which could lead to record not in use exception
  when adding properties
o Introduces monitoring for reads/writes to the logical log

Server:
o Fixes issue with transacions leaking when there is an exception while rendering the response

1.9.5 (2013-11-11)
------------------
Kernel:
o Fixed NPE in PersistenceWindowPool when concurrently loading non-mapped windows
o Fixed potential deadlock in PersistenceWindowPool cause by negative mark count
o Performance optimizations for best-first selector
o Database now waits on a timeout for transactions to finish before actually shutting
  down, while preventing new transactions from starting up

Server:
o Shutdown hook is now properly removed on normal shutdown, removing potential thread
  leak which might prevent orderly exit of the VM process

Graph Algorithms:
o Fixed potential suboptimal path finding in A* executions for particular graph topologies. Also
  improved performance and memory consumption of A*

1.9.4 (2013-09-19)
------------------
Lucene index:
o Fixed issue where querying an index for "*:*" while having removed entities
  from it in the same transaction might result in exceptions.

1.9.3 (2013-08-30)
------------------
Logging in console is now consistent across modules and more informative

Kernel:
o Remove hard dependency on Logback
o Introduction of logical_log_rotation_threshold to control log rotation.
o Autoconfigurator can handle cases where physical memory is less than the configured JVM heap
o Fixes index out of bounds errors when iterating over relationships
o Fixes race in persistent window pool which might lead to inconsistent data

Cypher:
o Fixes problems with extra columns showing up in some conditions

Server:
o Reintroduces, deprecated, the Configurator.getThirdpartyJaxRsClasses. Fixes, among other things, the authentication-extension
o Server now properly returns the version when asked through REST

Index:
o Stop keeping norms in Lucene indexes, saving space and memory

1.9.2 (2013-07-16)
------------------
Kernel:
o When flushing persistent windows, do so only if dirty. This is a performance improvement
  for certain scenarios.
o Fixes bug where loading relationship chains with high ids would cause them to be
  ignored when iterating over them.

Cypher:
o Fixes problem where Cypher would see changes while the query was running

Server:
o The Content-Type is now correctly used to set the text encoding, not Content-Encoding
o Fixes concurrency issue with generation of JSON responses
o HTTPS scheme is now properly propagated on batch requests

1.9.1 (2013-06-24)
------------------
Kernel:
o Fixes bug where creating an Index with an invalid configuration would not properly clean up
  the configuration for it.
o Fixes race condition that occasionally would make Node.getSingleRelationship() mistakenly fail.
o Fixes compliance for non-logback logging implementations
o Cleanup of transactions that fail commit happens under the same lock as the commit

Cypher:
o Cypher execution results are now closeable
o Allow | to be used as a separator in foreach and extract+reduce

Server:
o Fixes bug where the last security rule would be the only one respected, if multiple would
  be present
o Support for chained certificates
o Enabled streaming support for paged traversals

Packaging:
o Improved handling of JAVA_HOME on OSX

1.9 (2013-05-13)
----------------
Kernel:
o Performance improvement on initial loading of relationship types during startup

1.9.RC2 (2013-04-30)
--------------------
Kernel:
o Fixes race conditions on usage of persistence windows' byte buffers that occasionally led to buffer over/underflows.

Server:
o Create unique node with properties that have collection values properly casts them to arrays
o Data visualization editor now navigates back to the data browser on save and cancel

Cypher:
o Fixes problem when sending down custom queries to index providers

1.9.RC1 (2013-04-15)
--------------------
Lucene Index:
o Lucene upgraded to 3.6.2

Server:
o Introduces new splash screen containing a guide to Neo4j. Several small aesthetic improvements

Cypher:
o Fixed #578 - problem with profiling queries that use LIMIT
o Fixes #550 - problem when using START after WITH
o Allows single node patterns in MATCH
o Fixes problem for some patterns and all-nodes start points
o Fixes #650 - issue when doing multiple aggregation expressions on the same identifier
o Added timestamp function

Packaging:
o plugins/ subdirectory is searched recursively for server plugins

1.9.M05 (2013-03-05)
--------------------

Now compiles and runs under JDK 7

Kernel:
o Concurrent modifications to relationship chains now do now lead to RecordNotInUse exceptions or
  cache poisoning
o Proper tx management will now make negative transaction counts impossible
o IndexProvider is now deprecated, replaced by KernelExtensionFactory
o Store locks are respected from read only instances too
o grab_file_lock configuration setting is now deprecated

Lucene Index:
o LuceneIndexProvider is now replaced by LuceneKernelExtension

Server:
o Added support for X-Forwarded-Host and X-Forwarded-Proto headers to allow parameterising of
  links in data for hosting behind proxy servers.

JMX:
o JMX will now provide info on all configuration values, including the defaults not explicitly set

Cypher:
o Fixes #450 - Predicates in WHERE are not evaluated correctly for certain patterns
o Fixes problem with null comparisons and optional relationships
o Made it possible to run the parser concurrently
o DISTINCT is now lazy, and keeps the incoming ordering
o Added execution plan descriptions to execution results
o Fixes #464 - getDeletedRelationships does not work for javacompat.ExecutionResult
o Fixes #535 - 'INTERNAL_SORT' columns show when doing RETURN * ORDER BY
o Added experimental profiled query support
o Fixes #489 - CREATE UNIQUE does not work as expected inside FOREACH

1.9.M04 (2013-01-17)
--------------------
Kernel:
o Start entries are now explicitly marked as written, solves a bug that might cause recovery to fail

Server:
o Increased performance for rest-batch-operations by a factor of 100

Cypher:
o Clearer error message for when aggregations are used in ORDER BY and not in RETURN
o Fixes #394 - Identifiers inside of FOREACH get the wrong type
o Fixes #390 - IN/ANY/NONE/ANY/SINGLE causes RuntimeException for some patterns
o Fixes #387 - Some patterns produced "Unexpected traversal state" in Cypher
o Upgraded the Scala version to 2.10
o Fixes #355 - Collections in collections are still Scala collections instead of Java collections

1.9.M03 (2012-12-21)
--------------------
Server:
o Pulled out Gremlin as separate plugin to support different versions

Cypher:
o Fixes #336 - Patterns that re-use a pattern node can produce non-existing matches
o Fixes #369 - The substring-function sometimes fails when no length is specified

1.9.M02 (2012-11-30)
--------------------
Kernel:
o Made sure that auto-indexing removed graph elements from indexes when they are delete
o OrderByTypeExpander keeps ordering of type AND direction
o Fixed an issue where a lock on a store was sometimes not released
o Old GraphDatabaseSetting classes are now wrappers for Settings instances
o Fixes an issue where an incomplete 2PC transaction could cause recovery to not be triggered
o Optimizations for read performance
  - Cache refers to relationship types as ints instead of Strings.
  - Binary search on sorted arrays for finding properties and
    relationship types in the cache.
  - Less objects instantiated during getting and iterating relationships.
  - Reduced number of map lookups significantly for a getProperty call,
    especially outside transaction or in transactions without any changes.
    (previously 8 lookups whereof 2 synchronized, now down to as low as 2)
  - Uses ThreadLocal as mapper from thread to transaction
  - Refactored LockReleaser into TransactionState, associated with each
    transaction instead

Server:
o Server now allows - under some specific circumstances - setting empty arrays as properties.
  Specifically, it is allowed if there is a pre-existing array property on the entity from
  which the server can infer the type of array to store.
o Traversal Javascript is now security sandboxed. It is possible to turn the sandbox off for
  the next two releases, for backwards compatibility.

Cypher:
o The traversal pattern matcher now supports variable length relationship patterns
o Fixes #946 - HAS(...) fails with ThisShouldNotHappenException for some patterns
o Made Cypher better at keeping a numeric type. Adding two integers now returns an integer, and not a double.
o Major refactoring to make certain Cypher is more lazy
o When asking for the top x rows by some value, Cypher will now only keep a list the size of x
o Fix so identifiers created inside a foreach can be used by other statements in the foreach
o Fix for problems when using patterns with multiple unnamed nodes
o Fixes problems when doing ORDER BY ... LIMIT x. When x is larger than the input set, sorting was never done.

1.9.M01 (2012-10-23)
--------------------
Management:
o High Availability beans now expose information relevant to the new way clusters work

Kernel:
o XaDatasources now implement lifecycle and their registration with XaDatasourceManager triggers TxManager recovery
  on startup
o Neo4j logical log now handles running out of disk space at a critical point gracefully.
o Kernel extensions are now factories that create instances which participate in the database's lifecycle
o Fixes a race condition around relationship chain loading from multiple threads on the same node

Cypher:
o Refactored the type system from the bottom up
o Predicates can now be returned and used to set properties
o Fixes #797: CREATE UNIQUE now makes sure used identifiers have the same properties even if
  they are re-used without the properties
o Added the traversal matcher, which uses the new traversal framework abilities to do
  pattern matching. It should provide for nice performance benefits for a lot of queries.
o Fixed #866: Changed the LRU cache to make it safe to use concurrently, and made the parser single threaded
o Added the reduce() functionality
o Made addition automatically convert numbers to strings when adding the two together
o Added the string functions: str(), replace(), substring(), left(), right(), ltrim(), rtrim(), trim(), lower(), upper()
o Added the possibility to use ORDER BY, SKIP and LIMIT together with WITH
o Fixes #904: CREATE UNIQUE doesn't work with parameter maps
o Fixes #908: Parameters do not survive WITH if it has aggregation
o SET can now be used to set properties on nodes and relationships from maps or other graph elements

1.8.RC1 (2012-09-05)
--------------------
Kernel:
 o Removed contention around allocating and moving persistence windows so that a thread won't need to await
   another thread doing this refresh, instead just continue knowing that the windows will be optimally
   placed in a very near future.
 o Removed contention around translating a key (as String) into the ID by using copy-on-write map instead
   of a concurrent hash map. Used in property key as well as relationship type translation.
 o Fix for Node/Relationship#getPropertyValues() sometimes returning null values from the iterator.

Server:
 o Upgraded Jackson JAXRS to version 1.9.7
 o Keeping the Cypher execution engine between calls makes it possible to re-use execution plans
 o added User-Agent header tracking to udc to determine rest-driver usage

Cypher:
 o Removed the /../ literal for regular expressions. Now a normal string literal is used instead
 o Concatenation handles types better
 o Changed how the graph-matching module is used, to make it safe for concurrent use
 o Better type error messages
 o Renamed iterable to collection
 o Fixed #795: so that WITH keeps parameters also for empty aggregation results
 o Fixed #772: Creating nodes/relationships goes before SET, so SET can run on already created elements
 o Added error when using != instead of <>
 o Fixed #787: Issue when comparing array properties with literal collections
 o Fixed #751: Better error message for some type errors
 o Fixed #818: Problem where properties could only have scalar values (they can be arrays as well)
 o Fixed #834: Gives relevant syntax exception when properties are entered in MATCH

1.8.M07 (2012-08-08)
--------------------
Kernel:
 o Traversal framework backwards compatibility
   + Cleaned up any breaking changes
   + Removed Expander#addFilter
 o Kernel JMX bean instance identifier is now reused and can optionally be set explicitly via forced_kernel_id config setting

Server:
 o Consoles in webadmin can now be disabled.

Cypher:
 o Added escape characters to string literals
 o Renamed `RELATE` to `CREATE UNIQUE`

UDC:
 o Added edition information (community, advanced, enterprise)
 o Added a cluster-name hash so that stores originating from the same cluster can be aggregated
 o Fixed release version and revision
 o Changed precedence of database configuration over internal udc configuration
 o Added distribution information (dpkg, rpm, unknown)

1.8.M06 (2012-07-06)
--------------------
Kernel:
 o Deprecated AbstractGraphDatabase.transactionRunning()
 o Changed synchronization of applying transactions to prevent a deadlock scenario
 o Original cause can be extracted from a transaction RollbackException

Server:
 o Fixed issue that stopped the server from starting without the UDC-jars.

Cypher:
 o Fixes problem when graph elements are deleted multiple times in the same query
 o Fixes #625: Values passed through WITH have the wrong type
 o Fixes #654: Some paths are returned the wrong way

1.8.M05 (2012-06-25)
--------------------
Kernel:
 o Configurable amount of logical logs to keep, by for example number of days or size on disk.
   keep_logical_logs configuration is extended to support values such as: "10 days", "200M size" a.s.o.
   Regardless of configuration there will always be at least the latest non-empty logical log left.
 o Reduced synchronization while memory mapping files, leading to increased multithreaded performance

Server:
 o Added support for multi line Cypher queries in webadmin browser

Lucene-index:
o Removed lucene_writers_cache_size and have lucene_searcher_cache_size decide for both, since
  it's doesn't make sense to have a writer w/o a searcher and isn't possible to have a searcher
  w/o its writer.
o Loosened contention regarding getting index searchers for querying.

Cypher:
 o CREATE and RELATE can now introduce path identifiers
 o String literals can now contain escape characters
 o Fixes #600: Double optional with no matching relationships returns too many rows
 o Fixes #613: Missing dependencies not reported correctly for queries with RELATE/SET/DELETE
 o Fixes around optional paths

1.8.M04 (2012-06-07)
--------------------
Kernel:
 o Additions to the traversal framework:
   + Bidirectional traversals (with BidirectionalTraversalDescription). AllPaths/AllSimplePaths
     uses this feature and are now faster due to less relationships being traversed.
   + Multiple start nodes (as well as multiple end nodes for bidirectional traversals).
   + PathExpander (RelationshipExpander for Paths) which has the full Path passed in instead of
     just the end node of the path. It can also see and modify a user defined traversal branch state.
   + Metadata about the traversal, for the time being: number of relationships traversal and
     number paths returned.
   + Added Path#reverseNodes() and Path#reverseRelationships which gives all nodes/relationships in
    a path in reverse order (starting from the end node going back to the start node). More relevant
  	in many scenarios as well as allowing for a more efficient implementation.
   + Sorting of traversal results, specify with TraversalDescription#sort(Comparable).
   + Some measure to reduce memory consumption and garbage generation during traversals.

Graph-algo:
 o AllPaths/AllSimplePaths uses the new bidirectional traversal feature in the traversal framework.
  Less relationships now needs to be traversed to find the requested paths.
 o Added an implementation of the shortest path algorithm with the bidirectional traversal feature.

Cypher:
 o CREATE now accepts full paths and not only single nodes and relationships
 o Path patterns can now be used as expressions and as predicates
 o Fixes bug where RELATE fails to compare array properties
 o Fixes #573: Arithmetics operations have wrong type
 o Fixes #567: Parameter maps coming through REST are not parsed correctly
 o Fixes #563: COUNT(*) does not return 0 for empty result
 o Fixes #561: RELATE doesn't work as expected with map-parameters

1.8.M03 (2012-05-24)
--------------------
Kernel:
 o Changed array map to CHM in property index manager, better multithreaded performance
Shell:
 o Added BEGIN TRANSACTION/COMMIT/ROLLBACK
 o Sessions now live on the server side instead of on the client, which means that not just
  serializable values can be set there. Paves the way for Cypher making use of it.
Server:
 o keep_logical_logs is now respected if set to false - default is still true
Cypher:
 o Added RELATE
 o Changed the CREATE syntax, so it looks more like RELATE
 o Fixes #506: delete head(rels) doesn't work
 o Fixes #508: length function on array properties doesn't work
 o Fixes #512: start n=node(*) match n-[r?]->() delete n,r not working
 o Fixes #514: Extract doesn't work with array properties
 o Fixes #523: String literals not parsed correctly in CREATE statement
 o Fixes #526: cypher filter in return clause
 o Fixes #536: SQRT only returns an integer
 o Fixes #543: Appending elements to collections

1.8.M02 (2012-05-11)
--------------------
Kernel:
 o Optimized short string and short array encoding algorithms
 o Fixed problem with SpringTransactionManager during HA master switch
Shell:
 o Shell can now be exited with Ctrl-D
Server:
 o Support for streaming results for http batch operations.
 o Proper encoding of Index URI key/value pairs.
 o Fixed Swedish character problem in webadmin string properties.
 o Webadmin chart labels have nice formatting now.
Cypher:
 o Added the possibility to create nodes from an iterable of maps

1.8.M01 (2012-04-26)
--------------------
o Byte array properties are handled in a more optimized way, increasing performance by a couple of times at least.
o Fix for an issue where update of cache when creating a relationship on a very dense node would take longer and longer time.
o Fix for an issue where a recovery would sometimes fail with it reporting that a start record already had been injected.
o Added "create" shell app for Cypher queries only doing creations.
Server:
  o Added streaming to REST API. All representation implementations have been adapted to produce their data lazily.
  o Added HTTP logging.
Cypher:
  o Added the possibility to return all graph elements using RETURN *
  o Added CREATE, SET, DELETE, FOREACH, WITH
  o Fixes issue #432, #446

1.7 (2012-04-18)
----------------
o Moved BatchInserter to a different package.
o Fixed 'Record Not In Use' issue with creating and setting Node properties with the BatchInserter.
Cypher:
  o Added the possibility to use multiple relationship types on patterns
  o Fixed bug when aggregation is used in ORDER BY and not listed in the RETURN clause
Server:
  o Added scored index results to REST API
  o Improvements to installation docs for the server
  o Added auto index management API to REST, fixing #399
  o Fixed unicode issues in batch operations API in windows and OS X
  o Server now disallows creating indexes with empty names. Closes #311
  o Attempting to delete a non-existing index now returns 404, closes #349
UDC:
  o Modified UDC to run one thread per DB, and to shut down background thread on unload. Closes #279
  o UDC now sends the machines MAC adress to Neo Technology, to separate between instances behind firewalls
  o UDC now sends database registration ID to Neo Technology, if one is available
  o UDC now sends "tags" to Neo Technology, these contain information about the type of deployment, such as language, web-container, app-container, spring, ejb

1.7.M03 (2012-04-11)
--------------------
o Removed old OSGi support in favor of the new and better one.
o Added possibility to use logback for logging.
o Renamed array cache to GC resistant cache (GCR) and moved it to enterprise.
o Fixed problem with GCR cache that could cause it to calculate incorrect size.
o Fixed problem with closing of messages.log on windows

1.7.M02 (2012-03-26)
--------------------
o Added lock free atomic array cache that avoids triggering full GCs.
o Added GC monitor that will keep track on how much the JVM blocks application threads.
o Fix for an issue where upgrading indices with an unclean shutdown.

1.6.M03 (2012-01-12)
--------------------
o Added the ability to monitor the locks (optionally filter on contended-only and how long they've lived) in the LockManager through JMX.
o Added a management bean for the diagnostics logging SPI.
o Adding possiblity to restart server via JMX.

1.6.M02 (2011-12-16)
--------------------
o [cypher] BREAKING CHANGE: Changed the syntax for iterable predicated ALL/NONE/ANY/SINGLE to use WHERE instead of a colon
o [cypher] BREAKING CHANGE: ExecutionResult is now a read-once, forward only iterator.
o [server] DEPRECATION: Cypher execution is now part of the core REST API, the cypher plugin is deprecated.
o [server] Webadmin data browser now supports cypher queries
o [server] Updated to gremlin 1.4
o [server] Fixed bug in how auto indexes are represented
o [server] Max request execution time can now be limited
o [server] Hypermedia URLs returned by the server now set their host based on the HTTP host header
o [kernel] Lower memory usage of ImpermanentGraphDatabase.
o [kernel] Abstracted stores that stores id/name pairs into AbstractNameStore/AbstractNameRecord and removed lots of duplicated code.
o [kernel] Fixed a race condition in the property cache which cuold poison the cache.
o [kernel] Fixed an issue where a JVM crash in the wrong place would make the next startup rename the current logical log without
  incrementing the logVersion, making the next log rename fail.
o [kernel] Start records in the logical log aren't written until the transaction starts preparing/committing. This fixes an issue
  with the logical log not being rotated sometimes.
o [kernel] Added AbstractGraphDatabase#tx() which returns a TransactionBuilder possible of configuring the transaction to be "unforced"
  meaning that logical logs won't be forced when committing. Means better performance for small non-critical transactions.
o [kernel] Reduced number of proxy object instantiation and node record loading in general.
o [kernel] Added a wrapping graphdb abstraction, which makes instances survive even if the underlying db restarts.
o [cypher] Added allShortestPaths
o [cypher] Added COALESCE
o [cypher] Added column aliasing with AS
o [cypher] Fixed problems with optional graph elements

1.6.M01 (2011-11-24)
--------------------
o Added support for a branched data bean (implemented in HA)
o Added info on latest committed txId in TransactionManager bean

1.5 (2011-10-31)
----------------
o Added default remote JMX access configuration and security setup options

1.4.M04 (2011-06-09)
--------------------
o First iteration of the Cypher Query Language included,
  with a section in the manual.
o Experimental support for batch operations in REST
o The Neo4j Manual now includes some examples, and the
  section on REST has been extended.

1.4.M01 (2011-04-28)
--------------------
o Server logging has been changed, see the Server Configuration chapter in
  the manual for further information.

1.3 (2011-04-11)
----------------
o Neo4j Community now licensed under GPL
o All known Windows problems in Neo4j fixed.
o rewritten Webadmin interface with graph visualization support
o Short string support in kernel for better
o 256 Billion database primitives
o support for Gremlin 0.9 and related Tinkerpop projects
o Better JMX and monitoring support (Neo4j Advanced)
o New backup solution with support

1.3.M05 (2011-03-24)
--------------------
o New look and feel of the webadmin
o New visual data browser
o Updated to Gremlin 0.8
o Added docs for server plugin initialization.

1.3.M04 (2011-03-10)
--------------------
o All manpages are included in the manual.
o Some fixes to be more Windows friendly.
o Added Dijkstra to the list of graph algorithms to be used when finding paths.
o Support for advanced index queries through REST.

1.3.M03 (2011-02-24)
--------------------

o Numerous updates to the Webadmin tool to make it more usable and to fix some visual bugs.
o Removal of the properties service, replaced with a discovery service to allow third-party apps to bind to the server at runtime and discover what services are offered and where.
o Changed the configuration file format to make it simpler and less error prone (but it is *not*) backwards compatible with earlier versions.
o Separated out the server plugin API for easier development, making only the only development dependency for server a very thin layer and small jar.

1.3.M02 (2011-02-10)
--------------------

o Gremlin updated to 0.7 and trimmed down to bare bones dependencies.
o Webadmin minor improvements in Console, Data browser and monitoring.
o better REST JSON property support in Arrays.
o server started in High Availability mode.

1.3.M01 (2011-01-27)
--------------------

o Full online backup (no need to copy store files before hand) in HA and general support for requests with unlimited size.
o A couple of bugs fixed in lucene index.
o More memory efficient handling of transaction streams (extracting and applying).
o New 'eval' shell command which lets you execute JavaScript on the database.

- Server
o Ability to start the server in HA mode.
o Excludes the neo4j-index component (not used anyhow) to enable HA mode.

- Examples
o Added an example of an ordered traversal.

1.2 (2010-12-29)
----------------

- New components:
o Neo4j Server, including Web Admin
o Neo4j High Availability
o Neo4j Graph Database Monitoring and Management tools moved to its own component
o Neo4j Index API integrated in the GraphDatabaseService API
o Neo4j Usage Data Collection

- Other changes:
o Additional services (extensions) for the Neo4j kernel are loaded automatically or can be injected in a running instance.
o Improved memory footprint and read performance.
o A weak reference cache is now available for high load low latency workloads.
o The old index API has been deprecated (but still included and have been updated to use Lucene version 3.0.1).
o There is a new index API based on Lucene supporting multiple indexes both for nodes and relationships.
o Path algos can now be performed using the shell.

o All known bugs have been fixed. For more details see the individual milestone releases below.

1.2.M06 (2010-12-21)
--------------------

- Kernel
o Fixed an issues with PruneEvaluators getting invoked with the start node as argument.
  PruneEvaluators was never invoked with the start node before the arrival of Evaluator interface.
o Added logging of recovery completion.
o Added TransactionData#isDeleted(Node) and #isDeleted(Relationship) and also made
  the collection to hold these a HashSet instead of ArrayList. This allows fast
  lookups for asking if a node/relationship is deleted in a transaction.
o More flexible caching (can instantiate an arbitrary Cache object).

- Shell
o Fixed a problem where ShellServerExtension assumed the shell was enabled during shutdown, which could result in NPE.

- Lucene-index
o More flexible caching (can instantiate an arbitrary Cache object).
o Merged the fast-writes branch. Basically it makes committing changes to lucene indexes
  faster and more throughput-friendly for multiple threads. The performance improvement
  for committing lucene transactions shows best for small transactions, but will improve
  all modifying operations to lucene indexes.
o Fixed bug which could close an IndexSearcher before it was supposed to when
  there was exactly one item in the result set, two or more threads did this at
  the same time as there was another thread doing an update... AND the reading
  threads all called IndexHits#getSingle() on the result.

- HA
o When a new master is chosen, slaves throws away the id allocations they got from the previous master. This fixes a problem where occupied ids where reused.
o Enabled (and fixed problem with) thread on master which checks for dead slave connections and rolls back those transactions, so that their locks are released.
  This fixes a problem where an HA cluster would seem to freeze up and become unresponsive to write requests.
o Adding Log4j and Netty license information.
o Also closes the executor containing the connections.
o Changed dependency scopes.
o Shuts down databases after verifying them.

- Server
o Bridge OSGi LogService to server Logger. Bundle log messages and stdout pipe through correctly.
o Refactoring of functional tests to remove static dependencies. Introduced a server builder to deal with it instead.
o Can now add performance-tweaking properties to the database hosted by the server. It uses the same neo4j.properties file as the embedded version, but you need to add a property:
  org.neo4j.server.db.tuning.properties into the neo4j-server.properties file.
o Webadmin: Removed component titles, added save button to data browser, minor change to data browser layout.
o Webadmin: Minor UI updates, added error message that shows up when server connection is lost.
o Webadmin: Moved charts into tabbed box, minor UI updates.
o Fixed an issue with initialization order of things in the server to make sure that RRD is initialized when it is needed.
o Webadmin: Added proper tab-like styling to chart tabs and scale selectors.
o Fixed bug in RRD memory usage sampler, making rounding happen at end of calculations, instead of in the midst of.
o Webadmin: Made 30minutes the default view in charts.
o Webadmin: Added kernel version to dashboard, fixed bug in chart drawing (was drawing when the charts are not visible under certain conditions).
o Webadmin: Disallow self relationships in UI, and show error message explaining this.
o Can now load 3rd party JAX-RS jars from the classpath.
o Updated static assembly to properly include both webadmin statics and documentation. Documentation now tested and ships properly down to neo4j-standalone.
o Webadmin: Made the current node show up by default when adding new relations in webadmin.
o Webadmin: Dashboard shows charts with tabs, and allows switching between charts.
o Added a basic readme with instructions for building, running, and functional testing.
o Updating the way to create temporary files to solve the functional test problem where lots of files stick around.
o re-implemented REST to expose indexing of nodes and relationships (new index API)
o single path algo works in RestfulGraphDatabase now
o fixed duplicate paths for delete node or relationship from index
o Http DELETE requires the proper mediatype to accept
o All indexes must be created to use them.
o Added the ability extend the REST API with server plugins.
o Added back links to the first page in the HTML format.
o updating to Gremlin 0.6
o Updated the component site documentation with the new index API.

1.2.M05 (2010-12-02)
--------------------

-New components
o neo4j-ha, providing high availability

-Important changes, server
o updated to Jersey 1.4
o integrated index is now supported by the shell
o new Evaluator interface improves the traversal API
o support for index hit scores in neo4j-lucene-index
o index caching support added to BatchInserter

1.2.M04 (2010-11-18)
--------------------

o added a server packaging as part of neo4j
o added more configuration options to neo4j-lucene-index
o generating javadocs for all components automatically to components.neo4j.org/{component-name}
o Added ImpermanentGraphDatabase to aid in testing

1.2.M03 (2010-11-04)
--------------------

o Monitoring/management over JMX was moved to the new neo4j-management component.
o Added ability to get the name and configuration of existing integrated indexes.

1.2.M02 (2010-10-21)
--------------------

-New components
o Lucene index, an implementation of the integrated index framework
  using lucene as backend. Planned to replace current index service.

-Important changes
o Fixed shutdown issue regarding UDC leaving a thread running.
o A new index framework integrated into the kernel API.
o Getting relationships is faster due to less cache lookups.

1.2.M01 (2010-10-08)
--------------------

-New components
o Udc

-Important changes
o Index:
   - Lucene version upgraded to 3.0.1
o Shell:
   - Apps discoverable with service locator
   - Added read-only mode on server
   - 'host' and 'config' options
o Graph-algo:
   - Find paths of certain length
o Kernel:
   - Lower memory footprint
   - Higher throughput/concurrency for reads
   - Common interface for loading kernel extensions (f.ex. shell)

1.1 (2010-07-29)
----------------

-New components
o Graph-algo
o Online-backup

1.0 (2010-02-16)
----------------

-Initial components
o Kernel
o Index
o Remote-graphdb
o Shell<|MERGE_RESOLUTION|>--- conflicted
+++ resolved
@@ -1,6 +1,5 @@
 For Release Notes, see http://neo4j.com/release-notes/neo4j-${project.version}/
 
-<<<<<<< HEAD
 2.1.5
 -----
 Cypher:
@@ -97,8 +96,6 @@
 o Relaxes heartbeat to server
 
 2.1.0
-=======
-1.9.9
 -----
 Kernel:
 o Fixes issue in ReferenceCache which could lead to excessive
@@ -118,7 +115,6 @@
   autoindexing
 
 1.9.8
->>>>>>> 4cd95591
 -----
 Kernel:
 o Fixes potential leak of transaction state in entity locks that could
@@ -149,7 +145,6 @@
 o Adds UNWIND
 o Fixes problem where predicates are evaluated wrongly in NOT
 o Fixes problem when WITH introduces a symbol that shadows an existing identifier
-<<<<<<< HEAD
 
 2.1.0-RC2
 ---------
@@ -244,25 +239,6 @@
 2.0.2
 -----
 Cypher:
-=======
-
-2.0.3
------
-Cypher:
-o MERGE must fail when trying to create 2 nodes with same id but different labels (e.g., MERGE (a: Foo)-[r:KNOWS]->(a: Bar))
-o Allow Cypher split() with empty separator
-o Ensure Cypher range() works with negative step values
-
-Kernel:
-o Fixes a deadlock issue in the page cache
-o Fix a transaction log issue where the log could be written to after
-  tx manager marked as NOT_OK.
-o Performance improvements for concurrent reads
-
-2.0.2
------
-Cypher:
->>>>>>> 4cd95591
 o Fixes #1897 - goes into never ending loop for some aggregate queries
 o Add the functions toInt(...) and toFloat(...)
 o Renames the Cypher type Double to Float
